--- conflicted
+++ resolved
@@ -1639,23 +1639,6 @@
         self.assertItemsEqual(
             status.service_subordinate_units('ubuntu'),
             [])
-<<<<<<< HEAD
-        self.assertEqual(
-            status.get_subordinate_units('jenkins'),
-            [{'chaos-monkey/0': {'agent-state': 'started'}}])
-        self.assertEqual(
-            status.get_subordinate_units('dummy-sink'), [
-                {'chaos-monkey/1': {'agent-state': 'started'}},
-                {'chaos-monkey/2': {'agent-state': 'started'}}]
-        )
-        with self.assertRaisesRegexp(KeyError, 'foo'):
-            status.get_subordinate_units('foo')
-
-    def test_get_subordinate_units_no_services(self):
-        status = Status({}, '')
-        with self.assertRaisesRegexp(KeyError, 'ubuntu'):
-            status.get_subordinate_units('ubuntu')
-=======
         self.assertItemsEqual(
             status.service_subordinate_units('jenkins'),
             [('chaos-monkey/0', {'agent-state': 'started'},)])
@@ -1664,7 +1647,6 @@
                 ('chaos-monkey/1', {'agent-state': 'started'}),
                 ('chaos-monkey/2', {'agent-state': 'started'})]
             )
->>>>>>> d99fce2f
 
     def test_get_open_ports(self):
         status = Status({
