package charm_test

import (
	"archive/zip"
	"bytes"
	"fmt"
	"io/ioutil"
	. "launchpad.net/gocheck"
	"launchpad.net/juju-core/charm"
	"launchpad.net/juju-core/log"
	"launchpad.net/juju-core/testing"
	"os"
	"path/filepath"
	"strings"
	"syscall"
)

type DirSuite struct{}

var _ = Suite(&DirSuite{})

func (s *DirSuite) TestReadDir(c *C) {
	path := testing.Charms.DirPath("dummy")
	dir, err := charm.ReadDir(path)
	c.Assert(err, IsNil)
	checkDummy(c, dir, path)
}

func (s *DirSuite) TestReadDirWithoutConfig(c *C) {
	path := testing.Charms.DirPath("varnish")
	dir, err := charm.ReadDir(path)
	c.Assert(err, IsNil)

	// A lacking config.yaml file still causes a proper
	// Config value to be returned.
	c.Assert(dir.Config().Options, HasLen, 0)
}

func (s *DirSuite) TestBundleTo(c *C) {
	baseDir := c.MkDir()
	charmDir := testing.Charms.ClonedDirPath(baseDir, "dummy")
	var haveSymlinks = true
	if err := os.Symlink("../target", filepath.Join(charmDir, "hooks/symlink")); err != nil {
		haveSymlinks = false
	}
	dir, err := charm.ReadDir(charmDir)
	c.Assert(err, IsNil)
	path := filepath.Join(baseDir, "bundle.charm")
	file, err := os.Create(path)
	c.Assert(err, IsNil)
	err = dir.BundleTo(file)
	file.Close()
	c.Assert(err, IsNil)

	zipr, err := zip.OpenReader(path)
	c.Assert(err, IsNil)
	defer zipr.Close()

	var metaf, instf, emptyf, revf, symf *zip.File
	for _, f := range zipr.File {
		c.Logf("Bundled file: %s", f.Name)
		switch f.Name {
		case "revision":
			revf = f
		case "metadata.yaml":
			metaf = f
		case "hooks/install":
			instf = f
		case "hooks/symlink":
			symf = f
		case "empty/":
			emptyf = f
		case "build/ignored":
			c.Errorf("bundle includes build/*: %s", f.Name)
		case ".ignored", ".dir/ignored":
			c.Errorf("bundle includes .* entries: %s", f.Name)
		}
	}

	c.Assert(revf, NotNil)
	reader, err := revf.Open()
	c.Assert(err, IsNil)
	data, err := ioutil.ReadAll(reader)
	reader.Close()
	c.Assert(err, IsNil)
	c.Assert(string(data), Equals, "1")

	c.Assert(metaf, NotNil)
	reader, err = metaf.Open()
	c.Assert(err, IsNil)
	meta, err := charm.ReadMeta(reader)
	reader.Close()
	c.Assert(err, IsNil)
	c.Assert(meta.Name, Equals, "dummy")

	c.Assert(instf, NotNil)
	// Despite it being 0751, we pack and unpack it as 0755.
	c.Assert(instf.Mode()&0777, Equals, os.FileMode(0755))

	if haveSymlinks {
		c.Assert(symf, NotNil)
		c.Assert(symf.Mode()&0777, Equals, os.FileMode(0777))
		reader, err = symf.Open()
		c.Assert(err, IsNil)
		data, err = ioutil.ReadAll(reader)
		reader.Close()
		c.Assert(err, IsNil)
		c.Assert(string(data), Equals, "../target")
	} else {
		c.Assert(symf, IsNil)
	}

	c.Assert(emptyf, NotNil)
	c.Assert(emptyf.Mode()&os.ModeType, Equals, os.ModeDir)
	// Despite it being 0750, we pack and unpack it as 0755.
	c.Assert(emptyf.Mode()&0777, Equals, os.FileMode(0755))
}

// Bug #864164: Must complain if charm hooks aren't executable
func (s *DirSuite) TestBundleToWithNonExecutableHooks(c *C) {
	orig := log.Target
	log.Target = c
	defer func() { log.Target = orig }()
	hooks := []string{"install", "start", "config-changed", "upgrade-charm", "stop"}
	for _, relName := range []string{"foo", "bar", "self"} {
		for _, kind := range []string{"joined", "changed", "departed", "broken"} {
			hooks = append(hooks, relName+"-relation-"+kind)
		}
	}

	dir := testing.Charms.Dir("all-hooks")
	path := filepath.Join(c.MkDir(), "bundle.charm")
	file, err := os.Create(path)
	c.Assert(err, IsNil)
	err = dir.BundleTo(file)
	file.Close()
	c.Assert(err, IsNil)

	tlog := c.GetTestLog()
	for _, hook := range hooks {
		fullpath := filepath.Join(dir.Path, "hooks", hook)
<<<<<<< HEAD
		exp := fmt.Sprintf(`^(.|\n)*INFO: charm: WARNING: making "%s" executable in charm(.|\n)*$`, fullpath)
=======
		exp := fmt.Sprintf(`^(.|\n)*WARNING: charm: making "%s" executable in charm(.|\n)*$`, fullpath)
>>>>>>> f4a04705
		c.Assert(tlog, Matches, exp, Commentf("hook %q was not made executable", fullpath))
	}

	// Expand it and check the hooks' permissions
	// (But do not use ExpandTo(), just use the raw zip)
	f, err := os.Open(path)
	c.Assert(err, IsNil)
	defer f.Close()
	fi, err := f.Stat()
	c.Assert(err, IsNil)
	size := fi.Size()
	zipr, err := zip.NewReader(f, size)
	c.Assert(err, IsNil)
	allhooks := dir.Meta().Hooks()
	for _, zfile := range zipr.File {
		cleanName := filepath.Clean(zfile.Name)
		if strings.HasPrefix(cleanName, "hooks") {
			hookName := filepath.Base(cleanName)
			if _, ok := allhooks[hookName]; ok {
				perms := zfile.Mode()
				c.Assert(perms&0100 != 0, Equals, true, Commentf("hook %q is not executable", hookName))
			}
		}
	}
}

func (s *DirSuite) TestBundleToWithBadType(c *C) {
	charmDir := testing.Charms.ClonedDirPath(c.MkDir(), "dummy")
	badFile := filepath.Join(charmDir, "hooks", "badfile")

	// Symlink targeting a path outside of the charm.
	err := os.Symlink("../../target", badFile)
	c.Assert(err, IsNil)

	dir, err := charm.ReadDir(charmDir)
	c.Assert(err, IsNil)

	err = dir.BundleTo(&bytes.Buffer{})
	c.Assert(err, ErrorMatches, `symlink "hooks/badfile" links out of charm: "../../target"`)

	// Symlink targeting an absolute path.
	os.Remove(badFile)
	err = os.Symlink("/target", badFile)
	c.Assert(err, IsNil)

	dir, err = charm.ReadDir(charmDir)
	c.Assert(err, IsNil)

	err = dir.BundleTo(&bytes.Buffer{})
	c.Assert(err, ErrorMatches, `symlink "hooks/badfile" is absolute: "/target"`)

	// Can't bundle special files either.
	os.Remove(badFile)
	err = syscall.Mkfifo(badFile, 0644)
	c.Assert(err, IsNil)

	dir, err = charm.ReadDir(charmDir)
	c.Assert(err, IsNil)

	err = dir.BundleTo(&bytes.Buffer{})
	c.Assert(err, ErrorMatches, `file is a named pipe: "hooks/badfile"`)
}

func (s *DirSuite) TestDirRevisionFile(c *C) {
	charmDir := testing.Charms.ClonedDirPath(c.MkDir(), "dummy")
	revPath := filepath.Join(charmDir, "revision")

	// Missing revision file
	err := os.Remove(revPath)
	c.Assert(err, IsNil)

	dir, err := charm.ReadDir(charmDir)
	c.Assert(err, IsNil)
	c.Assert(dir.Revision(), Equals, 0)

	// Missing revision file with old revision in metadata
	file, err := os.OpenFile(filepath.Join(charmDir, "metadata.yaml"), os.O_WRONLY|os.O_APPEND, 0)
	c.Assert(err, IsNil)
	_, err = file.Write([]byte("\nrevision: 1234\n"))
	c.Assert(err, IsNil)

	dir, err = charm.ReadDir(charmDir)
	c.Assert(err, IsNil)
	c.Assert(dir.Revision(), Equals, 1234)

	// Revision file with bad content
	err = ioutil.WriteFile(revPath, []byte("garbage"), 0666)
	c.Assert(err, IsNil)

	dir, err = charm.ReadDir(charmDir)
	c.Assert(err, ErrorMatches, "invalid revision file")
	c.Assert(dir, IsNil)
}

func (s *DirSuite) TestDirSetRevision(c *C) {
	dir := testing.Charms.ClonedDir(c.MkDir(), "dummy")
	c.Assert(dir.Revision(), Equals, 1)
	dir.SetRevision(42)
	c.Assert(dir.Revision(), Equals, 42)

	var b bytes.Buffer
	err := dir.BundleTo(&b)
	c.Assert(err, IsNil)

	bundle, err := charm.ReadBundleBytes(b.Bytes())
	c.Assert(bundle.Revision(), Equals, 42)
}

func (s *DirSuite) TestDirSetDiskRevision(c *C) {
	charmDir := testing.Charms.ClonedDirPath(c.MkDir(), "dummy")
	dir, err := charm.ReadDir(charmDir)
	c.Assert(err, IsNil)

	c.Assert(dir.Revision(), Equals, 1)
	dir.SetDiskRevision(42)
	c.Assert(dir.Revision(), Equals, 42)

	dir, err = charm.ReadDir(charmDir)
	c.Assert(err, IsNil)
	c.Assert(dir.Revision(), Equals, 42)
}<|MERGE_RESOLUTION|>--- conflicted
+++ resolved
@@ -139,11 +139,7 @@
 	tlog := c.GetTestLog()
 	for _, hook := range hooks {
 		fullpath := filepath.Join(dir.Path, "hooks", hook)
-<<<<<<< HEAD
-		exp := fmt.Sprintf(`^(.|\n)*INFO: charm: WARNING: making "%s" executable in charm(.|\n)*$`, fullpath)
-=======
 		exp := fmt.Sprintf(`^(.|\n)*WARNING: charm: making "%s" executable in charm(.|\n)*$`, fullpath)
->>>>>>> f4a04705
 		c.Assert(tlog, Matches, exp, Commentf("hook %q was not made executable", fullpath))
 	}
 
