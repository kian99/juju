--- conflicted
+++ resolved
@@ -69,12 +69,8 @@
 	return placement, nil
 }
 
-<<<<<<< HEAD
-func newAddUnitCommand() cmd.Command {
-=======
 // NewAddUnitCommand returns a command that adds a unit[s] to a service.
 func NewAddUnitCommand() cmd.Command {
->>>>>>> 1cd7ac8c
 	return modelcmd.Wrap(&addUnitCommand{})
 }
 
@@ -135,11 +131,7 @@
 type serviceAddUnitAPI interface {
 	Close() error
 	ModelUUID() string
-<<<<<<< HEAD
-	AddServiceUnits(service string, numUnits int, placement []*instance.Placement) ([]string, error)
-=======
 	AddUnits(service string, numUnits int, placement []*instance.Placement) ([]string, error)
->>>>>>> 1cd7ac8c
 }
 
 func (c *addUnitCommand) getAPI() (serviceAddUnitAPI, error) {
@@ -168,11 +160,7 @@
 		}
 		c.Placement[i] = p
 	}
-<<<<<<< HEAD
-	_, err = apiclient.AddServiceUnits(c.ServiceName, c.NumUnits, c.Placement)
-=======
 	_, err = apiclient.AddUnits(c.ServiceName, c.NumUnits, c.Placement)
->>>>>>> 1cd7ac8c
 	return block.ProcessBlockedError(err, block.BlockChange)
 }
 
