// Copyright 2012, 2013 Canonical Ltd.
// Licensed under the AGPLv3, see LICENCE file for details.

package main

import (
	"fmt"
	"strings"

	"github.com/juju/loggo"
	jc "github.com/juju/testing/checkers"
	gc "launchpad.net/gocheck"

	"launchpad.net/juju-core/cmd"
	"launchpad.net/juju-core/cmd/envcmd"
	"launchpad.net/juju-core/constraints"
	"launchpad.net/juju-core/environs"
	"launchpad.net/juju-core/environs/config"
	"launchpad.net/juju-core/environs/configstore"
	"launchpad.net/juju-core/environs/filestorage"
	"launchpad.net/juju-core/environs/imagemetadata"
	imtesting "launchpad.net/juju-core/environs/imagemetadata/testing"
	"launchpad.net/juju-core/environs/simplestreams"
	"launchpad.net/juju-core/environs/storage"
	"launchpad.net/juju-core/environs/sync"
	envtesting "launchpad.net/juju-core/environs/testing"
	envtools "launchpad.net/juju-core/environs/tools"
	ttesting "launchpad.net/juju-core/environs/tools/testing"
	"launchpad.net/juju-core/errors"
	"launchpad.net/juju-core/juju/arch"
	"launchpad.net/juju-core/provider/dummy"
	coretesting "launchpad.net/juju-core/testing"
	"launchpad.net/juju-core/testing/testbase"
	coretools "launchpad.net/juju-core/tools"
	"launchpad.net/juju-core/version"
)

type BootstrapSuite struct {
	testbase.LoggingSuite
	coretesting.MgoSuite
	envtesting.ToolsFixture
}

var _ = gc.Suite(&BootstrapSuite{})

func (s *BootstrapSuite) SetUpSuite(c *gc.C) {
	s.LoggingSuite.SetUpSuite(c)
	s.MgoSuite.SetUpSuite(c)
}

func (s *BootstrapSuite) SetUpTest(c *gc.C) {
	s.LoggingSuite.SetUpTest(c)
	s.MgoSuite.SetUpTest(c)
	s.ToolsFixture.SetUpTest(c)

	// Set up a local source with tools.
	sourceDir := createToolsSource(c, vAll)
	s.PatchValue(&envtools.DefaultBaseURL, sourceDir)
}

func (s *BootstrapSuite) TearDownSuite(c *gc.C) {
	s.MgoSuite.TearDownSuite(c)
	s.LoggingSuite.TearDownSuite(c)
}

func (s *BootstrapSuite) TearDownTest(c *gc.C) {
	s.ToolsFixture.TearDownTest(c)
	s.MgoSuite.TearDownTest(c)
	s.LoggingSuite.TearDownTest(c)
	dummy.Reset()
}

type bootstrapRetryTest struct {
	info               string
	args               []string
	expectedAllowRetry []bool
	err                string
	// If version != "", version.Current will be
	// set to it for the duration of the test.
	version string
	// If addVersionToSource is true, then "version"
	// above will be populated in the tools source.
	addVersionToSource bool
}

var noToolsAvailableMessage = "cannot upload bootstrap tools: Juju cannot bootstrap because no tools are available for your environment.*"
var toolsNotFoundMessage = "cannot find bootstrap tools: tools not found"

var bootstrapRetryTests = []bootstrapRetryTest{{
	info:               "no tools uploaded, first check has no retries; no matching binary in source; no second attempt",
	expectedAllowRetry: []bool{false},
	err:                noToolsAvailableMessage,
	version:            "1.16.0-precise-amd64",
}, {
	info:               "no tools uploaded, first check has no retries; matching binary in source; check after upload has retries",
	expectedAllowRetry: []bool{false, true},
	err:                toolsNotFoundMessage,
	version:            "1.17.0-precise-amd64", // dev version to force upload
	addVersionToSource: true,
}, {
	info:               "no tools uploaded, first check has no retries; no matching binary in source; check after upload has retries",
	expectedAllowRetry: []bool{false, true},
	err:                toolsNotFoundMessage,
	version:            "1.15.1-precise-amd64", // dev version to force upload
}, {
	info:               "new tools uploaded, so we want to allow retries to give them a chance at showing up",
	args:               []string{"--upload-tools"},
	expectedAllowRetry: []bool{true},
	err:                noToolsAvailableMessage,
}}

// Test test checks that bootstrap calls FindTools with the expected allowRetry flag.
func (s *BootstrapSuite) TestAllowRetries(c *gc.C) {
	for i, test := range bootstrapRetryTests {
		c.Logf("test %d: %s\n", i, test.info)
		s.runAllowRetriesTest(c, test)
	}
}

func (s *BootstrapSuite) runAllowRetriesTest(c *gc.C, test bootstrapRetryTest) {
	toolsVersions := envtesting.VAll
	if test.version != "" {
		useVersion := strings.Replace(test.version, "%LTS%", config.LatestLtsSeries(), 1)
		testVersion := version.MustParseBinary(useVersion)
		s.PatchValue(&version.Current, testVersion)
		if test.addVersionToSource {
			toolsVersions = append([]version.Binary{}, toolsVersions...)
			toolsVersions = append(toolsVersions, testVersion)
		}
	}
	_, fake := makeEmptyFakeHome(c)
	defer fake.Restore()
	sourceDir := createToolsSource(c, toolsVersions)
	s.PatchValue(&envtools.DefaultBaseURL, sourceDir)

	var findToolsRetryValues []bool
	mockFindTools := func(cloudInst environs.ConfigGetter, majorVersion, minorVersion int,
		filter coretools.Filter, allowRetry bool) (list coretools.List, err error) {
		findToolsRetryValues = append(findToolsRetryValues, allowRetry)
		return nil, errors.NotFoundf("tools")
	}

	restore := envtools.TestingPatchBootstrapFindTools(mockFindTools)
	defer restore()

	_, errc := runCommand(nullContext(c), envcmd.Wrap(new(BootstrapCommand)), test.args...)
	err := <-errc
	c.Check(findToolsRetryValues, gc.DeepEquals, test.expectedAllowRetry)
	stripped := strings.Replace(err.Error(), "\n", "", -1)
	c.Check(stripped, gc.Matches, test.err)
}

// mockUploadTools simulates the effect of tools.Upload, but skips the time-
// consuming build from source.
// TODO(fwereade) better factor agent/tools such that build logic is
// exposed and can itself be neatly mocked?
func mockUploadTools(stor storage.Storage, forceVersion *version.Number, series ...string) (*coretools.Tools, error) {
	vers := version.Current
	if forceVersion != nil {
		vers.Number = *forceVersion
	}
	versions := []version.Binary{vers}
	for _, series := range series {
		if series != version.Current.Series {
			newVers := vers
			newVers.Series = series
			versions = append(versions, newVers)
		}
	}
	agentTools, err := envtesting.UploadFakeToolsVersions(stor, versions...)
	if err != nil {
		return nil, err
	}
	return agentTools[0], nil
}

func (s *BootstrapSuite) TestTest(c *gc.C) {
	s.PatchValue(&sync.Upload, mockUploadTools)
	for i, test := range bootstrapTests {
		c.Logf("\ntest %d: %s", i, test.info)
		test.run(c)
	}
}

type bootstrapTest struct {
	info string
	// binary version string used to set version.Current
	version string
	sync    bool
	args    []string
	err     string
	// binary version strings for expected tools; if set, no default tools
	// will be uploaded before running the test.
	uploads     []string
	constraints constraints.Value
	placement   string
	hostArch    string
}

func (test bootstrapTest) run(c *gc.C) {
	// Create home with dummy provider and remove all
	// of its envtools.
	env, fake := makeEmptyFakeHome(c)
	defer fake.Restore()

	if test.version != "" {
		useVersion := strings.Replace(test.version, "%LTS%", config.LatestLtsSeries(), 1)
		origVersion := version.Current
		version.Current = version.MustParseBinary(useVersion)
		defer func() { version.Current = origVersion }()
	}

	if test.hostArch != "" {
		origVersion := arch.HostArch
		arch.HostArch = func() string {
			return test.hostArch
		}
		defer func() { arch.HostArch = origVersion }()
	}

	uploadCount := len(test.uploads)
	if uploadCount == 0 {
		usefulVersion := version.Current
		usefulVersion.Series = config.PreferredSeries(env.Config())
		envtesting.AssertUploadFakeToolsVersions(c, env.Storage(), usefulVersion)
	}

	// Run command and check for uploads.
	opc, errc := runCommand(nullContext(c), envcmd.Wrap(new(BootstrapCommand)), test.args...)
	// Check for remaining operations/errors.
	if test.err != "" {
		err := <-errc
		stripped := strings.Replace(err.Error(), "\n", "", -1)
		c.Check(stripped, gc.Matches, test.err)
		return
	}
	if !c.Check(<-errc, gc.IsNil) {
		return
	}

	if uploadCount > 0 {
		for i := 0; i < uploadCount; i++ {
			c.Check((<-opc).(dummy.OpPutFile).Env, gc.Equals, "peckham")
		}
		list, err := envtools.FindTools(
			env, version.Current.Major, version.Current.Minor, coretools.Filter{}, envtools.DoNotAllowRetry)
		c.Check(err, gc.IsNil)
		c.Logf("found: " + list.String())
		urls := list.URLs()
		c.Check(urls, gc.HasLen, len(test.uploads))
		for _, v := range test.uploads {
			v := strings.Replace(v, "%LTS%", config.LatestLtsSeries(), 1)
			c.Logf("seeking: " + v)
			vers := version.MustParseBinary(v)
			_, found := urls[vers]
			c.Check(found, gc.Equals, true)
		}
	}
	if len(test.uploads) > 0 {
		indexFile := (<-opc).(dummy.OpPutFile)
		c.Check(indexFile.FileName, gc.Equals, "tools/streams/v1/index.json")
		productFile := (<-opc).(dummy.OpPutFile)
		c.Check(productFile.FileName, gc.Equals, "tools/streams/v1/com.ubuntu.juju:released:tools.json")
	}
	opPutBootstrapVerifyFile := (<-opc).(dummy.OpPutFile)
	c.Check(opPutBootstrapVerifyFile.Env, gc.Equals, "peckham")
	c.Check(opPutBootstrapVerifyFile.FileName, gc.Equals, environs.VerificationFilename)

	opPutBootstrapInitFile := (<-opc).(dummy.OpPutFile)
	c.Check(opPutBootstrapInitFile.Env, gc.Equals, "peckham")
	c.Check(opPutBootstrapInitFile.FileName, gc.Equals, "provider-state")

	opBootstrap := (<-opc).(dummy.OpBootstrap)
	c.Check(opBootstrap.Env, gc.Equals, "peckham")
	c.Check(opBootstrap.Args.Constraints, gc.DeepEquals, test.constraints)
	c.Check(opBootstrap.Args.Placement, gc.Equals, test.placement)

	store, err := configstore.Default()
	c.Assert(err, gc.IsNil)
	// Check a CA cert/key was generated by reloading the environment.
	env, err = environs.NewFromName("peckham", store)
	c.Assert(err, gc.IsNil)
	_, hasCert := env.Config().CACert()
	c.Check(hasCert, gc.Equals, true)
	_, hasKey := env.Config().CAPrivateKey()
	c.Check(hasKey, gc.Equals, true)
}

var bootstrapTests = []bootstrapTest{{
	info: "no args, no error, no uploads, no constraints",
}, {
	info: "bad --constraints",
	args: []string{"--constraints", "bad=wrong"},
	err:  `invalid value "bad=wrong" for flag --constraints: unknown constraint "bad"`,
}, {
	info: "conflicting --constraints",
	args: []string{"--constraints", "instance-type=foo mem=4G"},
	err:  `ambiguous constraints: "mem" overlaps with "instance-type"`,
}, {
	info: "bad --series",
	args: []string{"--series", "1bad1"},
	err:  `invalid value "1bad1" for flag --series: invalid series name "1bad1"`,
}, {
	info: "lonely --series",
	args: []string{"--series", "fine"},
	err:  `--series requires --upload-tools`,
}, {
	info: "lonely --upload-series",
	args: []string{"--upload-series", "fine"},
	err:  `--upload-series requires --upload-tools`,
}, {
	info: "--upload-series with --series",
	args: []string{"--upload-tools", "--upload-series", "foo", "--series", "bar"},
	err:  `--upload-series and --series can't be used together`,
}, {
	info:    "bad environment",
	version: "1.2.3-%LTS%-amd64",
	args:    []string{"-e", "brokenenv"},
	err:     `dummy.Bootstrap is broken`,
}, {
	info:        "constraints",
	args:        []string{"--constraints", "mem=4G cpu-cores=4"},
	constraints: constraints.MustParse("mem=4G cpu-cores=4"),
}, {
	info:        "unsupported constraint passed through but no error",
	args:        []string{"--constraints", "mem=4G cpu-cores=4 cpu-power=10"},
	constraints: constraints.MustParse("mem=4G cpu-cores=4 cpu-power=10"),
}, {
	info:    "--upload-tools picks all reasonable series",
	version: "1.2.3-saucy-amd64",
	args:    []string{"--upload-tools"},
	uploads: []string{
		"1.2.3.1-saucy-amd64",  // from version.Current
		"1.2.3.1-raring-amd64", // from env.Config().DefaultSeries()
		"1.2.3.1-precise-amd64",
		"1.2.3.1-trusty-amd64",
	},
}, {
	info:     "--upload-tools uses arch from constraint if it matches current version",
	version:  "1.3.3-saucy-ppc64",
	hostArch: "ppc64",
	args:     []string{"--upload-tools", "--constraints", "arch=ppc64"},
	uploads: []string{
		"1.3.3.1-saucy-ppc64",  // from version.Current
		"1.3.3.1-raring-ppc64", // from env.Config().DefaultSeries()
		"1.3.3.1-precise-ppc64",
		"1.3.3.1-trusty-ppc64",
	},
	constraints: constraints.MustParse("arch=ppc64"),
}, {
	info:    "--upload-tools only uploads each file once",
	version: "1.2.3-%LTS%-amd64",
	args:    []string{"--upload-tools"},
	uploads: []string{
		"1.2.3.1-raring-amd64",
		"1.2.3.1-precise-amd64",
		"1.2.3.1-trusty-amd64",
	},
}, {
	info:    "--upload-tools rejects invalid series",
	version: "1.2.3-saucy-amd64",
	args:    []string{"--upload-tools", "--upload-series", "ping,ping,pong"},
	err:     `invalid series "ping"`,
}, {
	info:     "--upload-tools rejects mismatched arch",
	version:  "1.3.3-saucy-amd64",
	hostArch: "amd64",
	args:     []string{"--upload-tools", "--constraints", "arch=ppc64"},
	err:      `cannot build tools for "ppc64" using a machine running on "amd64"`,
}, {
	info:     "--upload-tools rejects non-supported arch",
	version:  "1.3.3-saucy-arm64",
	hostArch: "arm64",
	args:     []string{"--upload-tools"},
	err:      `environment "peckham" of type dummy does not support instances running on "arm64"`,
}, {
	info:    "--upload-tools always bumps build number",
	version: "1.2.3.4-raring-amd64",
	args:    []string{"--upload-tools"},
	uploads: []string{
		"1.2.3.5-raring-amd64",
		"1.2.3.5-precise-amd64",
		"1.2.3.5-trusty-amd64",
	},
}, {
	info:      "placement",
	args:      []string{"--to", "something"},
	placement: "something",
}, {
	info: "additional args",
	args: []string{"anything", "else"},
	err:  `unrecognized args: \["anything" "else"\]`,
}}

func (s *BootstrapSuite) TestBootstrapTwice(c *gc.C) {
	env, fake := makeEmptyFakeHome(c)
	defer fake.Restore()
	defaultSeriesVersion := version.Current
	defaultSeriesVersion.Series = config.PreferredSeries(env.Config())
	// Force a dev version by having an odd minor version number.
	// This is because we have not uploaded any tools and auto
	// upload is only enabled for dev versions.
	defaultSeriesVersion.Minor = 11
	s.PatchValue(&version.Current, defaultSeriesVersion)

<<<<<<< HEAD
	ctx := coretesting.Context(c)
	code := cmd.Main(envcmd.Wrap(&BootstrapCommand{}), ctx, nil)
	c.Check(code, gc.Equals, 0)

	ctx2 := coretesting.Context(c)
	code2 := cmd.Main(envcmd.Wrap(&BootstrapCommand{}), ctx2, nil)
	c.Check(code2, gc.Equals, 1)
	expectedErrText := "error: environment is already bootstrapped\n"
	c.Check(coretesting.Stderr(ctx2), gc.Equals, expectedErrText)
	c.Check(coretesting.Stdout(ctx2), gc.Equals, "")
=======
	_, err := coretesting.RunCommand(c, &BootstrapCommand{}, nil)
	c.Assert(err, gc.IsNil)

	_, err = coretesting.RunCommand(c, &BootstrapCommand{}, nil)
	c.Assert(err, gc.ErrorMatches, "environment is already bootstrapped")
>>>>>>> 67f3bcdc
}

func (s *BootstrapSuite) TestSeriesDeprecation(c *gc.C) {
	ctx := s.checkSeriesArg(c, "--series")
	c.Check(coretesting.Stderr(ctx), gc.Equals,
		"Use of --series is deprecated. Please use --upload-series instead.\n")
}

func (s *BootstrapSuite) TestNoDeprecationWithUploadSeries(c *gc.C) {
	ctx := s.checkSeriesArg(c, "--upload-series")
	c.Check(coretesting.Stderr(ctx), gc.Equals, "")
}

func (s *BootstrapSuite) checkSeriesArg(c *gc.C, argVariant string) *cmd.Context {
	_bootstrap := &fakeBootstrapFuncs{}
	s.PatchValue(&getBootstrapFuncs, func() BootstrapInterface {
		return _bootstrap
	})
	_, fake := makeEmptyFakeHome(c)
	defer fake.Restore()

	ctx, err := coretesting.RunCommand(c, envcmd.Wrap(&BootstrapCommand{}),
		[]string{"--upload-tools", argVariant, "foo,bar"})

	c.Assert(err, gc.IsNil)
	c.Check(_bootstrap.uploadToolsSeries, gc.DeepEquals, []string{"foo", "bar"})
	return ctx
}

func (s *BootstrapSuite) TestBootstrapJenvWarning(c *gc.C) {
	env, fake := makeEmptyFakeHome(c)
	defer fake.Restore()
	defaultSeriesVersion := version.Current
	defaultSeriesVersion.Series = config.PreferredSeries(env.Config())
	// Force a dev version by having an odd minor version number.
	// This is because we have not uploaded any tools and auto
	// upload is only enabled for dev versions.
	defaultSeriesVersion.Minor = 11
	s.PatchValue(&version.Current, defaultSeriesVersion)

	store, err := configstore.Default()
	c.Assert(err, gc.IsNil)
	ctx := coretesting.Context(c)
	environs.PrepareFromName("peckham", ctx, store)

	logger := "jenv.warning.test"
	testWriter := &loggo.TestWriter{}
	loggo.RegisterWriter(logger, testWriter, loggo.WARNING)
	defer loggo.RemoveWriter(logger)

	_, errc := runCommand(ctx, envcmd.Wrap(new(BootstrapCommand)), "-e", "peckham")
	c.Assert(<-errc, gc.IsNil)
	c.Assert(testWriter.Log, jc.LogMatches, []string{"ignoring environments.yaml: using bootstrap config in .*"})
}

func (s *BootstrapSuite) TestInvalidLocalSource(c *gc.C) {
	s.PatchValue(&version.Current.Number, version.MustParse("1.2.0"))
	env, fake := makeEmptyFakeHome(c)
	defer fake.Restore()

	// Bootstrap the environment with an invalid source.
	// The command returns with an error.
<<<<<<< HEAD
	ctx := coretesting.Context(c)
	code := cmd.Main(envcmd.Wrap(&BootstrapCommand{}), ctx, []string{"--metadata-source", c.MkDir()})
	c.Check(code, gc.Equals, 1)
=======
	_, err := coretesting.RunCommand(c, &BootstrapCommand{}, []string{"--metadata-source", c.MkDir()})
	c.Check(err, gc.ErrorMatches, "cannot upload bootstrap tools: Juju "+
		"cannot bootstrap because no tools are available for your "+
		"environment(.|\n)*")
>>>>>>> 67f3bcdc

	// Now check that there are no tools available.
	_, err = envtools.FindTools(
		env, version.Current.Major, version.Current.Minor, coretools.Filter{}, envtools.DoNotAllowRetry)
	c.Assert(err, gc.FitsTypeOf, errors.NotFoundf(""))
}

// createImageMetadata creates some image metadata in a local directory.
func createImageMetadata(c *gc.C) (string, []*imagemetadata.ImageMetadata) {
	// Generate some image metadata.
	im := []*imagemetadata.ImageMetadata{
		{
			Id:         "1234",
			Arch:       "amd64",
			Version:    "13.04",
			RegionName: "region",
			Endpoint:   "endpoint",
		},
	}
	cloudSpec := &simplestreams.CloudSpec{
		Region:   "region",
		Endpoint: "endpoint",
	}
	sourceDir := c.MkDir()
	sourceStor, err := filestorage.NewFileStorageWriter(sourceDir)
	c.Assert(err, gc.IsNil)
	err = imagemetadata.MergeAndWriteMetadata("raring", im, cloudSpec, sourceStor)
	c.Assert(err, gc.IsNil)
	return sourceDir, im
}

// checkImageMetadata checks that the environment contains the expected image metadata.
func checkImageMetadata(c *gc.C, stor storage.StorageReader, expected []*imagemetadata.ImageMetadata) {
	metadata := imtesting.ParseMetadataFromStorage(c, stor)
	c.Assert(metadata, gc.HasLen, 1)
	c.Assert(expected[0], gc.DeepEquals, metadata[0])
}

func (s *BootstrapSuite) TestUploadLocalImageMetadata(c *gc.C) {
	sourceDir, expected := createImageMetadata(c)
	env, fake := makeEmptyFakeHome(c)
	defer fake.Restore()

	// Bootstrap the environment with the valid source.
	// Force a dev version by having an odd minor version number.
	// This is because we have not uploaded any tools and auto
	// upload is only enabled for dev versions.
	devVersion := version.Current
	devVersion.Minor = 11
	s.PatchValue(&version.Current, devVersion)
<<<<<<< HEAD
	ctx := coretesting.Context(c)
	code := cmd.Main(envcmd.Wrap(&BootstrapCommand{}), ctx, []string{"--metadata-source", sourceDir})
	c.Check(code, gc.Equals, 0)
=======

	_, err := coretesting.RunCommand(c, &BootstrapCommand{}, []string{"--metadata-source", sourceDir})
	c.Assert(err, gc.IsNil)
>>>>>>> 67f3bcdc
	c.Assert(imagemetadata.DefaultBaseURL, gc.Equals, imagemetadata.UbuntuCloudImagesURL)

	// Now check the image metadata has been uploaded.
	checkImageMetadata(c, env.Storage(), expected)
}

func (s *BootstrapSuite) TestAutoSyncLocalSource(c *gc.C) {
	sourceDir := createToolsSource(c, vAll)
	s.PatchValue(&version.Current.Number, version.MustParse("1.2.0"))
	env, fake := makeEmptyFakeHome(c)
	defer fake.Restore()

	// Bootstrap the environment with the valid source.
	// The bootstrapping has to show no error, because the tools
	// are automatically synchronized.
<<<<<<< HEAD
	ctx := coretesting.Context(c)
	code := cmd.Main(envcmd.Wrap(&BootstrapCommand{}), ctx, []string{"--metadata-source", sourceDir})
	c.Check(code, gc.Equals, 0)
=======
	_, err := coretesting.RunCommand(c, &BootstrapCommand{}, []string{"--metadata-source", sourceDir})
	c.Assert(err, gc.IsNil)
>>>>>>> 67f3bcdc

	// Now check the available tools which are the 1.2.0 envtools.
	checkTools(c, env, v120All)
}

func (s *BootstrapSuite) setupAutoUploadTest(c *gc.C, vers, series string) environs.Environ {
	s.PatchValue(&sync.Upload, mockUploadTools)
	sourceDir := createToolsSource(c, vAll)
	s.PatchValue(&envtools.DefaultBaseURL, sourceDir)

	// Change the tools location to be the test location and also
	// the version and ensure their later restoring.
	// Set the current version to be something for which there are no tools
	// so we can test that an upload is forced.
	origVersion := version.Current
	version.Current.Number = version.MustParse(vers)
	version.Current.Series = series
	s.AddCleanup(func(*gc.C) { version.Current = origVersion })

	// Create home with dummy provider and remove all
	// of its envtools.
	env, fake := makeEmptyFakeHome(c)
	s.AddCleanup(func(*gc.C) { fake.Restore() })
	return env
}

func (s *BootstrapSuite) TestAutoUploadAfterFailedSync(c *gc.C) {
	s.PatchValue(&version.Current.Series, config.LatestLtsSeries())
	otherSeries := "quantal"

	env := s.setupAutoUploadTest(c, "1.7.3", otherSeries)
	// Run command and check for that upload has been run for tools matching the current juju version.
	opc, errc := runCommand(nullContext(c), envcmd.Wrap(new(BootstrapCommand)))
	c.Assert(<-errc, gc.IsNil)
	c.Assert((<-opc).(dummy.OpPutFile).Env, gc.Equals, "peckham")
	list, err := envtools.FindTools(env, version.Current.Major, version.Current.Minor, coretools.Filter{}, false)
	c.Assert(err, gc.IsNil)
	c.Logf("found: " + list.String())
	urls := list.URLs()

	// We expect:
	//     supported LTS series precise, trusty,
	//     the specified series (quantal),
	//     and the environment's default series (raring).
	expectedVers := []version.Binary{
		version.MustParseBinary(fmt.Sprintf("1.7.3.1-%s-%s", "quantal", version.Current.Arch)),
		version.MustParseBinary(fmt.Sprintf("1.7.3.1-%s-%s", "raring", version.Current.Arch)),
		version.MustParseBinary(fmt.Sprintf("1.7.3.1-%s-%s", "precise", version.Current.Arch)),
		version.MustParseBinary(fmt.Sprintf("1.7.3.1-%s-%s", "trusty", version.Current.Arch)),
	}
	c.Assert(urls, gc.HasLen, len(expectedVers))
	for _, vers := range expectedVers {
		c.Logf("seeking: " + vers.String())
		_, found := urls[vers]
		c.Check(found, gc.Equals, true)
	}
}

func (s *BootstrapSuite) TestAutoUploadOnlyForDev(c *gc.C) {
	s.setupAutoUploadTest(c, "1.8.3", "precise")
	_, errc := runCommand(nullContext(c), envcmd.Wrap(new(BootstrapCommand)))
	err := <-errc
	stripped := strings.Replace(err.Error(), "\n", "", -1)
	c.Assert(stripped, gc.Matches, noToolsAvailableMessage)
}

func (s *BootstrapSuite) TestMissingToolsError(c *gc.C) {
	s.setupAutoUploadTest(c, "1.8.3", "precise")
<<<<<<< HEAD
	context := coretesting.Context(c)
	code := cmd.Main(envcmd.Wrap(&BootstrapCommand{}), context, nil)
	c.Assert(code, gc.Equals, 1)
	errText := context.Stderr.(*bytes.Buffer).String()
	expectedErrText := "error: cannot upload bootstrap tools: Juju cannot bootstrap because no tools are available for your environment(.|\n)*"
	c.Assert(errText, gc.Matches, expectedErrText)
=======

	_, err := coretesting.RunCommand(c, &BootstrapCommand{}, nil)
	c.Assert(err, gc.ErrorMatches, "cannot upload bootstrap tools: Juju "+
		"cannot bootstrap because no tools are available for your "+
		"environment(.|\n)*")
>>>>>>> 67f3bcdc
}

func uploadToolsAlwaysFails(stor storage.Storage, forceVersion *version.Number, series ...string) (*coretools.Tools, error) {
	return nil, fmt.Errorf("an error")
}

func (s *BootstrapSuite) TestMissingToolsUploadFailedError(c *gc.C) {
	s.setupAutoUploadTest(c, "1.7.3", "precise")
	s.PatchValue(&sync.Upload, uploadToolsAlwaysFails)
<<<<<<< HEAD
	context := coretesting.Context(c)
	code := cmd.Main(envcmd.Wrap(&BootstrapCommand{}), context, nil)
	c.Assert(code, gc.Equals, 1)
	errText := context.Stderr.(*bytes.Buffer).String()
	expectedErrText := "uploading tools for series \\[precise .* raring\\]\n"
	expectedErrText += "error: cannot upload bootstrap tools: an error\n"
	c.Assert(errText, gc.Matches, expectedErrText)
=======

	ctx, err := coretesting.RunCommand(c, &BootstrapCommand{}, nil)

	c.Check(coretesting.Stderr(ctx), gc.Matches,
		"uploading tools for series \\[precise .* raring\\]\n")
	c.Check(err, gc.ErrorMatches, "cannot upload bootstrap tools: an error")
>>>>>>> 67f3bcdc
}

func (s *BootstrapSuite) TestBootstrapDestroy(c *gc.C) {
	_, fake := makeEmptyFakeHome(c)
	defer fake.Restore()
	devVersion := version.Current
	// Force a dev version by having an odd minor version number.
	// This is because we have not uploaded any tools and auto
	// upload is only enabled for dev versions.
	devVersion.Minor = 11
	s.PatchValue(&version.Current, devVersion)
	opc, errc := runCommand(nullContext(c), envcmd.Wrap(new(BootstrapCommand)), "-e", "brokenenv")
	err := <-errc
	c.Assert(err, gc.ErrorMatches, "dummy.Bootstrap is broken")
	var opDestroy *dummy.OpDestroy
	for opDestroy == nil {
		select {
		case op := <-opc:
			switch op := op.(type) {
			case dummy.OpDestroy:
				opDestroy = &op
			}
		default:
			c.Error("expected call to env.Destroy")
			return
		}
	}
	c.Assert(opDestroy.Error, gc.ErrorMatches, "dummy.Destroy is broken")
}

// createToolsSource writes the mock tools and metadata into a temporary
// directory and returns it.
func createToolsSource(c *gc.C, versions []version.Binary) string {
	versionStrings := make([]string, len(versions))
	for i, vers := range versions {
		versionStrings[i] = vers.String()
	}
	source := c.MkDir()
	ttesting.MakeTools(c, source, "releases", versionStrings)
	return source
}

// makeEmptyFakeHome creates a faked home without envtools.
func makeEmptyFakeHome(c *gc.C) (environs.Environ, *coretesting.FakeHome) {
	fake := coretesting.MakeFakeHome(c, envConfig)
	dummy.Reset()
	store, err := configstore.Default()
	c.Assert(err, gc.IsNil)
	env, err := environs.PrepareFromName("peckham", nullContext(c), store)
	c.Assert(err, gc.IsNil)
	envtesting.RemoveAllTools(c, env)
	return env, fake
}

// checkTools check if the environment contains the passed envtools.
func checkTools(c *gc.C, env environs.Environ, expected []version.Binary) {
	list, err := envtools.FindTools(
		env, version.Current.Major, version.Current.Minor, coretools.Filter{}, envtools.DoNotAllowRetry)
	c.Check(err, gc.IsNil)
	c.Logf("found: " + list.String())
	urls := list.URLs()
	c.Check(urls, gc.HasLen, len(expected))
}

var (
	v100d64 = version.MustParseBinary("1.0.0-raring-amd64")
	v100p64 = version.MustParseBinary("1.0.0-precise-amd64")
	v100q32 = version.MustParseBinary("1.0.0-quantal-i386")
	v100q64 = version.MustParseBinary("1.0.0-quantal-amd64")
	v120d64 = version.MustParseBinary("1.2.0-raring-amd64")
	v120p64 = version.MustParseBinary("1.2.0-precise-amd64")
	v120q32 = version.MustParseBinary("1.2.0-quantal-i386")
	v120q64 = version.MustParseBinary("1.2.0-quantal-amd64")
	v120t32 = version.MustParseBinary("1.2.0-trusty-i386")
	v120t64 = version.MustParseBinary("1.2.0-trusty-amd64")
	v190p32 = version.MustParseBinary("1.9.0-precise-i386")
	v190q64 = version.MustParseBinary("1.9.0-quantal-amd64")
	v200p64 = version.MustParseBinary("2.0.0-precise-amd64")
	v100All = []version.Binary{
		v100d64, v100p64, v100q64, v100q32,
	}
	v120All = []version.Binary{
		v120d64, v120p64, v120q64, v120q32, v120t32, v120t64,
	}
	v190All = []version.Binary{
		v190p32, v190q64,
	}
	v200All = []version.Binary{
		v200p64,
	}
	vAll = joinBinaryVersions(v100All, v120All, v190All, v200All)
)

func joinBinaryVersions(versions ...[]version.Binary) []version.Binary {
	var all []version.Binary
	for _, versions := range versions {
		all = append(all, versions...)
	}
	return all
}

// TODO(menn0): This fake BootstrapInterface implementation is
// currently quite minimal but could be easily extended to cover more
// test scenarios. This could help improve some of the tests in this
// file which execute large amounts of external functionality.
type fakeBootstrapFuncs struct {
	uploadToolsSeries []string
}

func (fake *fakeBootstrapFuncs) EnsureNotBootstrapped(env environs.Environ) error {
	return nil
}

func (fake *fakeBootstrapFuncs) UploadTools(ctx environs.BootstrapContext, env environs.Environ, toolsArch *string, forceVersion bool, bootstrapSeries ...string) error {
	fake.uploadToolsSeries = bootstrapSeries
	return nil
}

func (fake fakeBootstrapFuncs) Bootstrap(ctx environs.BootstrapContext, env environs.Environ, args environs.BootstrapParams) error {
	return nil
}<|MERGE_RESOLUTION|>--- conflicted
+++ resolved
@@ -403,24 +403,11 @@
 	defaultSeriesVersion.Minor = 11
 	s.PatchValue(&version.Current, defaultSeriesVersion)
 
-<<<<<<< HEAD
-	ctx := coretesting.Context(c)
-	code := cmd.Main(envcmd.Wrap(&BootstrapCommand{}), ctx, nil)
-	c.Check(code, gc.Equals, 0)
-
-	ctx2 := coretesting.Context(c)
-	code2 := cmd.Main(envcmd.Wrap(&BootstrapCommand{}), ctx2, nil)
-	c.Check(code2, gc.Equals, 1)
-	expectedErrText := "error: environment is already bootstrapped\n"
-	c.Check(coretesting.Stderr(ctx2), gc.Equals, expectedErrText)
-	c.Check(coretesting.Stdout(ctx2), gc.Equals, "")
-=======
-	_, err := coretesting.RunCommand(c, &BootstrapCommand{}, nil)
-	c.Assert(err, gc.IsNil)
-
-	_, err = coretesting.RunCommand(c, &BootstrapCommand{}, nil)
+	_, err := coretesting.RunCommand(c, envcmd.Wrap(&BootstrapCommand{}), nil)
+	c.Assert(err, gc.IsNil)
+
+	_, err = coretesting.RunCommand(c, envcmd.Wrap(&BootstrapCommand{}), nil)
 	c.Assert(err, gc.ErrorMatches, "environment is already bootstrapped")
->>>>>>> 67f3bcdc
 }
 
 func (s *BootstrapSuite) TestSeriesDeprecation(c *gc.C) {
@@ -483,16 +470,10 @@
 
 	// Bootstrap the environment with an invalid source.
 	// The command returns with an error.
-<<<<<<< HEAD
-	ctx := coretesting.Context(c)
-	code := cmd.Main(envcmd.Wrap(&BootstrapCommand{}), ctx, []string{"--metadata-source", c.MkDir()})
-	c.Check(code, gc.Equals, 1)
-=======
-	_, err := coretesting.RunCommand(c, &BootstrapCommand{}, []string{"--metadata-source", c.MkDir()})
+	_, err := coretesting.RunCommand(c, envcmd.Wrap(&BootstrapCommand{}), []string{"--metadata-source", c.MkDir()})
 	c.Check(err, gc.ErrorMatches, "cannot upload bootstrap tools: Juju "+
 		"cannot bootstrap because no tools are available for your "+
 		"environment(.|\n)*")
->>>>>>> 67f3bcdc
 
 	// Now check that there are no tools available.
 	_, err = envtools.FindTools(
@@ -543,15 +524,9 @@
 	devVersion := version.Current
 	devVersion.Minor = 11
 	s.PatchValue(&version.Current, devVersion)
-<<<<<<< HEAD
-	ctx := coretesting.Context(c)
-	code := cmd.Main(envcmd.Wrap(&BootstrapCommand{}), ctx, []string{"--metadata-source", sourceDir})
-	c.Check(code, gc.Equals, 0)
-=======
-
-	_, err := coretesting.RunCommand(c, &BootstrapCommand{}, []string{"--metadata-source", sourceDir})
-	c.Assert(err, gc.IsNil)
->>>>>>> 67f3bcdc
+
+	_, err := coretesting.RunCommand(c, envcmd.Wrap(&BootstrapCommand{}), []string{"--metadata-source", sourceDir})
+	c.Assert(err, gc.IsNil)
 	c.Assert(imagemetadata.DefaultBaseURL, gc.Equals, imagemetadata.UbuntuCloudImagesURL)
 
 	// Now check the image metadata has been uploaded.
@@ -567,14 +542,8 @@
 	// Bootstrap the environment with the valid source.
 	// The bootstrapping has to show no error, because the tools
 	// are automatically synchronized.
-<<<<<<< HEAD
-	ctx := coretesting.Context(c)
-	code := cmd.Main(envcmd.Wrap(&BootstrapCommand{}), ctx, []string{"--metadata-source", sourceDir})
-	c.Check(code, gc.Equals, 0)
-=======
-	_, err := coretesting.RunCommand(c, &BootstrapCommand{}, []string{"--metadata-source", sourceDir})
-	c.Assert(err, gc.IsNil)
->>>>>>> 67f3bcdc
+	_, err := coretesting.RunCommand(c, envcmd.Wrap(&BootstrapCommand{}), []string{"--metadata-source", sourceDir})
+	c.Assert(err, gc.IsNil)
 
 	// Now check the available tools which are the 1.2.0 envtools.
 	checkTools(c, env, v120All)
@@ -643,20 +612,11 @@
 
 func (s *BootstrapSuite) TestMissingToolsError(c *gc.C) {
 	s.setupAutoUploadTest(c, "1.8.3", "precise")
-<<<<<<< HEAD
-	context := coretesting.Context(c)
-	code := cmd.Main(envcmd.Wrap(&BootstrapCommand{}), context, nil)
-	c.Assert(code, gc.Equals, 1)
-	errText := context.Stderr.(*bytes.Buffer).String()
-	expectedErrText := "error: cannot upload bootstrap tools: Juju cannot bootstrap because no tools are available for your environment(.|\n)*"
-	c.Assert(errText, gc.Matches, expectedErrText)
-=======
-
-	_, err := coretesting.RunCommand(c, &BootstrapCommand{}, nil)
+
+	_, err := coretesting.RunCommand(c, envcmd.Wrap(&BootstrapCommand{}), nil)
 	c.Assert(err, gc.ErrorMatches, "cannot upload bootstrap tools: Juju "+
 		"cannot bootstrap because no tools are available for your "+
 		"environment(.|\n)*")
->>>>>>> 67f3bcdc
 }
 
 func uploadToolsAlwaysFails(stor storage.Storage, forceVersion *version.Number, series ...string) (*coretools.Tools, error) {
@@ -666,22 +626,12 @@
 func (s *BootstrapSuite) TestMissingToolsUploadFailedError(c *gc.C) {
 	s.setupAutoUploadTest(c, "1.7.3", "precise")
 	s.PatchValue(&sync.Upload, uploadToolsAlwaysFails)
-<<<<<<< HEAD
-	context := coretesting.Context(c)
-	code := cmd.Main(envcmd.Wrap(&BootstrapCommand{}), context, nil)
-	c.Assert(code, gc.Equals, 1)
-	errText := context.Stderr.(*bytes.Buffer).String()
-	expectedErrText := "uploading tools for series \\[precise .* raring\\]\n"
-	expectedErrText += "error: cannot upload bootstrap tools: an error\n"
-	c.Assert(errText, gc.Matches, expectedErrText)
-=======
-
-	ctx, err := coretesting.RunCommand(c, &BootstrapCommand{}, nil)
+
+	ctx, err := coretesting.RunCommand(c, envcmd.Wrap(&BootstrapCommand{}), nil)
 
 	c.Check(coretesting.Stderr(ctx), gc.Matches,
 		"uploading tools for series \\[precise .* raring\\]\n")
 	c.Check(err, gc.ErrorMatches, "cannot upload bootstrap tools: an error")
->>>>>>> 67f3bcdc
 }
 
 func (s *BootstrapSuite) TestBootstrapDestroy(c *gc.C) {
