--- conflicted
+++ resolved
@@ -387,23 +387,9 @@
 		}
 	}
 
-<<<<<<< HEAD
-	chBase := series.Base{
-		Name:    applicationInfo.Base.Name,
-		Channel: applicationInfo.Base.Channel,
-=======
-	var chBase series.Base
-	if applicationInfo.Series != "" && applicationInfo.Base.Name == "" {
-		chBase, err = series.GetBaseFromSeries(applicationInfo.Series)
-		if err != nil {
-			return errors.Trace(err) // This should never happen.
-		}
-	} else if applicationInfo.Base.Channel != "" {
-		chBase, err = series.ParseBase(applicationInfo.Base.Name, applicationInfo.Base.Channel)
-		if err != nil {
-			return errors.Trace(err)
-		}
->>>>>>> da341600
+	chBase, err := series.ParseBase(applicationInfo.Base.Name, applicationInfo.Base.Channel)
+	if err != nil {
+		return errors.Trace(err)
 	}
 	cfg := refresher.RefresherConfig{
 		ApplicationName: c.ApplicationName,
