// Copyright 2020 Canonical Ltd.
// Licensed under the AGPLv3, see LICENCE file for details.

package refresher

import (
	"fmt"
	"os"
	"strings"

	"github.com/juju/charm/v11"
	jujuclock "github.com/juju/clock"
	"github.com/juju/collections/transform"
	"github.com/juju/errors"

	commoncharm "github.com/juju/juju/api/common/charm"
	"github.com/juju/juju/cmd/juju/application/store"
	"github.com/juju/juju/cmd/juju/application/utils"
	corebase "github.com/juju/juju/core/base"
	corecharm "github.com/juju/juju/core/charm"
)

// ErrExhausted reveals if a refresher was exhausted in it's task. If so, then
// it is expected to attempt another refresher.
var ErrExhausted = errors.Errorf("exhausted")

// ErrAlreadyUpToDate indicates a charm is already up-to-date.
var ErrAlreadyUpToDate = errors.Errorf("already up-to-date")

// RefresherDependencies are required for any deployer to be run.
type RefresherDependencies struct {
	CharmAdder    store.CharmAdder
	CharmResolver CharmResolver
}

// RefresherConfig is the data required to choose a refresher and then run the
// PrepareAndUpgrade.
type RefresherConfig struct {
	ApplicationName string
	CharmURL        *charm.URL
	CharmOrigin     corecharm.Origin
	CharmRef        string
	Channel         charm.Channel
	Force           bool
	ForceBase       bool
	Switch          bool
	Logger          CommandLogger
}

// RefresherFn defines a function alias to create a Refresher from a given
// function.
type RefresherFn = func(RefresherConfig) (Refresher, error)

type factory struct {
	refreshers []RefresherFn
	clock      jujuclock.Clock
}

// NewRefresherFactory returns a factory setup with the API and
// function dependencies required by every refresher.
func NewRefresherFactory(deps RefresherDependencies) RefresherFactory {
	d := &factory{
		clock: jujuclock.WallClock,
	}
	d.refreshers = []RefresherFn{
		d.maybeReadLocal(deps.CharmAdder, defaultCharmRepo{}),
		d.maybeCharmHub(deps.CharmAdder, deps.CharmResolver),
	}
	return d
}

// Run executes over a series of refreshers using a given config. It will
// execute each refresher if it's allowed, otherwise it will move on to the
// next one.
// If a refresher returns that it's exhausted (no other action to perform in
// a given task) then it will move on to the next refresher.
// If no refresher matches the config or if each one is exhausted then it will
// state that it was unable to refresh.
func (d *factory) Run(cfg RefresherConfig) (*CharmID, error) {
	for _, fn := range d.refreshers {
		// Failure to correctly setup a refresher will call all of the
		// refreshers to fail.
		refresh, err := fn(cfg)
		if err != nil {
			return nil, errors.Trace(err)
		}
		// If a refresher doesn't allow the config, then continue to the next
		// one.
		if allowed, err := refresh.Allowed(cfg); err != nil {
			return nil, errors.Trace(err)
		} else if !allowed {
			continue
		}

		charmID, err := refresh.Refresh()
		// We've exhausted this refresh task, attempt another one.
		if errors.Cause(err) == ErrExhausted {
			continue
		}
		// err might be ErrAlreadyUpToDate but we still want
		// to return the charmID for updating any resources.
		return charmID, err
	}
	return nil, errors.Errorf("unable to refresh %q", cfg.CharmRef)
}

func (d *factory) maybeReadLocal(charmAdder store.CharmAdder, charmRepo CharmRepository) func(RefresherConfig) (Refresher, error) {
	return func(cfg RefresherConfig) (Refresher, error) {
		return &localCharmRefresher{
			charmAdder:  charmAdder,
			charmOrigin: cfg.CharmOrigin,
			charmRepo:   charmRepo,
			charmURL:    cfg.CharmURL,
			charmRef:    cfg.CharmRef,
			force:       cfg.Force,
			forceBase:   cfg.ForceBase,
		}, nil
	}
}

func (d *factory) maybeCharmHub(charmAdder store.CharmAdder, charmResolver CharmResolver) func(RefresherConfig) (Refresher, error) {
	return func(cfg RefresherConfig) (Refresher, error) {
		originResolver := charmHubOriginResolver
		if cfg.Switch {
			// When switching, use the stdOriginResolver as it can
			// emit the correct origin for upgrading from cs -> ch.
			originResolver = stdOriginResolver
		}

		return &charmHubRefresher{
			baseRefresher: baseRefresher{
				charmAdder:      charmAdder,
				charmResolver:   charmResolver,
				resolveOriginFn: originResolver,
				charmURL:        cfg.CharmURL,
				charmOrigin:     cfg.CharmOrigin,
				charmRef:        cfg.CharmRef,
				channel:         cfg.Channel,
				switchCharm:     cfg.Switch,
				force:           cfg.Force,
				forceBase:       cfg.ForceBase,
				logger:          cfg.Logger,
			},
		}, nil
	}
}

type localCharmRefresher struct {
	charmAdder  store.CharmAdder
	charmRepo   CharmRepository
	charmOrigin corecharm.Origin
	charmURL    *charm.URL
	charmRef    string
	force       bool
	forceBase   bool
}

// Allowed will attempt to check if a local charm is allowed to be refreshed.
// Currently this is always true.
func (d *localCharmRefresher) Allowed(_ RefresherConfig) (bool, error) {
	// We should always return true here, because of the current design.
	return true, nil
}

// Refresh a given local charm.
// Bundles are not supported as there is no physical representation in Juju.
func (d *localCharmRefresher) Refresh() (*CharmID, error) {
<<<<<<< HEAD
	ch, newURL, err := d.charmRepo.NewCharmAtPathForceBase(d.charmRef, d.deployedBase, d.forceBase)
=======
	deployedSeries, err := corebase.GetSeriesFromChannel(d.charmOrigin.Platform.OS, d.charmOrigin.Platform.Channel)
	if err != nil {
		return nil, errors.Trace(err)
	}
	ch, newURL, err := d.charmRepo.NewCharmAtPathForceSeries(d.charmRef, deployedSeries, d.forceBase)
>>>>>>> 055a1014
	if err == nil {
		newName := ch.Meta().Name
		if newName != d.charmURL.Name {
			return nil, errors.Errorf("cannot refresh %q to %q", d.charmURL.Name, newName)
		}
		addedURL, err := d.charmAdder.AddLocalCharm(newURL, ch, d.force)
		if err != nil {
			return nil, errors.Trace(err)
		}

		newOrigin := d.charmOrigin
		newOrigin.Source = corecharm.Local
		return &CharmID{
			URL:    addedURL,
			Origin: newOrigin,
		}, nil
	}
	if errors.Is(err, errors.NotFound) {
		return nil, errors.Errorf("no charm found at %q", d.charmRef)
	}
	// If we get a "not exists" or invalid path error then we attempt to interpret
	// the supplied charm reference as a URL below, otherwise we return the error.
	if err != os.ErrNotExist && !corecharm.IsInvalidPathError(err) {
		return nil, errors.Trace(err)
	}

	if IsLocalURL(d.charmRef) {
		// This was clearly meant to refer to a local charm, which we've not
		// been able to find, so return the error
		return nil, errors.Annotatef(err, "%q", d.charmRef)
	}

	// Not a valid local charm, in this case, we should move onto the next
	// refresher.
	return nil, ErrExhausted
}

// IsLocalURL checks if the provided URL refers to a local charm (i.e. it
// begins with one of  `/`  `./`  `../` ).
func IsLocalURL(url string) bool {
	return strings.HasPrefix(url, "/") || strings.HasPrefix(url, "./") ||
		strings.HasPrefix(url, "../")
}

func (d *localCharmRefresher) String() string {
	return fmt.Sprintf("attempting to refresh local charm %q", d.charmRef)
}

// ResolveOriginFunc attempts to resolve a new charm Origin from the given
// arguments
type ResolveOriginFunc = func(*charm.URL, corecharm.Origin, charm.Channel) (commoncharm.Origin, error)

type baseRefresher struct {
	charmAdder      store.CharmAdder
	charmResolver   CharmResolver
	resolveOriginFn ResolveOriginFunc
	charmURL        *charm.URL
	charmOrigin     corecharm.Origin
	charmRef        string
	channel         charm.Channel
	switchCharm     bool
	force           bool
	forceBase       bool
	logger          CommandLogger
}

func (r baseRefresher) ResolveCharm() (*charm.URL, commoncharm.Origin, error) {
	if r.charmOrigin.Channel != nil {
		r.logger.Verbosef("Original channel %q", r.charmOrigin.Channel.String())
	}
	r.logger.Verbosef("Requested channel %q", r.channel.String())

	refURL, err := charm.ParseURL(r.charmRef)
	if err != nil {
		return nil, commoncharm.Origin{}, errors.Trace(err)
	}

	// Take the current origin and apply the user supplied channel, so that
	// when attempting to resolve the new charm URL, we pick up everything
	// that already exists, but we get the destination of where the user wants
	// to get to.
	destOrigin, err := r.resolveOriginFn(refURL, r.charmOrigin, r.channel)
	if err != nil {
		return nil, commoncharm.Origin{}, errors.Trace(err)
	}

	// Charm has been supplied as a URL so we resolve and deploy using the store.
	newURL, origin, supportedBases, err := r.charmResolver.ResolveCharm(refURL, destOrigin, r.switchCharm)
	if err != nil {
		return nil, commoncharm.Origin{}, errors.Trace(err)
	}
<<<<<<< HEAD

	_, seriesSupportedErr := corecharm.BaseForCharm(r.deployedBase, supportedBases)
	if !r.forceBase && !r.deployedBase.Empty() && newURL.Series == "" && seriesSupportedErr != nil {
		bases := []string{"no bases"}
		if len(supportedBases) > 0 {
			bases = transform.Slice(supportedBases, func(in corebase.Base) string { return in.DisplayString() })
=======
	deployedSeries, err := corebase.GetSeriesFromChannel(r.charmOrigin.Platform.OS, r.charmOrigin.Platform.Channel)
	if err != nil {
		return nil, commoncharm.Origin{}, errors.Trace(err)
	}
	_, seriesSupportedErr := corecharm.SeriesForCharm(deployedSeries, supportedSeries)
	if !r.forceBase && deployedSeries != "" && newURL.Series == "" && seriesSupportedErr != nil {
		series := []string{"no series"}
		if len(supportedSeries) > 0 {
			series = supportedSeries
>>>>>>> 055a1014
		}
		return nil, commoncharm.Origin{}, errors.Errorf(
			"cannot upgrade from single base %q charm to a charm supporting %q. Use --force-series to override.",
			r.deployedBase.DisplayString(), bases,
		)
	}

	// If no explicit revision was set with either SwitchURL
	// or Revision flags, discover the latest.
	if r.charmURL == nil {
		return nil, origin, errors.Errorf("unexpected charm URL")
	}
	var resolveErr error
	if *newURL == *r.charmURL {
		// Charm is uptodate so we return a suitable error.
		// We also want to still return the URL and origin as these
		// are used updating any resources.
		if refURL.Revision != -1 {
			resolveErr = errors.Annotatef(ErrAlreadyUpToDate,
				"charm %q, revision %d", newURL.Name, newURL.Revision)
		} else {
			// No point in trying to upgrade a charm store charm when
			// we just determined that's the latest revision
			// available.
			resolveErr = errors.Annotatef(ErrAlreadyUpToDate,
				"charm %q", newURL.Name)
		}
	}
	r.logger.Verbosef("Using channel %q", origin.CharmChannel().String())
	return newURL, origin, resolveErr
}

// stdOriginResolver attempts to resolve the origin required to resolve a
// charm.
func stdOriginResolver(curl *charm.URL, origin corecharm.Origin, channel charm.Channel) (commoncharm.Origin, error) {
	result, err := utils.DeduceOrigin(curl, channel, origin.Platform)
	if err != nil {
		return commoncharm.Origin{}, errors.Trace(err)
	}
	return result, nil
}

type defaultCharmRepo struct{}

func (defaultCharmRepo) NewCharmAtPathForceBase(path string, base corebase.Base, force bool) (charm.Charm, *charm.URL, error) {
	return corecharm.NewCharmAtPathForceBase(path, base, force)
}

// charmHubOriginResolver attempts to resolve the origin required to resolve
// a charm. It does this by updating the incoming origin with the user requested
// channel, so we can correctly resolve the charm.
func charmHubOriginResolver(_ *charm.URL, origin corecharm.Origin, channel charm.Channel) (commoncharm.Origin, error) {
	if channel.Track == "" {
		if origin.Channel != nil {
			origin.Channel.Risk = channel.Risk
		}
		return commoncharm.CoreCharmOrigin(origin)
	}
	normalizedC := channel.Normalize()
	origin.Channel = &normalizedC
	return commoncharm.CoreCharmOrigin(origin)
}

type charmHubRefresher struct {
	baseRefresher
}

// Allowed will attempt to check if the charm is allowed to refresh.
// Depending on the charm url, will then determine if that's true or not.
func (r *charmHubRefresher) Allowed(cfg RefresherConfig) (bool, error) {
	path, err := charm.EnsureSchema(cfg.CharmRef, charm.CharmHub)
	if err != nil {
		return false, errors.Trace(err)
	}

	curl, err := charm.ParseURL(path)
	if err != nil {
		return false, errors.Trace(err)
	}

	if !charm.CharmHub.Matches(curl.Schema) {
		return false, nil
	}

	if !cfg.Switch {
		return true, nil
	}

	if err := r.charmAdder.CheckCharmPlacement(cfg.ApplicationName, curl); err != nil && !errors.IsNotSupported(err) {
		// If force is used then ignore the error, the user seems to know
		// what they're doing.
		if !cfg.Force {
			return false, errors.Trace(err)
		}
		r.logger.Warningf("Charm placement check failed, using --force may break deployment")
	}

	return true, nil
}

// Refresh a given charm hub charm.
// Bundles are not supported as there is no physical representation in Juju.
func (r *charmHubRefresher) Refresh() (*CharmID, error) {
	newURL, origin, err := r.ResolveCharm()
	if errors.Is(err, ErrAlreadyUpToDate) {
		// The charm itself is up-to-date but we may need the
		// URL and origin for updating resources.
		return &CharmID{
			URL:    newURL,
			Origin: origin.CoreCharmOrigin(),
		}, err
	} else if err != nil {
		return nil, errors.Trace(err)
	}

	curl, actualOrigin, err := store.AddCharmFromURL(r.charmAdder, newURL, origin, r.force)
	if err != nil {
		return nil, errors.Trace(err)
	}

	return &CharmID{
		URL:    curl,
		Origin: actualOrigin.CoreCharmOrigin(),
	}, nil
}

func (r *charmHubRefresher) String() string {
	return fmt.Sprintf("attempting to refresh Charmhub charm %q", r.charmRef)
}<|MERGE_RESOLUTION|>--- conflicted
+++ resolved
@@ -165,15 +165,11 @@
 // Refresh a given local charm.
 // Bundles are not supported as there is no physical representation in Juju.
 func (d *localCharmRefresher) Refresh() (*CharmID, error) {
-<<<<<<< HEAD
-	ch, newURL, err := d.charmRepo.NewCharmAtPathForceBase(d.charmRef, d.deployedBase, d.forceBase)
-=======
-	deployedSeries, err := corebase.GetSeriesFromChannel(d.charmOrigin.Platform.OS, d.charmOrigin.Platform.Channel)
+	deployedBase, err := corebase.ParseBase(d.charmOrigin.Platform.OS, d.charmOrigin.Platform.Channel)
 	if err != nil {
 		return nil, errors.Trace(err)
 	}
-	ch, newURL, err := d.charmRepo.NewCharmAtPathForceSeries(d.charmRef, deployedSeries, d.forceBase)
->>>>>>> 055a1014
+	ch, newURL, err := d.charmRepo.NewCharmAtPathForceBase(d.charmRef, deployedBase, d.forceBase)
 	if err == nil {
 		newName := ch.Meta().Name
 		if newName != d.charmURL.Name {
@@ -265,28 +261,19 @@
 	if err != nil {
 		return nil, commoncharm.Origin{}, errors.Trace(err)
 	}
-<<<<<<< HEAD
-
-	_, seriesSupportedErr := corecharm.BaseForCharm(r.deployedBase, supportedBases)
-	if !r.forceBase && !r.deployedBase.Empty() && newURL.Series == "" && seriesSupportedErr != nil {
+	deployedBase, err := corebase.ParseBase(r.charmOrigin.Platform.OS, r.charmOrigin.Platform.Channel)
+	if err != nil {
+		return nil, commoncharm.Origin{}, errors.Trace(err)
+	}
+	_, baseSupportedErr := corecharm.BaseForCharm(deployedBase, supportedBases)
+	if !r.forceBase && !deployedBase.Empty() && newURL.Series == "" && baseSupportedErr != nil {
 		bases := []string{"no bases"}
 		if len(supportedBases) > 0 {
 			bases = transform.Slice(supportedBases, func(in corebase.Base) string { return in.DisplayString() })
-=======
-	deployedSeries, err := corebase.GetSeriesFromChannel(r.charmOrigin.Platform.OS, r.charmOrigin.Platform.Channel)
-	if err != nil {
-		return nil, commoncharm.Origin{}, errors.Trace(err)
-	}
-	_, seriesSupportedErr := corecharm.SeriesForCharm(deployedSeries, supportedSeries)
-	if !r.forceBase && deployedSeries != "" && newURL.Series == "" && seriesSupportedErr != nil {
-		series := []string{"no series"}
-		if len(supportedSeries) > 0 {
-			series = supportedSeries
->>>>>>> 055a1014
 		}
 		return nil, commoncharm.Origin{}, errors.Errorf(
 			"cannot upgrade from single base %q charm to a charm supporting %q. Use --force-series to override.",
-			r.deployedBase.DisplayString(), bases,
+			deployedBase.DisplayString(), bases,
 		)
 	}
 
