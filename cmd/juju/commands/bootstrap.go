--- conflicted
+++ resolved
@@ -975,68 +975,7 @@
 		return errors.Annotate(err, "failed to bootstrap model")
 	}
 
-<<<<<<< HEAD
 	if err = c.controllerDataRefresher(environ, cloudCallCtx, bootstrapCfg); err != nil {
-=======
-	agentVersion := jujuversion.Current
-	if c.AgentVersion != nil {
-		agentVersion = *c.AgentVersion
-	}
-
-	controllerDataRefresher := func() error {
-		// this function allows polling address info later during retrying.
-		// for example, the Load Balancer needs time to be provisioned.
-		var addrs []network.ProviderAddress
-		if env, ok := environ.(environs.InstanceBroker); ok {
-			// IAAS.
-			addrs, err = common.BootstrapEndpointAddresses(env, cloudCallCtx)
-			if err != nil {
-				return errors.Trace(err)
-			}
-		} else if env, ok := environ.(caas.ServiceGetterSetter); ok {
-			// CAAS.
-			var svc *caas.Service
-			svc, err = env.GetService(k8sprovider.JujuControllerStackName, caas.ModeWorkload, false)
-			if err != nil {
-				return errors.Trace(err)
-			}
-			if len(svc.Addresses) == 0 {
-				return errors.NotProvisionedf("k8s controller service %q address", svc.Id)
-			}
-			addrs = svc.Addresses
-		} else {
-			// TODO(caas): this should never happen.
-			return errors.NewNotValid(nil, "unexpected error happened, IAAS mode should have environs.Environ implemented.")
-		}
-
-		// Use the retrieved bootstrap machine/service addresses to create
-		// host/port endpoints for local storage.
-		hps := make([]network.MachineHostPort, len(addrs))
-		for i, addr := range addrs {
-			hps[i] = network.MachineHostPort{
-				MachineAddress: addr.MachineAddress,
-				NetPort:        network.NetPort(bootstrapCfg.controller.APIPort()),
-			}
-		}
-
-		return errors.Annotate(
-			juju.UpdateControllerDetailsFromLogin(
-				c.ClientStore(),
-				c.controllerName,
-				juju.UpdateControllerParams{
-					AgentVersion:           agentVersion.String(),
-					CurrentHostPorts:       []network.MachineHostPorts{hps},
-					PublicDNSName:          newStringIfNonEmpty(bootstrapCfg.controller.AutocertDNSName()),
-					MachineCount:           newInt(1),
-					ControllerMachineCount: newInt(1),
-				},
-			),
-			"saving bootstrap endpoint address",
-		)
-	}
-
-	if err = controllerDataRefresher(); err != nil {
->>>>>>> 880e1ec1
 		return errors.Trace(err)
 	}
 
@@ -1061,7 +1000,7 @@
 
 func (c *bootstrapCommand) controllerDataRefresher(
 	environ environs.BootstrapEnviron,
-	cloudCallCtx *context.CloudCallContext,
+	cloudCallCtx *envcontext.CloudCallContext,
 	bootstrapCfg bootstrapConfigs,
 ) error {
 
