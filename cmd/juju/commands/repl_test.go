--- conflicted
+++ resolved
@@ -207,11 +207,7 @@
 ERROR juju: "foo" is not a juju command. Type "help" to see a list of commands.
 
 Did you mean:
-<<<<<<< HEAD
-	run
-=======
 	find
->>>>>>> 893ab973
 `[1:])
 }
 
