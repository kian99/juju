// Copyright 2016 Canonical Ltd.
// Licensed under the AGPLv3, see LICENCE file for details.

package metricsdebug

import (
	"fmt"
	"strings"
	"sync"
	"time"

<<<<<<< HEAD
	"github.com/juju/clock"
	"github.com/juju/cmd"
=======
	"github.com/juju/cmd/v3"
>>>>>>> fdd07079
	"github.com/juju/errors"
	"github.com/juju/loggo"
	"github.com/juju/names/v4"

	"github.com/juju/juju/api"
	actionapi "github.com/juju/juju/api/action"
	jujucmd "github.com/juju/juju/cmd"
	"github.com/juju/juju/cmd/juju/action"
	"github.com/juju/juju/cmd/modelcmd"
	"github.com/juju/juju/worker/metrics/sender"
)

// TODO(bogdanteleaga): update this once querying for actions by name is implemented.
const collectMetricsDoc = `
Trigger metrics collection

This command waits for the metric collection to finish before returning.
You may abort this command and it will continue to run asynchronously.
Results may be checked by 'juju show-task'.
`

const (
	// commandTimeout represents the timeout for executing the command itself
	commandTimeout = 3 * time.Second
)

var logger = loggo.GetLogger("juju.cmd.juju.collect-metrics")

// collectMetricsCommand retrieves metrics stored in the juju controller.
type collectMetricsCommand struct {
	modelcmd.ModelCommandBase
	unit        string
	application string
	entity      string
}

// NewCollectMetricsCommand creates a new collectMetricsCommand.
func NewCollectMetricsCommand() cmd.Command {
	return modelcmd.Wrap(&collectMetricsCommand{})
}

// Info implements Command.Info.
func (c *collectMetricsCommand) Info() *cmd.Info {
	return jujucmd.Info(&cmd.Info{
		Name:    "collect-metrics",
		Args:    "[application or unit]",
		Purpose: "Collect metrics on the given unit/application.",
		Doc:     collectMetricsDoc,
	})
}

// Init reads and verifies the cli arguments for the collectMetricsCommand
func (c *collectMetricsCommand) Init(args []string) error {
	if len(args) == 0 {
		return errors.New("you need to specify a unit or application.")
	}
	c.entity = args[0]
	if names.IsValidUnit(c.entity) {
		c.unit = c.entity
	} else if names.IsValidApplication(args[0]) {
		c.application = c.entity
	} else {
		return errors.Errorf("%q is not a valid unit or application", args[0])
	}
	if err := cmd.CheckEmpty(args[1:]); err != nil {
		return errors.Errorf("unknown command line arguments: " + strings.Join(args, ","))
	}
	return nil
}

type runClient interface {
	action.APIClient
	Run(run actionapi.RunParams) (actionapi.EnqueuedActions, error)
}

var newRunClient = func(conn api.Connection) runClient {
	return actionapi.NewClient(conn)
}

func parseRunOutput(result actionapi.ActionResult) (string, string, error) {
	if result.Error != nil {
		return "", "", result.Error
	}
	stdout, ok := result.Output["stdout"].(string)
	if !ok {
		return "", "", errors.New("could not read stdout")
	}
	stderr, ok := result.Output["stderr"].(string)
	if !ok {
		return "", "", errors.New("could not read stderr")
	}
	return strings.Trim(stdout, " \t\n"), strings.Trim(stderr, " \t\n"), nil
}

func parseActionResult(result actionapi.ActionResult) (string, error) {
	if result.Action != nil {
		logger.Infof("ran action id %v", result.Action.ID)
	}
	_, stderr, err := parseRunOutput(result)
	if err != nil {
		return "", errors.Trace(err)
	}
	tag, err := names.ParseUnitTag(result.Action.Receiver)
	if err != nil {
		return "", errors.Trace(err)
	}
	if strings.Contains(stderr, "nc: unix connect failed: No such file or directory") {
		return "", errors.New("no collect application listening: does application support metric collection?")
	}
	return tag.Id(), nil
}

var newAPIConn = func(cmd modelcmd.ModelCommandBase) (api.Connection, error) {
	return cmd.NewAPIRoot()
}

// Run implements Command.Run.
func (c *collectMetricsCommand) Run(ctx *cmd.Context) error {
	root, err := newAPIConn(c.ModelCommandBase)
	if err != nil {
		return errors.Trace(err)
	}
	runnerClient := newRunClient(root)
	defer runnerClient.Close()

	units := []string{}
	applications := []string{}
	if c.unit != "" {
		units = []string{c.unit}
	}
	if c.application != "" {
		applications = []string{c.application}
	}
	runParams := actionapi.RunParams{
		Timeout:      commandTimeout,
		Units:        units,
		Applications: applications,
		Commands:     "nc -U ../metrics-collect.socket",
	}

	// trigger metrics collection
	runResults, err := runnerClient.Run(runParams)
	if err != nil {
		return errors.Trace(err)
	}

	clk := clock.WallClock
	// We want to wait for the action results indefinitely.  Discard the tick.
	wait := clk.NewTimer(0 * time.Second)
	_ = <-wait.Chan()
	// trigger sending metrics in parallel
	wg := &sync.WaitGroup{}
	wg.Add(len(runResults.Actions))
	for _, result := range runResults.Actions {
		r := result
		if err := r.Error; err != nil {
			_, _ = fmt.Fprintf(ctx.Stderr, "failed to collect metrics: %v\n", err)
			wg.Done()
			continue
		}
		actionResult, err := getActionResult(runnerClient, r.Action.ID, clk, wait)
		if err != nil {
			_, _ = fmt.Fprintf(ctx.Stderr, "failed to collect metrics: %v\n", err)
			wg.Done()
			continue
		}
		unitId, err := parseActionResult(actionResult)
		if err != nil {
			_, _ = fmt.Fprintf(ctx.Stderr, "failed to collect metrics: %v\n", err)
			wg.Done()
			continue
		}
		go func() {
			defer wg.Done()
			sendParams := actionapi.RunParams{
				Timeout:  commandTimeout,
				Units:    []string{unitId},
				Commands: "nc -U ../" + sender.DefaultMetricsSendSocketName,
			}
			sendResults, err := runnerClient.Run(sendParams)
			if err != nil {
				_, _ = fmt.Fprintf(ctx.Stderr, "failed to send metrics for unit %v: %v\n", unitId, err)
				return
			}
			if len(sendResults.Actions) != 1 {
				_, _ = fmt.Fprintf(ctx.Stderr, "failed to send metrics for unit %v\n", unitId)
				return
			}
			if sendResults.Actions[0].Error != nil {
				_, _ = fmt.Fprintf(ctx.Stderr, "failed to send metrics for unit %v: %v\n", unitId, sendResults.Actions[0].Error)
				return
			}
			actionResult, err := getActionResult(runnerClient, sendResults.Actions[0].Action.ID, clk, wait)
			if err != nil {
				_, _ = fmt.Fprintf(ctx.Stderr, "failed to send metrics for unit %v: %v\n", unitId, err)
				return
			}
			stdout, stderr, err := parseRunOutput(actionResult)
			if err != nil {
				_, _ = fmt.Fprintf(ctx.Stderr, "failed to send metrics for unit %v: %v\n", unitId, err)
				return
			}
			if stdout != "ok" {
				_, _ = fmt.Fprintf(ctx.Stderr, "failed to send metrics for unit %v: %v\n", unitId, errors.New(stderr))
			}
		}()
	}

	wg.Wait()
	return nil
}

// getActionResult abstracts over the action CLI function that we use here to fetch results
var getActionResult = func(c runClient, actionId string, clk clock.Clock, wait clock.Timer) (actionapi.ActionResult, error) {
	tick := clk.NewTimer(2 * time.Second)
	return action.GetActionResult(c, actionId, tick, wait)
}<|MERGE_RESOLUTION|>--- conflicted
+++ resolved
@@ -9,12 +9,8 @@
 	"sync"
 	"time"
 
-<<<<<<< HEAD
 	"github.com/juju/clock"
-	"github.com/juju/cmd"
-=======
 	"github.com/juju/cmd/v3"
->>>>>>> fdd07079
 	"github.com/juju/errors"
 	"github.com/juju/loggo"
 	"github.com/juju/names/v4"
