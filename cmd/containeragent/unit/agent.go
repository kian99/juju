// Copyright 2012-2020 Canonical Ltd.
// Licensed under the AGPLv3, see LICENCE file for details.

package unit

import (
	"io/ioutil"
	"os"
	"path"
	"runtime"
	"strings"
	"time"

	"github.com/juju/clock"
	"github.com/juju/cmd/v3"
	"github.com/juju/errors"
	"github.com/juju/featureflag"
	"github.com/juju/gnuflag"
	"github.com/juju/loggo"
	"github.com/juju/names/v4"
	"github.com/juju/utils/v3/voyeur"
	"github.com/juju/worker/v3"
	"github.com/juju/worker/v3/dependency"
	"github.com/prometheus/client_golang/prometheus"

	"github.com/juju/juju/agent"
	"github.com/juju/juju/agent/addons"
	"github.com/juju/juju/api/agent/uniter"
	"github.com/juju/juju/api/base"
	k8sconstants "github.com/juju/juju/caas/kubernetes/provider/constants"
	jujucmd "github.com/juju/juju/cmd"
	"github.com/juju/juju/cmd/containeragent/utils"
	"github.com/juju/juju/cmd/jujud/agent/agentconf"
	"github.com/juju/juju/cmd/jujud/agent/engine"
	agenterrors "github.com/juju/juju/cmd/jujud/agent/errors"
	"github.com/juju/juju/core/machinelock"
	"github.com/juju/juju/core/paths"
	jnames "github.com/juju/juju/juju/names"
	"github.com/juju/juju/upgrades"
	jujuversion "github.com/juju/juju/version"
	jworker "github.com/juju/juju/worker"
	"github.com/juju/juju/worker/introspection"
	"github.com/juju/juju/worker/logsender"
	uniterworker "github.com/juju/juju/worker/uniter"
	"github.com/juju/juju/worker/upgradesteps"
)

var (
	logger = loggo.GetLogger("juju.cmd.containeragent.unit")

	jujuRun        = paths.JujuRun(paths.CurrentOS())
	jujuIntrospect = paths.JujuIntrospect(paths.CurrentOS())
)

type containerUnitAgent struct {
	cmd.CommandBase
	agentconf.AgentConf

	configChangedVal *voyeur.Value
	clk              clock.Clock
	runner           *worker.Runner
	bufferedLogger   *logsender.BufferedLogWriter
	ctx              *cmd.Context
	dead             chan struct{}
	errReason        error
	machineLock      machinelock.Lock

	prometheusRegistry *prometheus.Registry

	fileReaderWriter utils.FileReaderWriter
	environment      utils.Environment

	charmModifiedVersion int
	envVars              []string
	containerNames       []string
}

// New creates containeragent unit command.
func New(ctx *cmd.Context, bufferedLogger *logsender.BufferedLogWriter) (cmd.Command, error) {
	prometheusRegistry, err := addons.NewPrometheusRegistry()
	if err != nil {
		return nil, errors.Trace(err)
	}
	return &containerUnitAgent{
		AgentConf:          agentconf.NewAgentConf(""),
		configChangedVal:   voyeur.NewValue(true),
		ctx:                ctx,
		clk:                clock.WallClock,
		dead:               make(chan struct{}),
		bufferedLogger:     bufferedLogger,
		prometheusRegistry: prometheusRegistry,
		fileReaderWriter:   utils.NewFileReaderWriter(),
		environment:        utils.NewEnvironment(),
	}, nil
}

// Info returns a description of the command.
func (c *containerUnitAgent) Info() *cmd.Info {
	return jujucmd.Info(&cmd.Info{
		Name:    "unit",
		Purpose: "Start containeragent.",
	})
}

// SetFlags implements Command.
func (c *containerUnitAgent) SetFlags(f *gnuflag.FlagSet) {
	c.AgentConf.AddFlags(f)
	f.IntVar(&c.charmModifiedVersion, "charm-modified-version", -1, "charm modified version to validate downloaded charm is for the provided infrastructure")
	f.Var(cmd.NewAppendStringsValue(&c.envVars), "append-env", "can be specified multiple times and with the form ENV_VAR=VALUE where VALUE can be empty or contain unexpanded variables using $OTHER_ENV")
}

func (c *containerUnitAgent) CharmModifiedVersion() int {
	return c.charmModifiedVersion
}

func (c *containerUnitAgent) ensureAgentConf(dataDir string) error {
	templateConfigPath := path.Join(dataDir, k8sconstants.TemplateFileNameAgentConf)
	logger.Debugf("template config path %s", templateConfigPath)
	config, err := agent.ReadConfig(templateConfigPath)
	if err != nil {
		return errors.Annotate(err, "reading template agent config file")
	}
	unitTag := config.Tag()
	configPath := agent.ConfigPath(dataDir, unitTag)
	logger.Debugf("config path %s", configPath)
	configDir := path.Dir(configPath)
	if err := os.MkdirAll(configDir, 0755); err != nil {
		return errors.Annotatef(err, "making agent directory %q", configDir)
	}
	configBytes, err := config.Render()
	if err != nil {
		return errors.Trace(err)
	}
	if err := ioutil.WriteFile(configPath, configBytes, 0644); err != nil {
		return errors.Annotate(err, "writing agent config file")
	}

	if err := c.ReadConfig(unitTag.String()); err != nil {
		return errors.Annotate(err, "reading agent config file")
	}
	return nil
}

// Init initializes the command for running.
func (c *containerUnitAgent) Init(args []string) error {
	if err := c.AgentConf.CheckArgs(args); err != nil {
		return err
	}

	// Append environment with passed in values.
	for _, e := range c.envVars {
		kv := strings.SplitN(e, "=", 2)
		k, v := "", ""
		switch len(kv) {
		case 1:
			k = kv[0]
		case 2:
			k = kv[0]
			v = kv[1]
		default:
			return errors.NotValidf("invalid K=V pair for --append-env")
		}
		if v == "" {
			err := c.environment.Unsetenv(k)
			if err != nil {
				return errors.Trace(err)
			}
		} else {
			err := c.environment.Setenv(k, c.environment.ExpandEnv(v))
			if err != nil {
				return errors.Trace(err)
			}
		}
	}

	c.runner = worker.NewRunner(worker.RunnerParams{
		IsFatal:       agenterrors.IsFatal,
		MoreImportant: agenterrors.MoreImportant,
		RestartDelay:  jworker.RestartDelay,
		Logger:        logger,
	})

	dataDir := c.DataDir()

	if err := c.ensureAgentConf(dataDir); err != nil {
		return errors.Annotate(err, "ensuring agent conf file")
	}

	unitTag, ok := c.CurrentConfig().Tag().(names.UnitTag)
	if !ok {
		return errors.NotValidf("expected a unit tag; got %q", unitTag)
	}

	srcDir := path.Dir(os.Args[0])
	if err := c.ensureToolSymlinks(srcDir, dataDir, unitTag); err != nil {
		return errors.Annotate(err, "ensuring agent tool symlinks")
	}
	containerNames := c.environment.Getenv(k8sconstants.EnvJujuContainerNames)
	if len(containerNames) > 0 {
		c.containerNames = strings.Split(containerNames, ",")
	}

	if err := introspection.WriteProfileFunctions(introspection.ProfileDir); err != nil {
		// This isn't fatal, just annoying.
		logger.Errorf("failed to write profile funcs: %v", err)
	}
	return nil
}

func (c *containerUnitAgent) ensureToolSymlinks(srcPath, dataDir string, unitTag names.UnitTag) error {
	// Setup tool symlinks
	uniterPaths := uniterworker.NewPaths(dataDir, unitTag, nil)
	toolsDir := uniterPaths.GetToolsDir()
	err := c.fileReaderWriter.RemoveAll(toolsDir)
	if err != nil {
		return errors.Annotatef(err, "removing old tools dir")
	}
	err = c.fileReaderWriter.MkdirAll(toolsDir, 0755)
	if err != nil {
		return errors.Annotate(err, "creating tools dir")
	}

	for _, link := range []string{
<<<<<<< HEAD
		jnames.ContainerAgent,
		jnames.JujuExec,
		jnames.JujuIntrospect,
=======
		path.Join(toolsDir, jnames.ContainerAgent),
		jujuRun, jujuIntrospect,
>>>>>>> 68afff80
	} {
		if err = c.fileReaderWriter.Symlink(path.Join(srcPath, jnames.ContainerAgent), link); err != nil {
			return errors.Annotatef(err, "ensuring symlink %q", link)
		}
	}

	if err = c.fileReaderWriter.Symlink(path.Join(srcPath, jnames.Jujuc), path.Join(toolsDir, jnames.Jujuc)); err != nil {
		return errors.Annotatef(err, "ensuring symlink %q", jnames.Jujuc)
	}
	return nil
}

// Wait waits for the k8s unit agent to finish.
func (c *containerUnitAgent) Wait() error {
	<-c.dead
	return c.errReason
}

// Stop implements Worker.
func (c *containerUnitAgent) Stop() error {
	c.runner.Kill()
	return c.Wait()
}

// Done signals the machine agent is finished
func (c *containerUnitAgent) Done(err error) {
	c.errReason = err
	close(c.dead)
}

// Tag implements Agent.
func (c *containerUnitAgent) Tag() names.UnitTag {
	return c.CurrentConfig().Tag().(names.UnitTag)
}

// ChangeConfig implements Agent.
func (c *containerUnitAgent) ChangeConfig(mutate agent.ConfigMutator) error {
	err := c.AgentConf.ChangeConfig(mutate)
	c.configChangedVal.Set(true)
	return errors.Trace(err)
}

// Workers returns a dependency.Engine running the k8s unit agent's responsibilities.
func (c *containerUnitAgent) workers() (worker.Worker, error) {
	probePort := os.Getenv(k8sconstants.EnvAgentHTTPProbePort)
	if probePort == "" {
		return nil, errors.NotValidf("env %s missing", k8sconstants.EnvAgentHTTPProbePort)
	}

	updateAgentConfLogging := func(loggingConfig string) error {
		return c.AgentConf.ChangeConfig(func(setter agent.ConfigSetter) error {
			setter.SetLoggingConfig(loggingConfig)
			return nil
		})
	}

	agentConfig := c.AgentConf.CurrentConfig()
	cfg := manifoldsConfig{
		Agent:                agent.APIHostPortsSetter{Agent: c},
		LogSource:            c.bufferedLogger.Logs(),
		LeadershipGuarantee:  30 * time.Second,
		UpgradeStepsLock:     upgradesteps.NewLock(agentConfig),
		PreUpgradeSteps:      upgrades.PreUpgradeSteps,
		AgentConfigChanged:   c.configChangedVal,
		ValidateMigration:    c.validateMigration,
		PrometheusRegisterer: c.prometheusRegistry,
		UpdateLoggerConfig:   updateAgentConfLogging,
		PreviousAgentVersion: agentConfig.UpgradedToVersion(),
		ProbePort:            probePort,
		MachineLock:          c.machineLock,
		Clock:                c.clk,
		CharmModifiedVersion: c.CharmModifiedVersion(),
		ContainerNames:       c.containerNames,
	}
	manifolds := Manifolds(cfg)

	metrics := engine.NewMetrics()
	workerMetricsSink := metrics.ForModel(agentConfig.Model())
	eng, err := dependency.NewEngine(engine.DependencyEngineConfig(workerMetricsSink))
	if err != nil {
		return nil, err
	}
	if err := dependency.Install(eng, manifolds); err != nil {
		if err := worker.Stop(eng); err != nil {
			logger.Errorf("while stopping engine with bad manifolds: %v", err)
		}
		return nil, err
	}
	if err := addons.StartIntrospection(addons.IntrospectionConfig{
		AgentTag:           c.CurrentConfig().Tag(),
		Engine:             eng,
		MachineLock:        c.machineLock,
		NewSocketName:      addons.DefaultIntrospectionSocketName,
		PrometheusGatherer: c.prometheusRegistry,
		WorkerFunc:         introspection.NewWorker,
	}); err != nil {
		// If the introspection worker failed to start, we just log error
		// but continue. It is very unlikely to happen in the real world
		// as the only issue is connecting to the abstract domain socket
		// and the agent is controlled by the OS to only have one.
		logger.Errorf("failed to start introspection worker: %v", err)
	}
	if err := addons.RegisterEngineMetrics(c.prometheusRegistry, metrics, eng, workerMetricsSink); err != nil {
		// If the dependency engine metrics fail, continue on. This is unlikely
		// to happen in the real world, but should't stop or bring down an
		// agent.
		logger.Errorf("failed to start the dependency engine metrics %v", err)
	}

	return eng, nil
}

func (c *containerUnitAgent) Run(ctx *cmd.Context) (err error) {
	defer c.Done(err)
	ctx.Infof("starting containeragent unit command")

	agentConfig := c.CurrentConfig()
	machineLock, err := machinelock.New(machinelock.Config{
		AgentName:   c.Tag().String(),
		Clock:       c.clk,
		Logger:      loggo.GetLogger("juju.machinelock"),
		LogFilename: agent.MachineLockLogFilename(agentConfig),
	})
	// There will only be an error if the required configuration
	// values are not passed in.
	if err != nil {
		return errors.Trace(err)
	}
	c.machineLock = machineLock

	ctx.Infof("containeragent unit %q start (%s [%s])", c.Tag().String(), jujuversion.Current, runtime.Compiler)
	if flags := featureflag.String(); flags != "" {
		ctx.Warningf("developer feature flags enabled: %s", flags)
	}

	if err := c.runner.StartWorker("unit", c.workers); err != nil {
		return errors.Annotate(err, "starting worker")
	}

	return AgentDone(logger, c.runner.Wait())
}

// validateMigration is called by the migrationminion to help check
// that the agent will be ok when connected to a new controller.
func (c *containerUnitAgent) validateMigration(apiCaller base.APICaller) error {
	// TODO(mjs) - more extensive checks to come.
	tag := c.CurrentConfig().Tag()
	unitTag, ok := tag.(names.UnitTag)
	if !ok {
		return errors.NotValidf("expected a unit tag; got %q", tag)
	}
	facade := uniter.NewState(apiCaller, unitTag)
	_, err := facade.Unit(unitTag)
	if err != nil {
		return errors.Trace(err)
	}
	model, err := facade.Model()
	if err != nil {
		return errors.Trace(err)
	}
	curModelUUID := c.CurrentConfig().Model().Id()
	newModelUUID := model.UUID
	if newModelUUID != curModelUUID {
		return errors.Errorf("model mismatch when validating: got %q, expected %q",
			newModelUUID, curModelUUID)
	}
	return nil
}

// AgentDone processes the error returned by an exiting agent.
func AgentDone(logger loggo.Logger, err error) error {
	err = errors.Cause(err)
	switch err {
	case jworker.ErrTerminateAgent:
		// These errors are swallowed here because we want to exit
		// the agent process without error, to avoid the init system
		// restarting us.
		logger.Infof("agent terminating")
		err = nil
	}
	if err == jworker.ErrRestartAgent {
		// This does not seem to happen for k8s units.
		logger.Infof("agent restarting")
	}
	return err
}<|MERGE_RESOLUTION|>--- conflicted
+++ resolved
@@ -48,7 +48,7 @@
 var (
 	logger = loggo.GetLogger("juju.cmd.containeragent.unit")
 
-	jujuRun        = paths.JujuRun(paths.CurrentOS())
+	jujuRun        = paths.JujuExec(paths.CurrentOS())
 	jujuIntrospect = paths.JujuIntrospect(paths.CurrentOS())
 )
 
@@ -221,14 +221,8 @@
 	}
 
 	for _, link := range []string{
-<<<<<<< HEAD
-		jnames.ContainerAgent,
-		jnames.JujuExec,
-		jnames.JujuIntrospect,
-=======
 		path.Join(toolsDir, jnames.ContainerAgent),
 		jujuRun, jujuIntrospect,
->>>>>>> 68afff80
 	} {
 		if err = c.fileReaderWriter.Symlink(path.Join(srcPath, jnames.ContainerAgent), link); err != nil {
 			return errors.Annotatef(err, "ensuring symlink %q", link)
