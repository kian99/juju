--- conflicted
+++ resolved
@@ -118,12 +118,8 @@
 		"core/quota",
 		"core/raftlease",
 		"core/relation",
-<<<<<<< HEAD
-		"core/resources",
+		"core/resource",
 		"core/secrets",
-=======
-		"core/resource",
->>>>>>> 0f2ce8e5
 		"core/series",
 		"core/snap",
 		"core/status",
