--- conflicted
+++ resolved
@@ -41,11 +41,6 @@
 		"api/agent/keyupdater",
 		"api/agent/reboot",
 		"api/agent/unitassigner",
-<<<<<<< HEAD
-		"api/agent/upgrader",
-=======
-		"api/agent/uniter",
->>>>>>> 9938c99c
 		"api/watcher",
 		"apiserver/errors",
 		"rpc/params",
