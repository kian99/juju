// Copyright 2020 Canonical Ltd.
// Licensed under the AGPLv3, see LICENCE file for details.

package initialize

import (
	"context"
	"fmt"
	"io"
	"os"
	"path"
	"strings"
	"time"

	"github.com/juju/clock"
	"github.com/juju/cmd/v3"
	"github.com/juju/errors"
	"github.com/juju/gnuflag"
	"github.com/juju/loggo"
	"github.com/juju/retry"
	"golang.org/x/sync/errgroup"
	"gopkg.in/yaml.v3"

	"github.com/juju/juju/agent"
	"github.com/juju/juju/api"
	"github.com/juju/juju/api/agent/caasapplication"
	k8sconstants "github.com/juju/juju/caas/kubernetes/provider/constants"
	jujucmd "github.com/juju/juju/cmd"
	"github.com/juju/juju/cmd/constants"
	"github.com/juju/juju/cmd/containeragent/utils"
	"github.com/juju/juju/service/pebble/plan"
	"github.com/juju/juju/worker/apicaller"
)

//go:generate go run github.com/golang/mock/mockgen -package mocks -destination mocks/application_mock.go github.com/juju/juju/cmd/containeragent/initialize ApplicationAPI
type initCommand struct {
	cmd.CommandBase

	config           configFunc
	identity         identityFunc
	applicationAPI   ApplicationAPI
	fileReaderWriter utils.FileReaderWriter
	environment      utils.Environment
	clock            clock.Clock

	// charmModifiedVersion holds just that and is used for generating the
	// pebble service to run the container agent.
	charmModifiedVersion string

	// containerAgentPebbleDir holds the path to the pebble config dir used on
	// the container agent.
	containerAgentPebbleDir string

	dataDir      string
	binDir       string
	isController bool
}

// ApplicationAPI provides methods for unit introduction.
type ApplicationAPI interface {
	UnitIntroduction(podName string, podUUID string) (*caasapplication.UnitConfig, error)
	Close() error
}

// New creates containeragent init command.
func New() cmd.Command {
	return &initCommand{
		config:           defaultConfig,
		identity:         identityFromK8sMetadata,
		fileReaderWriter: utils.NewFileReaderWriter(),
		environment:      utils.NewEnvironment(),
		clock:            clock.WallClock,
	}
}

// SetFlags implements Command.
func (c *initCommand) SetFlags(f *gnuflag.FlagSet) {
	f.StringVar(&c.containerAgentPebbleDir, "containeragent-pebble-dir", "", "directory for container agent pebble config")
	f.StringVar(&c.charmModifiedVersion, "charm-modified-version", "", "charm modified version for update hook")
	f.StringVar(&c.dataDir, "data-dir", "", "directory for juju data")
	f.StringVar(&c.binDir, "bin-dir", "", "copy juju binaries to this directory")
	f.BoolVar(&c.isController, "controller", false, "set when the charm is colocated with the controller")
}

// Info returns a description of the command.
func (c *initCommand) Info() *cmd.Info {
	return jujucmd.Info(&cmd.Info{
		Name:    "init",
		Purpose: "Initialize containeragent local state.",
	})
}

func (c *initCommand) getApplicationAPI() (ApplicationAPI, error) {
	if c.applicationAPI == nil {
		connection, err := apicaller.OnlyConnect(c, api.Open, loggo.GetLogger("juju.containeragent"))
		if err != nil {
			return nil, errors.Trace(err)
		}
		c.applicationAPI = caasapplication.NewClient(connection)
	}
	return c.applicationAPI, nil
}

func (c *initCommand) Init(args []string) error {
	if c.containerAgentPebbleDir == "" {
		return errors.NotValidf("--containeragent-pebble-dir")
	}
	if c.dataDir == "" {
		return errors.NotValidf("--data-dir")
	}
	if c.binDir == "" {
		return errors.NotValidf("--bin-dir")
	}
	return c.CommandBase.Init(args)
}

func (c *initCommand) Run(ctx *cmd.Context) (err error) {
	ctx.Infof("starting containeragent init command")

	defer func() {
		if err == nil {
			err = c.writeContainerAgentPebbleConfig()
		}
		if err == nil {
			err = c.copyBinaries()
		}
	}()

	// If the agent conf already exists, no need to do the unit introduction.
	// TODO(wallyworld) - we may need to revisit this when we support stateless workloads.
	templateConfigPath := path.Join(c.dataDir, k8sconstants.TemplateFileNameAgentConf)
	_, err = c.fileReaderWriter.Stat(templateConfigPath)
	if err == nil || !os.IsNotExist(err) {
		return errors.Trace(err)
	}

	applicationAPI, err := c.getApplicationAPI()
	if err != nil {
		return errors.Trace(err)
	}
	defer func() { _ = applicationAPI.Close() }()

<<<<<<< HEAD
	identity, err := c.identity()
	if err != nil {
		return errors.Trace(err)
	}
	unitConfig, err := applicationAPI.UnitIntroduction(identity.PodName, identity.PodUUID)
=======
	identity := c.identity()

	var unitConfig *caasapplication.UnitConfig
	err = retry.Call(retry.CallArgs{
		Func: func() error {
			unitConfig, err = applicationAPI.UnitIntroduction(identity.PodName, identity.PodUUID)
			return errors.Trace(err)
		},
		IsFatalError: func(err error) bool {
			return !errors.Is(err, errors.NotAssigned) && !errors.Is(err, errors.AlreadyExists)
		},
		Attempts: -1,
		Delay:    10 * time.Second,
		MaxDelay: 30 * time.Second,
		NotifyFunc: func(lastError error, attempt int) {
			ctx.Infof("failed to introduce pod %s: %v...", identity.PodName, lastError)
		},
		Clock: c.clock,
	})
>>>>>>> 243fd66d
	if err != nil {
		return errors.Trace(err)
	}

	if err = c.fileReaderWriter.MkdirAll(c.dataDir, 0755); err != nil {
		return errors.Trace(err)
	}

	if err = c.fileReaderWriter.WriteFile(templateConfigPath, unitConfig.AgentConf, 0644); err != nil {
		return errors.Trace(err)
	}

	return nil
}

func (c *initCommand) copyBinaries() error {
	if err := c.fileReaderWriter.MkdirAll(c.binDir, 0755); err != nil {
		return errors.Trace(err)
	}

	eg, _ := errgroup.WithContext(context.Background())
	doCopy := func(src string, dst string) {
		eg.Go(func() error {
			srcStream, err := c.fileReaderWriter.Reader(src)
			if err != nil {
				return errors.Annotatef(err, "opening %q for reading", src)
			}
			defer srcStream.Close()
			dstStream, err := c.fileReaderWriter.Writer(dst, 0755)
			if err != nil {
				return errors.Annotatef(err, "opening %q for writing", dst)
			}
			defer dstStream.Close()
			_, err = io.Copy(dstStream, srcStream)
			if err == io.EOF {
				return nil
			} else if err != nil {
				return errors.Annotatef(err, "copying %q to %q", src, dst)
			}
			return nil
		})
	}

	doCopy("/opt/pebble", path.Join(c.binDir, "pebble"))
	doCopy("/opt/containeragent", path.Join(c.binDir, "containeragent"))
	doCopy("/opt/jujuc", path.Join(c.binDir, "jujuc"))
	return eg.Wait()
}

// writeContainerAgentPebbleConfig is responsible for generating the container agent
// pebble service configuration.
func (c *initCommand) writeContainerAgentPebbleConfig() error {
	extraArgs := []string{}
	// If we actually have the charmModifiedVersion let's add it the args.
	if c.charmModifiedVersion != "" {
		extraArgs = append(extraArgs, "--charm-modified-version", c.charmModifiedVersion)
	}

	if c.isController {
		extraArgs = append(extraArgs, "--controller")
	}

	onCheckFailureAction := plan.ActionShutdown
	if c.isController {
		onCheckFailureAction = plan.ActionRestart
	}

	containerAgentLayer := plan.Layer{
		Summary: "Juju container agent service",
		Services: map[string]*plan.Service{
			"container-agent": {
				Summary:  "Juju container agent",
				Override: plan.ReplaceOverride,
				Command: fmt.Sprintf("%s unit --data-dir %s --append-env \"PATH=$PATH:%s\" --show-log %s",
					path.Join(c.binDir, "containeragent"),
					c.dataDir,
					c.binDir,
<<<<<<< HEAD
					strings.Join(extraArgs, " ")),
				Startup: plan.StartupEnabled,
				OnCheckFailure: map[string]plan.ServiceAction{
					"liveness":  onCheckFailureAction,
=======
					extraArgs),
				KillDelay: plan.OptionalDuration{Value: 30 * time.Minute, IsSet: true},
				Startup:   plan.StartupEnabled,
				OnSuccess: plan.ActionIgnore,
				OnFailure: plan.ActionShutdown,
				OnCheckFailure: map[string]plan.ServiceAction{
					"liveness":  plan.ActionIgnore,
>>>>>>> 243fd66d
					"readiness": plan.ActionIgnore,
				},
				Environment: map[string]string{
					constants.EnvHTTPProbePort: constants.DefaultHTTPProbePort,
				},
			},
		},
		Checks: map[string]*plan.Check{
			"readiness": {
				Override:  plan.ReplaceOverride,
				Level:     plan.ReadyLevel,
				Period:    plan.OptionalDuration{Value: 10 * time.Second, IsSet: true},
				Timeout:   plan.OptionalDuration{Value: 3 * time.Second, IsSet: true},
				Threshold: 3,
				HTTP: &plan.HTTPCheck{
					URL: fmt.Sprintf("http://localhost:%s/readiness", constants.DefaultHTTPProbePort),
				},
			},
			"liveness": {
				Override:  plan.ReplaceOverride,
				Level:     plan.AliveLevel,
				Period:    plan.OptionalDuration{Value: 10 * time.Second, IsSet: true},
				Timeout:   plan.OptionalDuration{Value: 3 * time.Second, IsSet: true},
				Threshold: 3,
				HTTP: &plan.HTTPCheck{
					URL: fmt.Sprintf("http://localhost:%s/liveness", constants.DefaultHTTPProbePort),
				},
			},
		},
	}

	layerDir := path.Join(c.containerAgentPebbleDir, "layers")
	if err := c.fileReaderWriter.MkdirAll(layerDir, 0555); err != nil {
		return fmt.Errorf("making pebble container agent layer dir at %q: %w", layerDir, err)
	}

	p := path.Join(layerDir, "001-container-agent.yaml")

	rawConfig, err := yaml.Marshal(&containerAgentLayer)
	if err != nil {
		return fmt.Errorf("making pebble container agent layer yaml: %w", err)
	}

	if err := c.fileReaderWriter.WriteFile(p, rawConfig, 0444); err != nil {
		return fmt.Errorf("writing container agent pebble configuration to %q: %w", p, err)
	}
	return nil
}

func (c *initCommand) CurrentConfig() agent.Config {
	return c.config()
}

func (c *initCommand) ChangeConfig(agent.ConfigMutator) error {
	return errors.NotSupportedf("cannot change config")
}<|MERGE_RESOLUTION|>--- conflicted
+++ resolved
@@ -140,14 +140,10 @@
 	}
 	defer func() { _ = applicationAPI.Close() }()
 
-<<<<<<< HEAD
 	identity, err := c.identity()
 	if err != nil {
 		return errors.Trace(err)
 	}
-	unitConfig, err := applicationAPI.UnitIntroduction(identity.PodName, identity.PodUUID)
-=======
-	identity := c.identity()
 
 	var unitConfig *caasapplication.UnitConfig
 	err = retry.Call(retry.CallArgs{
@@ -166,7 +162,6 @@
 		},
 		Clock: c.clock,
 	})
->>>>>>> 243fd66d
 	if err != nil {
 		return errors.Trace(err)
 	}
@@ -244,20 +239,13 @@
 					path.Join(c.binDir, "containeragent"),
 					c.dataDir,
 					c.binDir,
-<<<<<<< HEAD
 					strings.Join(extraArgs, " ")),
-				Startup: plan.StartupEnabled,
-				OnCheckFailure: map[string]plan.ServiceAction{
-					"liveness":  onCheckFailureAction,
-=======
-					extraArgs),
 				KillDelay: plan.OptionalDuration{Value: 30 * time.Minute, IsSet: true},
 				Startup:   plan.StartupEnabled,
 				OnSuccess: plan.ActionIgnore,
-				OnFailure: plan.ActionShutdown,
+				OnFailure: onCheckFailureAction,
 				OnCheckFailure: map[string]plan.ServiceAction{
 					"liveness":  plan.ActionIgnore,
->>>>>>> 243fd66d
 					"readiness": plan.ActionIgnore,
 				},
 				Environment: map[string]string{
