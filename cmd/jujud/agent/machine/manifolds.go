// Copyright 2015 Canonical Ltd.
// Licensed under the AGPLv3, see LICENCE file for details.

package machine

import (
	coreagent "github.com/juju/juju/agent"
	"github.com/juju/juju/api"
	apideployer "github.com/juju/juju/api/deployer"
	"github.com/juju/juju/state"
	"github.com/juju/juju/version"
	"github.com/juju/juju/worker"
	"github.com/juju/juju/worker/agent"
	"github.com/juju/juju/worker/apiaddressupdater"
	"github.com/juju/juju/worker/apicaller"
	"github.com/juju/juju/worker/authenticationworker"
	"github.com/juju/juju/worker/dependency"
	"github.com/juju/juju/worker/deployer"
	"github.com/juju/juju/worker/diskmanager"
	"github.com/juju/juju/worker/gate"
	"github.com/juju/juju/worker/logger"
	"github.com/juju/juju/worker/logsender"
	"github.com/juju/juju/worker/machiner"
	"github.com/juju/juju/worker/proxyupdater"
	"github.com/juju/juju/worker/reboot"
	"github.com/juju/juju/worker/terminationworker"
	"github.com/juju/juju/worker/upgrader"
	"github.com/juju/juju/worker/upgradesteps"
	"github.com/juju/juju/worker/upgradewaiter"
	"github.com/juju/juju/worker/util"
)

// ManifoldsConfig allows specialisation of the result of Manifolds.
type ManifoldsConfig struct {
	// Agent contains the agent that will be wrapped and made available to
	// its dependencies via a dependency.Engine.
	Agent coreagent.Agent

	// PreviousAgentVersion passes through the version the machine
	// agent was running before the current restart.
	PreviousAgentVersion version.Number

	// UpgradeStepsLock is passed to the upgrade steps gate to
	// coordinate workers that shouldn't do anything until the
	// upgrade-steps worker is done.
	UpgradeStepsLock gate.Lock

	// UpgradeCheckLock is passed to the upgrade check gate to
	// coordinate workers that shouldn't do anything until the
	// upgrader worker completes it's first check.
	UpgradeCheckLock gate.Lock

	// OpenStateForUpgrade is a function the upgradesteps worker can
	// use to establish a connection to state.
	OpenStateForUpgrade func() (*state.State, func(), error)

	// WriteUninstallFile is a function the uninstaller manifold uses
	// to write the agent uninstall file.
	WriteUninstallFile func() error

	// StartAPIWorkers is passed to the apiworkers manifold. It starts
	// workers which rely on an API connection (which have not yet
	// been converted to work directly with the dependency engine).
	StartAPIWorkers func(api.Connection) (worker.Worker, error)

	// PreUpgradeSteps is a function that is used by the upgradesteps
	// worker to ensure that conditions are OK for an upgrade to
	// proceed.
	PreUpgradeSteps func(*state.State, coreagent.Config, bool, bool) error

	// ShouldWriteProxyFiles is a function that is used by apiaddressupdater.
	// It returns true, unless the supplied conf identifies the machine agent
	// running directly on the host system in a local environment.
	ShouldWriteProxyFiles func(conf coreagent.Config) bool

	// LogSource defines the channel type used to send log message
	// structs within the machine agent.
	LogSource logsender.LogRecordCh

<<<<<<< HEAD
	// newDeployContext gives the tests the opportunity to create a deployer.Context
	// that can be used for testing so as to avoid (1) deploying units to the system
	// running the tests and (2) get access to the *State used internally, so that
	// tests can be run without waiting for the 5s watcher refresh time to which we would
	// otherwise be restricted.
	NewDeployContext func(st *apideployer.State, agentConfig coreagent.Config) deployer.Context
=======
	// MachineID is the id of the machine agent, used by the
	// authenticationworker.
	MachineID string

	// BootstrapMachineID is the id of the bootstrap machine. It is used by the
	// authenticationworker.
	BootstrapMachineID string
>>>>>>> d8c85821
}

// Manifolds returns a set of co-configured manifolds covering the
// various responsibilities of a machine agent.
//
// Thou Shalt Not Use String Literals In This Function. Or Else.
func Manifolds(config ManifoldsConfig) dependency.Manifolds {
	return dependency.Manifolds{
		// The agent manifold references the enclosing agent, and is the
		// foundation stone on which most other manifolds ultimately depend.
		agentName: agent.Manifold(config.Agent),

		// The termination worker returns ErrTerminateAgent if a
		// termination signal is received by the process it's running
		// in. It has no inputs and its only output is the error it
		// returns.
		terminationName: terminationworker.Manifold(),

		// The api caller is a thin concurrent wrapper around a connection
		// to some API server. It's used by many other manifolds, which all
		// select their own desired facades. It will be interesting to see
		// how this works when we consolidate the agents; might be best to
		// handle the auth changes server-side..?
		apiCallerName: apicaller.Manifold(apicaller.ManifoldConfig{
			AgentName: agentName,
		}),

		// The upgrade steps gate is used to coordinate workers which
		// shouldn't do anything until the upgrade-steps worker has
		// finished running any required upgrade steps.
		upgradeStepsGateName: gate.ManifoldEx(config.UpgradeStepsLock),

		// The upgrade check gate is used to coordinate workers which
		// shouldn't do anything until the upgrader worker has
		// completed it's first check for a new tools version to
		// upgrade to.
		upgradeCheckGateName: gate.ManifoldEx(config.UpgradeCheckLock),

		// The upgrader is a leaf worker that returns a specific error
		// type recognised by the machine agent, causing other workers
		// to be stopped and the agent to be restarted running the new
		// tools. We should only need one of these in a consolidated
		// agent, but we'll need to be careful about behavioural
		// differences, and interactions with the upgrade-steps
		// worker.
		upgraderName: upgrader.Manifold(upgrader.ManifoldConfig{
			AgentName:            agentName,
			APICallerName:        apiCallerName,
			UpgradeStepsGateName: upgradeStepsGateName,
			UpgradeCheckGateName: upgradeCheckGateName,
			PreviousAgentVersion: config.PreviousAgentVersion,
		}),

		// The upgradesteps worker runs soon after the machine agent
		// starts and runs any steps required to upgrade to the
		// running jujud version. Once upgrade steps have run, the
		// upgradesteps gate is unlocked and the worker exits.
		upgradeStepsName: upgradesteps.Manifold(upgradesteps.ManifoldConfig{
			AgentName:            agentName,
			APICallerName:        apiCallerName,
			UpgradeStepsGateName: upgradeStepsGateName,
			OpenStateForUpgrade:  config.OpenStateForUpgrade,
			PreUpgradeSteps:      config.PreUpgradeSteps,
		}),

		// The uninstaller manifold checks if the machine is dead. If
		// it is it writes the agent uninstall file and returns
		// ErrTerminateAgent which causes the agent to remove itself.
		uninstallerName: uninstallerManifold(uninstallerManifoldConfig{
			AgentName:          agentName,
			APICallerName:      apiCallerName,
			WriteUninstallFile: config.WriteUninstallFile,
		}),

		// The serving-info-setter manifold sets grabs the state
		// serving info from the API connection and writes it to the
		// agent config.
		servingInfoSetterName: ServingInfoSetterManifold(ServingInfoSetterConfig{
			AgentName:     agentName,
			APICallerName: apiCallerName,
		}),

		// The upgradewaiter manifold aggregates the
		// upgrade-steps-gate and upgrade-check-gate manifolds into
		// one boolean output. It makes it easy to create manifolds
		// which must only run after these upgrade events have
		// occured.
		upgradeWaiterName: upgradewaiter.Manifold(upgradewaiter.ManifoldConfig{
			UpgradeStepsWaiterName: upgradeStepsGateName,
			UpgradeCheckWaiterName: upgradeCheckGateName,
		}),

		// The apiworkers manifold starts workers which rely on the
		// machine agent's API connection but have not been converted
		// to work directly under the dependency engine. It waits for
		// upgrades to be finished before starting these workers.
		apiWorkersName: APIWorkersManifold(APIWorkersConfig{
			APICallerName:     apiCallerName,
			UpgradeWaiterName: upgradeWaiterName,
			StartAPIWorkers:   config.StartAPIWorkers,
		}),

		// The reboot manifold manages a worker which will reboot the
		// machine when requested. It needs an API connection and
		// waits for upgrades to be complete.
		rebootName: reboot.Manifold(reboot.ManifoldConfig{
			AgentName:         agentName,
			APICallerName:     apiCallerName,
			UpgradeWaiterName: upgradeWaiterName,
		}),

		// The logging config updater is a leaf worker that indirectly
		// controls the messages sent via the log sender or rsyslog,
		// according to changes in environment config. We should only need
		// one of these in a consolidated agent.
		loggingConfigUpdaterName: logger.Manifold(logger.ManifoldConfig{
			AgentName:         agentName,
			APICallerName:     apiCallerName,
			UpgradeWaiterName: upgradeWaiterName,
		}),

		// The diskmanager worker periodically lists block devices on the
		// machine it runs on. This worker will be run on all Juju-managed
		// machines (one per machine agent).
		diskmanagerName: diskmanager.Manifold(diskmanager.ManifoldConfig{
			AgentName:         agentName,
			APICallerName:     apiCallerName,
			UpgradeWaiterName: upgradeWaiterName,
		}),

		// The proxy config updater is a leaf worker that sets http/https/apt/etc
		// proxy settings.
		proxyConfigUpdater: proxyupdater.Manifold(proxyupdater.ManifoldConfig{
			PostUpgradeManifoldConfig: util.PostUpgradeManifoldConfig{
				AgentName:         agentName,
				APICallerName:     apiCallerName,
				UpgradeWaiterName: upgradeWaiterName,
			},
			ShouldWriteProxyFiles: config.ShouldWriteProxyFiles,
		}),

		// The api address updater is a leaf worker that rewrites agent config
		// as the state server addresses change. We should only need one of
		// these in a consolidated agent.
		apiAddressUpdaterName: apiaddressupdater.Manifold(apiaddressupdater.ManifoldConfig{
			AgentName:         agentName,
			APICallerName:     apiCallerName,
			UpgradeWaiterName: upgradeWaiterName,
		}),

		// The machiner Worker will wait for the identified machine to become
		// Dying and make it Dead; or until the machine becomes Dead by other
		// means.
		machinerName: machiner.Manifold(machiner.ManifoldConfig{
			PostUpgradeManifoldConfig: util.PostUpgradeManifoldConfig{
				AgentName:         agentName,
				APICallerName:     apiCallerName,
				UpgradeWaiterName: upgradeWaiterName,
			},
			WriteUninstallFile: config.WriteUninstallFile,
		}),

		// The log sender is a leaf worker that sends log messages to some
		// API server, when configured so to do. We should only need one of
		// these in a consolidated agent.
		logSenderName: logsender.Manifold(logsender.ManifoldConfig{
			LogSource: config.LogSource,
			PostUpgradeManifoldConfig: util.PostUpgradeManifoldConfig{
				AgentName:         agentName,
				APICallerName:     apiCallerName,
				UpgradeWaiterName: upgradeWaiterName,
			},
		}),

<<<<<<< HEAD
		// The deployer worker is responsible for deploying and recalling unit
		// agents, according to changes in a set of state units; and for the
		// final removal of its agents' units from state when they are no
		// longer needed.
		deployerName: deployer.Manifold(deployer.ManifoldConfig{
			NewDeployContext: config.NewDeployContext,
=======
		authenticationworkerName: authenticationworker.Manifold(authenticationworker.ManifoldConfig{
			MachineID: config.MachineID,
>>>>>>> d8c85821
			PostUpgradeManifoldConfig: util.PostUpgradeManifoldConfig{
				AgentName:         agentName,
				APICallerName:     apiCallerName,
				UpgradeWaiterName: upgradeWaiterName,
			},
		}),
	}
}

const (
	agentName                = "agent"
	terminationName          = "termination"
	apiCallerName            = "api-caller"
	apiInfoGateName          = "api-info-gate"
	upgradeStepsGateName     = "upgrade-steps-gate"
	upgradeCheckGateName     = "upgrade-check-gate"
	upgraderName             = "upgrader"
	upgradeStepsName         = "upgradesteps"
	upgradeWaiterName        = "upgradewaiter"
	uninstallerName          = "uninstaller"
	servingInfoSetterName    = "serving-info-setter"
	apiWorkersName           = "apiworkers"
	rebootName               = "reboot"
	loggingConfigUpdaterName = "logging-config-updater"
	diskmanagerName          = "disk-manager"
	proxyConfigUpdater       = "proxy-config-updater"
	apiAddressUpdaterName    = "api-address-updater"
	machinerName             = "machiner"
	logSenderName            = "log-sender"
<<<<<<< HEAD
	deployerName             = "deployer"
=======
	authenticationworkerName = "authenticationworker"
>>>>>>> d8c85821
)<|MERGE_RESOLUTION|>--- conflicted
+++ resolved
@@ -77,14 +77,13 @@
 	// structs within the machine agent.
 	LogSource logsender.LogRecordCh
 
-<<<<<<< HEAD
 	// newDeployContext gives the tests the opportunity to create a deployer.Context
 	// that can be used for testing so as to avoid (1) deploying units to the system
 	// running the tests and (2) get access to the *State used internally, so that
 	// tests can be run without waiting for the 5s watcher refresh time to which we would
 	// otherwise be restricted.
 	NewDeployContext func(st *apideployer.State, agentConfig coreagent.Config) deployer.Context
-=======
+
 	// MachineID is the id of the machine agent, used by the
 	// authenticationworker.
 	MachineID string
@@ -92,7 +91,6 @@
 	// BootstrapMachineID is the id of the bootstrap machine. It is used by the
 	// authenticationworker.
 	BootstrapMachineID string
->>>>>>> d8c85821
 }
 
 // Manifolds returns a set of co-configured manifolds covering the
@@ -267,17 +265,20 @@
 			},
 		}),
 
-<<<<<<< HEAD
 		// The deployer worker is responsible for deploying and recalling unit
 		// agents, according to changes in a set of state units; and for the
 		// final removal of its agents' units from state when they are no
 		// longer needed.
 		deployerName: deployer.Manifold(deployer.ManifoldConfig{
 			NewDeployContext: config.NewDeployContext,
-=======
+			PostUpgradeManifoldConfig: util.PostUpgradeManifoldConfig{
+				AgentName:         agentName,
+				APICallerName:     apiCallerName,
+				UpgradeWaiterName: upgradeWaiterName,
+			},
+		}),
 		authenticationworkerName: authenticationworker.Manifold(authenticationworker.ManifoldConfig{
 			MachineID: config.MachineID,
->>>>>>> d8c85821
 			PostUpgradeManifoldConfig: util.PostUpgradeManifoldConfig{
 				AgentName:         agentName,
 				APICallerName:     apiCallerName,
@@ -307,9 +308,6 @@
 	apiAddressUpdaterName    = "api-address-updater"
 	machinerName             = "machiner"
 	logSenderName            = "log-sender"
-<<<<<<< HEAD
 	deployerName             = "deployer"
-=======
 	authenticationworkerName = "authenticationworker"
->>>>>>> d8c85821
 )