--- conflicted
+++ resolved
@@ -67,7 +67,6 @@
 	"github.com/juju/juju/state/multiwatcher"
 	statestorage "github.com/juju/juju/state/storage"
 	"github.com/juju/juju/storage/looputil"
-	"github.com/juju/juju/upgrades"
 	"github.com/juju/juju/version"
 	"github.com/juju/juju/watcher"
 	"github.com/juju/juju/worker"
@@ -914,34 +913,6 @@
 	return service.Restart(name)
 }
 
-<<<<<<< HEAD
-=======
-func (a *MachineAgent) upgradeStepsWorkerStarter(
-	apiConn api.Connection,
-	jobs []multiwatcher.MachineJob,
-) func() (worker.Worker, error) {
-	return func() (worker.Worker, error) {
-		tag, ok := a.Tag().(names.MachineTag)
-		if !ok {
-			return nil, errors.New("agent's tag is not a machine tag")
-		}
-		machine, err := apiConn.Machiner().Machine(tag)
-		if err != nil {
-			return nil, errors.Trace(err)
-		}
-		return upgradesteps.NewWorker(
-			a.upgradeComplete,
-			a,
-			apiConn,
-			jobs,
-			a.openStateForUpgrade,
-			upgrades.PreUpgradeSteps,
-			machine,
-		)
-	}
-}
-
->>>>>>> 40b2cae9
 // openStateForUpgrade exists to be passed into the upgradesteps
 // worker. The upgradesteps worker opens state independently of the
 // state worker so that it isn't affected by the state worker's
@@ -1264,15 +1235,11 @@
 
 	// Start workers that use an API connection.
 	singularRunner.StartWorker("environ-provisioner", func() (worker.Worker, error) {
-<<<<<<< HEAD
 		w, err := provisioner.NewEnvironProvisioner(apiSt.Provisioner(), agentConfig)
 		if err != nil {
 			return nil, errors.Annotate(err, "cannot start environment compute provisioner worker")
 		}
 		return w, nil
-=======
-		return provisioner.NewEnvironProvisioner(apiSt.Provisioner(), a.CurrentConfig()), nil
->>>>>>> 40b2cae9
 	})
 	singularRunner.StartWorker("environ-storageprovisioner", func() (worker.Worker, error) {
 		scope := st.EnvironTag()
