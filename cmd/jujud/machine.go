--- conflicted
+++ resolved
@@ -51,11 +51,7 @@
 			// Stop requested by user.
 			return err
 		}
-<<<<<<< HEAD
-		time.Sleep(retryDuration)
-=======
 		time.Sleep(retryDelay)
->>>>>>> 8e7f402b
 		log.Printf("restarting provisioner and firewaller after error: %v", err)
 	}
 	panic("unreachable")
