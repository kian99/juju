// Copyright 2013 Canonical Ltd.
// Licensed under the AGPLv3, see LICENCE file for details.

package main

import (
	"fmt"
	"os"
	"os/exec"
	"strings"

	"launchpad.net/loggo"

	"launchpad.net/juju-core/cmd"
	"launchpad.net/juju-core/environs"
	"launchpad.net/juju-core/instance"
	"launchpad.net/juju-core/juju"
	_ "launchpad.net/juju-core/provider/all"
	"launchpad.net/juju-core/state"
	"launchpad.net/juju-core/utils"
)

var logger = loggo.GetLogger("juju.plugins.updatebootstrap")

const updateBootstrapDoc = `
Patches all machines after state server has been restored from backup, to
update state server address to new location.
`

type updateBootstrapCommand struct {
	cmd.EnvCommandBase
}

func (c *updateBootstrapCommand) Info() *cmd.Info {
	return &cmd.Info{
		Name:    "juju-update-bootstrap",
		Purpose: "update all machines after recovering state server",
		Doc:     updateBootstrapDoc,
	}
}

func (c *updateBootstrapCommand) Run(ctx *cmd.Context) error {
	conn, err := juju.NewConnFromName(c.EnvName)
	if err != nil {
		return err
	}
	defer conn.Close()
	stateAddr, err := GetStateAddress(conn.Environ)
	if err != nil {
		return err
	}
	fmt.Printf("using state address %v\n", stateAddr)
	return updateAllMachines(conn, stateAddr)
}

// GetStateAddress returns the address of one state server
func GetStateAddress(environ environs.Environ) (string, error) {
	// XXX: Can easily look up state server address using api instead
	stateInfo, _, err := environ.StateInfo()
	if err != nil {
		return "", err
	}
	return strings.Split(stateInfo.Addrs[0], ":")[0], nil
}

var agentAddressTemplate = `
set -exu
cd /var/lib/juju/agents
for agent in *
do
	initctl stop jujud-$agent
	sed -i.old -r "/^(stateaddresses|apiaddresses):/{
		n
		s/- .*(:[0-9]+)/- $ADDR\1/
	}" $agent/agent.conf
	if [[ $agent = unit-* ]]
	then
		sed -i -r 's/change-version: [0-9]+$/change-version: 0/' $agent/state/relations/*/* || true
	fi
	initctl start jujud-$agent
done
sed -i -r 's/^(:syslogtag, startswith, "juju-" @)(.*)(:[0-9]+.*)$/\1'$ADDR'\3/' /etc/rsyslog.d/*-juju*.conf
`

// renderScriptArg generates an ssh script argument to update state addresses
func renderScriptArg(stateAddr string) string {
	script := strings.Replace(agentAddressTemplate, "$ADDR", stateAddr, -1)
	return "sudo bash -c " + utils.ShQuote(script)
}

// runMachineUpdate connects via ssh to the machine and runs the update script
func runMachineUpdate(m *state.Machine, sshArg string) error {
	logger.Infof("updating machine: %v\n", m)
	addr := instance.SelectPublicAddress(m.Addresses())
	if addr == "" {
		return fmt.Errorf("no appropriate public address found")
	}
	args := []string{
		"-l", "ubuntu",
		"-T",
		"-o", "StrictHostKeyChecking no",
		"-o", "PasswordAuthentication no",
		addr,
		sshArg,
	}
	c := exec.Command("ssh", args...)
	if data, err := c.CombinedOutput(); err != nil {
		return fmt.Errorf("ssh command failed: %v (%q)", err, data)
	}
	return nil
}

// updateAllMachines finds all machines resets the stored state address
func updateAllMachines(conn *juju.Conn, stateAddr string) error {
	machines, err := conn.State.AllMachines()
	if err != nil {
		return err
	}
	pendingMachineCount := 0
	done := make(chan error)
	for _, machine := range machines {
		// A newly resumed state server requires no updating, and more
		// than one state server is not yet support by this plugin.
<<<<<<< HEAD
		if machine.IsStateServer() || machine.Life() == state.Dead {
=======
		if machine.IsManager() || machine.Life() != state.Alive {
>>>>>>> 3e04eb44
			continue
		}
		pendingMachineCount++
		machine := machine
		go func() {
			err := runMachineUpdate(machine, renderScriptArg(stateAddr))
			if err != nil {
				logger.Errorf("failed to update machine %s: %v", machine, err)
			} else {
				logger.Infof("updated machine %s", machine)
			}
			done <- err
		}()
	}
	err = nil
	for ; pendingMachineCount > 0; pendingMachineCount-- {
		if updateErr := <-done; updateErr != nil && err == nil {
			err = fmt.Errorf("machine update failed")
		}
	}
	return err
}

func Main(args []string) {
	if err := juju.InitJujuHome(); err != nil {
		fmt.Fprintf(os.Stderr, "error: %s\n", err)
		os.Exit(2)
	}
	command := updateBootstrapCommand{}
	os.Exit(cmd.Main(&command, cmd.DefaultContext(), args[1:]))
}

func main() {
	Main(os.Args)
}<|MERGE_RESOLUTION|>--- conflicted
+++ resolved
@@ -121,11 +121,7 @@
 	for _, machine := range machines {
 		// A newly resumed state server requires no updating, and more
 		// than one state server is not yet support by this plugin.
-<<<<<<< HEAD
-		if machine.IsStateServer() || machine.Life() == state.Dead {
-=======
-		if machine.IsManager() || machine.Life() != state.Alive {
->>>>>>> 3e04eb44
+		if machine.IsManager() || machine.Life() == state.Dead {
 			continue
 		}
 		pendingMachineCount++
