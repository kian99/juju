#!/bin/bash
set -eux

BUILD_PACKAGES=${BUILD_PACKAGES:-true}
BUILD_i386=${BUILD_i386:-true}
TARFILE=$($SCRIPTS/jujuci.py get build-revision 'juju-core_*.tar.gz' ./)
VERSION=$(basename $TARFILE .tar.gz | cut -d '_' -f2)

OFFICIAL_VERSIONS="$STREAMS/juju-dist/proposed/tools/releases"
if [[ -f $OFFICIAL_VERSIONS/juju-$VERSION-trusty-amd64.tgz ]]; then
    echo "$VERSION was published. This version is invalid to test."
    echo "Maybe juju's version needs updating?"
    exit 1
fi

if [[ $BUILD_PACKAGES == 'true' ]]; then
# Make source packages for all supported series.
$RELEASE_TOOLS/make-source-packages.bash -t devel $TARFILE \
    'Curtis Hovey <curtis.hovey@canonical.com>'

# Load the credentials to create instances in ec2.
set +x
source $JUJU_HOME/ec2rc
set -x

# Build binary packages for select series.
for dsc in $(find . -maxdepth 2 -name '*.dsc')
do
    series=$(echo "$dsc" | cut -d '~' -f 2 | cut -d '.' -f 1,2)
    if [[ $series == '12.04' ]]; then
        echo "Building precise amd64"
        AMI=$($SCRIPTS/get_ami.py precise amd64)
        $RELEASE_TOOLS/build-package-with-dsc.bash m1.large $AMI $dsc
    elif [[ $series == '13.10' ]]; then
        echo "Skipping Saucy"
    elif [[ $series == '14.04' ]]; then
        if [[ -n ${PPC_SSH_OPTIONS:-} ]]; then
            echo "Building trusty ppc64"
            set +e
            $RELEASE_TOOLS/build-package-with-dsc.bash ubuntu@stilson-07 \
                "$PPC_SSH_OPTIONS" $dsc
            set -e
        else
            echo "Skipping trusty ppc64"
        fi
        echo "Building trusty amd64"
<<<<<<< HEAD
        $RELEASE_TOOLS/build-package-with-dsc.bash m1.large ami-b027efd8 $dsc
        if [[ $BUILD_i386 == "true" ]]; then
            echo "Building trusty i386"
            if [[ -n ${I386_SSH_OPTIONS:-} ]]; then
                $RELEASE_TOOLS/build-package-with-dsc.bash ubuntu@i386-slave \
                        "$I386_SSH_OPTIONS" $dsc
            else
                $RELEASE_TOOLS/build-package-with-dsc.bash \
                    m1.medium ami-81dee0e8 $dsc
            fi
        else
            echo "Skipping trusty i386"
=======
        AMI=$($SCRIPTS/get_ami.py trusty amd64)
        $RELEASE_TOOLS/build-package-with-dsc.bash m1.large $AMI $dsc
        echo "Building trusty i386"
        if [[ -n ${I386_SSH_OPTIONS:-} ]]; then
            $RELEASE_TOOLS/build-package-with-dsc.bash ubuntu@i386-slave \
                    "$I386_SSH_OPTIONS" $dsc
        else
            AMI=$($SCRIPTS/get_ami.py trusty i386)
            $RELEASE_TOOLS/build-package-with-dsc.bash \
                m1.medium $AMI $dsc
>>>>>>> 6a102590
        fi
        if [[ -n ${ARM_SSH_OPTIONS:-} ]]; then
            echo "Building trusty arm64"
            set +e
            $RELEASE_TOOLS/build-package-with-dsc.bash ubuntu@arm64-slave \
                "$ARM_SSH_OPTIONS" $dsc
            set -e
        else
            echo "Skipping trusty arm64"
        fi
    elif [[ $series == '14.10' ]]; then
        echo "Building utopic amd64"
        $RELEASE_TOOLS/build-package-with-dsc.bash ubuntu@utopic-slave \
                "$UTOPIC_SSH_OPTIONS" $dsc
    elif [[ $series == '15.04' ]]; then
        echo "Building vivid amd64"
        $RELEASE_TOOLS/build-package-with-dsc.bash ubuntu@vivid-slave \
                "$VIVID_SSH_OPTIONS" $dsc
    fi
done
fi

$RELEASE_TOOLS/assemble-streams.bash -n -t $WORKSPACE/ testing $VERSION $STREAMS
PUBLISH_ARGS="testing $STREAMS/juju-dist cpc"
$RELEASE_TOOLS/publish-public-tools.bash $PUBLISH_ARGS || \
    $RELEASE_TOOLS/publish-public-tools.bash $PUBLISH_ARGS || \
        $RELEASE_TOOLS/publish-public-tools.bash $PUBLISH_ARGS<|MERGE_RESOLUTION|>--- conflicted
+++ resolved
@@ -44,31 +44,20 @@
             echo "Skipping trusty ppc64"
         fi
         echo "Building trusty amd64"
-<<<<<<< HEAD
-        $RELEASE_TOOLS/build-package-with-dsc.bash m1.large ami-b027efd8 $dsc
+        AMI=$($SCRIPTS/get_ami.py trusty amd64)
+        $RELEASE_TOOLS/build-package-with-dsc.bash m1.large $AMI $dsc
         if [[ $BUILD_i386 == "true" ]]; then
             echo "Building trusty i386"
             if [[ -n ${I386_SSH_OPTIONS:-} ]]; then
                 $RELEASE_TOOLS/build-package-with-dsc.bash ubuntu@i386-slave \
                         "$I386_SSH_OPTIONS" $dsc
             else
+                AMI=$($SCRIPTS/get_ami.py trusty i386)
                 $RELEASE_TOOLS/build-package-with-dsc.bash \
-                    m1.medium ami-81dee0e8 $dsc
+                    m1.medium $AMI $dsc
             fi
         else
             echo "Skipping trusty i386"
-=======
-        AMI=$($SCRIPTS/get_ami.py trusty amd64)
-        $RELEASE_TOOLS/build-package-with-dsc.bash m1.large $AMI $dsc
-        echo "Building trusty i386"
-        if [[ -n ${I386_SSH_OPTIONS:-} ]]; then
-            $RELEASE_TOOLS/build-package-with-dsc.bash ubuntu@i386-slave \
-                    "$I386_SSH_OPTIONS" $dsc
-        else
-            AMI=$($SCRIPTS/get_ami.py trusty i386)
-            $RELEASE_TOOLS/build-package-with-dsc.bash \
-                m1.medium $AMI $dsc
->>>>>>> 6a102590
         fi
         if [[ -n ${ARM_SSH_OPTIONS:-} ]]; then
             echo "Building trusty arm64"
