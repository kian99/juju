--- conflicted
+++ resolved
@@ -29,7 +29,7 @@
 
 var (
 	// MgoServer is a shared mongo server used by tests.
-	MgoServer = &MgoInstance{}
+	MgoServer = &MgoInstance{ssl: true}
 )
 
 type MgoInstance struct {
@@ -42,19 +42,14 @@
 	// server holds the running MongoDB command.
 	server *exec.Cmd
 
-<<<<<<< HEAD
-	// mgoDir holds the directory that MongoDB is running in.
-	mgoDir string
-
-	// mgoSsl keeps track of whether we're running MongoDB with ssl or not.
-	mgoSsl bool
-)
-=======
 	// exited receives a value when the mongodb server exits.
 	exited <-chan struct{}
 
 	// dir holds the directory that MongoDB is running in.
 	dir string
+
+	// ssl determines whether the MongoDB server will use TLS
+	ssl bool
 
 	// Params is a list of additional parameters that will be passed to
 	// the mongod application
@@ -70,7 +65,6 @@
 func (m *MgoInstance) Port() int {
 	return m.port
 }
->>>>>>> 533f3a59
 
 // We specify a timeout to mgo.Dial, to prevent
 // mongod failures hanging the tests.
@@ -84,7 +78,7 @@
 }
 
 // Start starts a MongoDB server in a temporary directory.
-func (inst *MgoInstance) Start() error {
+func (inst *MgoInstance) Start(ssl bool) error {
 	dbdir, err := ioutil.TempDir("", "test-mgo")
 	if err != nil {
 		return err
@@ -97,6 +91,7 @@
 	inst.port = FindTCPPort()
 	inst.addr = fmt.Sprintf("localhost:%d", inst.port)
 	inst.dir = dbdir
+	inst.ssl = ssl
 	if err := inst.run(); err != nil {
 		inst.addr = ""
 		inst.port = 0
@@ -115,15 +110,7 @@
 	mgoport := strconv.Itoa(inst.port)
 	mgoargs := []string{
 		"--auth",
-<<<<<<< HEAD
-		"--dbpath", mgoDir,
-		"--bind_ip", "localhost",
-=======
 		"--dbpath", inst.dir,
-		"--sslOnNormalPorts",
-		"--sslPEMKeyFile", filepath.Join(inst.dir, "server.pem"),
-		"--sslPEMKeyPassword", "ignored",
->>>>>>> 533f3a59
 		"--port", mgoport,
 		"--nssize", "1",
 		"--noprealloc",
@@ -131,19 +118,15 @@
 		"--nojournal",
 		"--nounixsocket",
 	}
-<<<<<<< HEAD
-	if mgoSsl {
+	if inst.ssl {
 		mgoargs = append(mgoargs,
 			"--sslOnNormalPorts",
-			"--sslPEMKeyFile", filepath.Join(mgoDir, "server.pem"),
+			"--sslPEMKeyFile", filepath.Join(inst.dir, "server.pem"),
 			"--sslPEMKeyPassword", "ignored")
 	}
-	fmt.Println(mgoargs)
-=======
 	if inst.Params != nil {
 		mgoargs = append(mgoargs, inst.Params...)
 	}
->>>>>>> 533f3a59
 	server := exec.Command("mongod", mgoargs...)
 	out, err := server.StdoutPipe()
 	if err != nil {
@@ -192,7 +175,7 @@
 // testing what happens when a state server goes down.
 func (inst *MgoInstance) Restart() {
 	inst.kill()
-	if err := inst.Start(); err != nil {
+	if err := inst.Start(inst.ssl); err != nil {
 		panic(err)
 	}
 }
@@ -200,23 +183,11 @@
 // MgoTestPackage should be called to register the tests for any package that
 // requires a MongoDB server.
 func MgoTestPackage(t *stdtesting.T) {
-<<<<<<< HEAD
-	mgoSsl = true
-	if err := startMgoServer(); err != nil {
-		t.Fatal(err)
-	}
-	defer destroyMgoServer()
-	gc.TestingT(t)
-}
-
-// NoSslMgoTestPackage should be called to register the tests for any package that
-// requires a MongoDB server running locally without SSL.
-func NoSslMgoTestPackage(t *stdtesting.T) {
-	mgoSsl = false
-	if err := startMgoServer(); err != nil {
-=======
-	if err := MgoServer.Start(); err != nil {
->>>>>>> 533f3a59
+	MgoTestPackageSsl(t, true)
+}
+
+func MgoTestPackageSsl(t *stdtesting.T, ssl bool) {
+	if err := MgoServer.Start(ssl); err != nil {
 		t.Fatal(err)
 	}
 	defer MgoServer.Destroy()
@@ -336,7 +307,7 @@
 		// happen when tests fail.
 		log.Noticef("testing: restarting MongoDB server after unauthorized access")
 		inst.Destroy()
-		if err := inst.Start(); err != nil {
+		if err := inst.Start(inst.ssl); err != nil {
 			panic(err)
 		}
 		return
