--- conflicted
+++ resolved
@@ -425,28 +425,20 @@
 		err = goyaml.Unmarshal(data, &configKeyValues)
 		c.Assert(err, gc.IsNil)
 
-<<<<<<< HEAD
-		c.Check(configKeyValues["apt_upgrade"], gc.Equals, true)
-		c.Check(configKeyValues["apt_update"], gc.Equals, true)
-=======
-		c.Check(x["apt_get_wrapper"], gc.DeepEquals, map[interface{}]interface{}{
+		c.Check(configKeyValues["apt_get_wrapper"], gc.DeepEquals, map[interface{}]interface{}{
 			"command": "eatmydata",
 			"enabled": "auto",
 		})
-		c.Check(x["apt_upgrade"], gc.Equals, true)
-		c.Check(x["apt_update"], gc.Equals, true)
->>>>>>> 8488245b
+		c.Check(configKeyValues["apt_upgrade"], gc.Equals, true)
+		c.Check(configKeyValues["apt_update"], gc.Equals, true)
 
 		scripts := getScripts(configKeyValues)
 		assertScriptMatch(c, scripts, test.expectScripts, !test.inexactMatch)
 		if test.cfg.Config != nil {
 			checkEnvConfig(c, test.cfg.Config, configKeyValues, scripts)
 		}
-<<<<<<< HEAD
-		checkPackage(c, configKeyValues, "git", true)
-=======
-		checkPackage(c, x, "curl", true)
->>>>>>> 8488245b
+		checkPackage(c, configKeyValues, "curl", true)
+
 		tag := names.NewMachineTag(test.cfg.MachineId).String()
 		acfg := getAgentConfig(c, tag, scripts)
 		c.Assert(acfg, jc.Contains, "AGENT_SERVICE_NAME: jujud-"+tag)
