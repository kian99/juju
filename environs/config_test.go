--- conflicted
+++ resolved
@@ -160,7 +160,6 @@
 	c.Assert(err, IsNil)
 	c.Assert(e.Name(), Equals, "only")
 }
-<<<<<<< HEAD
 
 func (suite) TestNamedConfigFile(c *C) {
 	defer makeFakeHome(c, "only").restore()
@@ -178,25 +177,6 @@
 
 	es, err := environs.ReadEnvirons(path)
 	c.Assert(err, IsNil)
-=======
-
-func (suite) TestNamedConfigFile(c *C) {
-	defer makeFakeHome(c, "only").restore()
-
-	env := `
-environments:
-    only:
-        type: dummy
-        state-server: false
-        authorized-keys: i-am-a-key
-`
-	path := filepath.Join(c.MkDir(), "a-file")
-	err := ioutil.WriteFile(path, []byte(env), 0666)
-	c.Assert(err, IsNil)
-
-	es, err := environs.ReadEnvirons(path)
-	c.Assert(err, IsNil)
->>>>>>> 8ea7080c
 	e, err := es.Open("")
 	c.Assert(err, IsNil)
 	c.Assert(e.Name(), Equals, "only")
@@ -247,11 +227,7 @@
 	expect := cfg.AllAttrs()
 	delete(expect, "secret")
 	expect["admin-secret"] = ""
-<<<<<<< HEAD
-	expect["ca-private-key"] = ""
-=======
 	expect["ca-private-key"] = nil
->>>>>>> 8ea7080c
 	expect["agent-version"] = "1.2.3"
 	c.Assert(cfg1.AllAttrs(), DeepEquals, expect)
 }
@@ -267,11 +243,8 @@
 	for _, name := range certNames {
 		err := ioutil.WriteFile(homePath(".juju", name+"-cert.pem"), []byte(testing.CACertPEM), 0666)
 		c.Assert(err, IsNil)
-<<<<<<< HEAD
-=======
 		err = ioutil.WriteFile(homePath(".juju", name+"-private-key.pem"), []byte(testing.CAKeyPEM), 0666)
 		c.Assert(err, IsNil)
->>>>>>> 8ea7080c
 	}
 
 	err = os.Mkdir(homePath(".ssh"), 0777)
