// Copyright 2013 Canonical Ltd.
// Licensed under the AGPLv3, see LICENCE file for details.

package azure

import (
	. "launchpad.net/gocheck"
	"launchpad.net/juju-core/environs"
	"launchpad.net/juju-core/environs/config"
	"launchpad.net/juju-core/testing"
	"sync"
)

type EnvironSuite struct {
	ProviderSuite
}

var _ = Suite(new(EnvironSuite))

func makeEnviron(c *C) *azureEnviron {
	attrs := makeAzureConfigMap(c)
	cfg, err := config.New(attrs)
	c.Assert(err, IsNil)
	ecfg, err := azureEnvironProvider{}.newConfig(cfg)
	c.Assert(err, IsNil)
	return &azureEnviron{
		name: "env",
		ecfg: ecfg,
	}
}

func (EnvironSuite) TestGetSnapshot(c *C) {
	original := azureEnviron{name: "this-env", ecfg: new(azureEnvironConfig)}
	snapshot := original.getSnapshot()

	// The snapshot is identical to the original.
	c.Check(*snapshot, DeepEquals, original)

	// However, they are distinct objects.
	c.Check(snapshot, Not(Equals), &original)

	// It's a shallow copy; they still share pointers.
	c.Check(snapshot.ecfg, Equals, original.ecfg)

	// Neither object is locked at the end of the copy.
	c.Check(original.Mutex, Equals, sync.Mutex{})
	c.Check(snapshot.Mutex, Equals, sync.Mutex{})
}

func (EnvironSuite) TestGetSnapshotLocksEnviron(c *C) {
	original := azureEnviron{}
	testing.TestLockingFunction(&original.Mutex, func() { original.getSnapshot() })
}

func (EnvironSuite) TestName(c *C) {
	env := azureEnviron{name: "foo"}
	c.Check(env.Name(), Equals, env.name)
}

func (EnvironSuite) TestConfigReturnsConfig(c *C) {
	cfg := new(config.Config)
	ecfg := azureEnvironConfig{Config: cfg}
	env := azureEnviron{ecfg: &ecfg}
	c.Check(env.Config(), Equals, cfg)
}

func (EnvironSuite) TestConfigLocksEnviron(c *C) {
	env := azureEnviron{name: "env", ecfg: new(azureEnvironConfig)}
	testing.TestLockingFunction(&env.Mutex, func() { env.Config() })
}

func (EnvironSuite) TestGetManagementAPI(c *C) {
	env := makeEnviron(c)
	context, err := env.getManagementAPI()
	c.Assert(err, IsNil)
	defer env.releaseManagementAPI(context)
	c.Check(context, NotNil)
	c.Check(context.ManagementAPI, NotNil)
	c.Check(context.certFile, NotNil)
}

func (EnvironSuite) TestReleaseManagementAPIAcceptsNil(c *C) {
	env := makeEnviron(c)
	env.releaseManagementAPI(nil)
	// The real test is that this does not panic.
}

func (EnvironSuite) TestReleaseManagementAPIAcceptsIncompleteContext(c *C) {
	env := makeEnviron(c)
	context := azureManagementContext{
		ManagementAPI: nil,
		certFile:      nil,
	}
	env.releaseManagementAPI(&context)
	// The real test is that this does not panic.
}

func (EnvironSuite) TestStorage(c *C) {
	env := makeEnviron(c)
	baseStorage := env.Storage()
	storage, ok := baseStorage.(*azureStorage)
	c.Check(ok, Equals, true)
	c.Assert(storage, NotNil)
	c.Check(storage.storageContext.getContainer(), Equals, env.ecfg.StorageContainerName())
	context, err := storage.getStorageContext()
	c.Assert(err, IsNil)
	c.Check(context.Account, Equals, env.ecfg.StorageAccountName())
	c.Check(context.Key, Equals, env.ecfg.StorageAccountKey())
}

func (EnvironSuite) TestPublicStorage(c *C) {
	env := makeEnviron(c)
	baseStorage := env.PublicStorage()
	storage, ok := baseStorage.(*azureStorage)
	c.Assert(storage, NotNil)
	c.Check(ok, Equals, true)
	c.Check(storage.storageContext.getContainer(), Equals, env.ecfg.PublicStorageContainerName())
	context, err := storage.getStorageContext()
	c.Assert(err, IsNil)
	c.Check(context.Account, Equals, env.ecfg.PublicStorageAccountName())
	c.Check(context.Key, Equals, "")
}

func (EnvironSuite) TestPublicStorageReturnsEmptyStorageIfNoInfo(c *C) {
	env := makeEnviron(c)
	env.ecfg.attrs["public-storage-container-name"] = ""
	env.ecfg.attrs["public-storage-account-name"] = ""
	storage := env.PublicStorage()
	c.Check(storage, Equals, environs.EmptyStorage)
}

func (EnvironSuite) TestGetStorageContext(c *C) {
	env := makeEnviron(c)
	storage, err := env.getStorageContext()
	c.Assert(err, IsNil)
	c.Assert(storage, NotNil)
	c.Check(storage.Account, Equals, env.ecfg.StorageAccountName())
	c.Check(storage.Key, Equals, env.ecfg.StorageAccountKey())
}

<<<<<<< HEAD
func (EnvironSuite) TestGetPublicStorageContext(c *C) {
	env := makeEnviron(c)
	storage, err := env.getPublicStorageContext()
	c.Assert(err, IsNil)
	c.Assert(storage, NotNil)
	c.Check(storage.Account, Equals, env.ecfg.PublicStorageAccountName())
	c.Check(storage.Key, Equals, "")
=======
func (EnvironSuite) TestSetConfigValidates(c *C) {
	env := makeEnviron(c)
	originalCfg := env.ecfg
	attrs := makeAzureConfigMap(c)
	// This config is not valid.  It lacks essential information.
	delete(attrs, "management-subscription-id")
	badCfg, err := config.New(attrs)
	c.Assert(err, IsNil)

	err = env.SetConfig(badCfg)

	// Since the config was not valid, SetConfig returns an error.  It
	// does not update the environment's config either.
	c.Check(err, NotNil)
	c.Check(
		err,
		ErrorMatches,
		"management-subscription-id: expected string, got nothing")
	c.Check(env.ecfg, Equals, originalCfg)
}

func (EnvironSuite) TestSetConfigUpdatesConfig(c *C) {
	env := makeEnviron(c)
	// We're going to set a new config.  It can be recognized by its
	// unusual default Ubuntu release series: 7.04 Feisty Fawn.
	attrs := makeAzureConfigMap(c)
	attrs["default-series"] = "feisty"
	cfg, err := config.New(attrs)
	c.Assert(err, IsNil)

	err = env.SetConfig(cfg)
	c.Assert(err, IsNil)

	c.Check(env.ecfg.Config.DefaultSeries(), Equals, "feisty")
}

func (EnvironSuite) TestSetConfigLocksEnviron(c *C) {
	env := makeEnviron(c)
	cfg, err := config.New(makeAzureConfigMap(c))
	c.Assert(err, IsNil)

	testing.TestLockingFunction(&env.Mutex, func() { env.SetConfig(cfg) })
}

func (EnvironSuite) TestSetConfigInitialisesName(c *C) {
	env := azureEnviron{}
	attrs := makeAzureConfigMap(c)
	attrs["name"] = "my-shiny-new-env"
	cfg, err := config.New(attrs)
	c.Assert(err, IsNil)

	err = env.SetConfig(cfg)
	c.Assert(err, IsNil)

	c.Check(env.Name(), Equals, attrs["name"])
}

func (EnvironSuite) TestSetConfigWillNotUpdateName(c *C) {
	// Once the environment's name has been set, it cannot be updated.
	// Global validation rejects such a change.
	// This matters because the attribute is not protected by a lock.
	env := makeEnviron(c)
	originalName := env.Name()
	attrs := makeAzureConfigMap(c)
	attrs["name"] = "new-name"
	cfg, err := config.New(attrs)
	c.Assert(err, IsNil)

	err = env.SetConfig(cfg)

	c.Assert(err, NotNil)
	c.Check(
		err,
		ErrorMatches,
		`cannot change name from ".*" to "new-name"`)
	c.Check(env.Name(), Equals, originalName)
>>>>>>> 091ef70f
}<|MERGE_RESOLUTION|>--- conflicted
+++ resolved
@@ -138,7 +138,6 @@
 	c.Check(storage.Key, Equals, env.ecfg.StorageAccountKey())
 }
 
-<<<<<<< HEAD
 func (EnvironSuite) TestGetPublicStorageContext(c *C) {
 	env := makeEnviron(c)
 	storage, err := env.getPublicStorageContext()
@@ -146,7 +145,8 @@
 	c.Assert(storage, NotNil)
 	c.Check(storage.Account, Equals, env.ecfg.PublicStorageAccountName())
 	c.Check(storage.Key, Equals, "")
-=======
+}
+
 func (EnvironSuite) TestSetConfigValidates(c *C) {
 	env := makeEnviron(c)
 	originalCfg := env.ecfg
@@ -223,5 +223,4 @@
 		ErrorMatches,
 		`cannot change name from ".*" to "new-name"`)
 	c.Check(env.Name(), Equals, originalName)
->>>>>>> 091ef70f
 }