package environs

import (
	"errors"
	"io"
	"launchpad.net/juju/go/schema"
	"launchpad.net/juju/go/state"
)

// A EnvironProvider represents a computing and storage provider.
type EnvironProvider interface {
	// ConfigChecker is used to check sections of the environments.yaml
	// file that specify this provider. The value passed to the Checker is
	// that returned from the yaml parse, of type schema.MapType.
	ConfigChecker() schema.Checker

	// NewEnviron creates a new Environ with
	// the given attributes returned by the ConfigChecker.
	// The name is that given in environments.yaml.
	Open(name string, attributes interface{}) (Environ, error)
}

// Instance represents the provider-specific notion of a machine.
type Instance interface {
	// Id returns a provider-generated identifier for the Instance.
	Id() string
	DNSName() string
}

var ErrMissingInstance = errors.New("some instance ids not found")

// An Environ represents a juju environment as specified
// in the environments.yaml file.
// 
// Due to the limitations of some providers (for example ec2), the
// results of the Environ methods may not be fully sequentially
// consistent. In particular, while a provider may retry when it
// gets an error for an operation, it will not retry when
// an operation succeeds, even if that success is not
// consistent with a previous operation.
// 
type Environ interface {
	// Bootstrap initializes the state for the environment,
<<<<<<< HEAD
	// possibly starting one or more instances. It returns
	// information about the state.
	Bootstrap() (*state.Info, error)

	// StateInfo returns information on the state initialized
	// by Bootstrap.
	StateInfo() (*state.Info, error)
=======
	// possibly starting one or more instances.
	Bootstrap() error
>>>>>>> 7f6b9d17

	// StateInfo returns information on the state initialized
	// by Bootstrap.
	StateInfo() (*state.Info, error)

	// StartInstance asks for a new instance to be created,
	// associated with the provided machine identifier.
	// The given info describes the juju state for the new
	// instance to connect to.
	// TODO add arguments to specify type of new machine.
	StartInstance(machineId int, info *state.Info) (Instance, error)

	// StopInstances shuts down the given instances.
	StopInstances([]Instance) error

	// Instances returns a slice of instances corresponding to
	// the given instance ids. If some (but not all) of the instances are not
	// found, the returned slice will have nil Inststances in those
	// slots, and ErrMissingInstance will be returned.
	Instances(ids []string) ([]Instance, error)

	// Put reads from r and writes to the given file in the
	// environment's storage. The length must give the total
	// length of the file.
	PutFile(file string, r io.Reader, length int64) error

	// Get opens the given file in the environment's storage
	// and returns a ReadCloser that can be used to read its
	// contents. It is the caller's responsibility to close it
	// after use.
	GetFile(file string) (io.ReadCloser, error)

	// RemoveFile removes the given file from the environment's storage.
	// It is not an error to remove a file that does not exist.
	RemoveFile(file string) error

	// Destroy shuts down all known machines and destroys the
	// rest of the environment. A list of instances known to
	// be part of the environment can be given with insts.
	Destroy(insts []Instance) error
}<|MERGE_RESOLUTION|>--- conflicted
+++ resolved
@@ -24,7 +24,7 @@
 type Instance interface {
 	// Id returns a provider-generated identifier for the Instance.
 	Id() string
-	DNSName() string
+	DNSName() (string, error)
 }
 
 var ErrMissingInstance = errors.New("some instance ids not found")
@@ -41,18 +41,8 @@
 // 
 type Environ interface {
 	// Bootstrap initializes the state for the environment,
-<<<<<<< HEAD
-	// possibly starting one or more instances. It returns
-	// information about the state.
-	Bootstrap() (*state.Info, error)
-
-	// StateInfo returns information on the state initialized
-	// by Bootstrap.
-	StateInfo() (*state.Info, error)
-=======
 	// possibly starting one or more instances.
 	Bootstrap() error
->>>>>>> 7f6b9d17
 
 	// StateInfo returns information on the state initialized
 	// by Bootstrap.
