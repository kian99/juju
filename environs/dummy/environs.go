--- conflicted
+++ resolved
@@ -209,19 +209,11 @@
 var checker = schema.StrictFieldMap(
 	schema.Fields{
 		"zookeeper": schema.Bool(),
-<<<<<<< HEAD
-		"broken":    schema.Bool(),
-		"secret":    schema.String(),
-	},
-	schema.Defaults{
-		"broken": false,
-=======
 		"broken":    schema.String(),
 		"secret":    schema.String(),
 	},
 	schema.Defaults{
 		"broken": "",
->>>>>>> 0c50c9aa
 		"secret": "pork",
 	},
 )
@@ -487,15 +479,8 @@
 	return insts, nil
 }
 
-<<<<<<< HEAD
-func (*environ) SecretAttrs(cfg *config.Config) map[string]interface{} {
-	return map[string]interface{}{
-		"secret": "pork",
-	}
-=======
 func (*environ) Provider() environs.EnvironProvider {
 	return &providerInstance
->>>>>>> 0c50c9aa
 }
 
 type instance struct {
