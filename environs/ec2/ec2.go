--- conflicted
+++ resolved
@@ -123,7 +123,6 @@
 	return m, nil
 }
 
-<<<<<<< HEAD
 func (environProvider) publicAttrs(cfg *config.Config) (map[string]interface{}, error) {
 	m := make(map[string]interface{})
 	ecfg, err := providerInstance.newConfig(cfg)
@@ -141,14 +140,14 @@
 		delete(m, k)
 	}
 	return m, nil
-=======
+}
+
 func (environProvider) PublicAddress() (string, error) {
 	return fetchMetadata("public-hostname")
 }
 
 func (environProvider) PrivateAddress() (string, error) {
 	return fetchMetadata("local-hostname")
->>>>>>> 4b208145
 }
 
 func (e *environ) Config() *config.Config {
