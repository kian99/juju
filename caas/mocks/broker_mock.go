// Code generated by MockGen. DO NOT EDIT.
// Source: github.com/juju/juju/caas (interfaces: Broker)

// Package mocks is a generated GoMock package.
package mocks

import (
	reflect "reflect"

	gomock "github.com/golang/mock/gomock"
	caas "github.com/juju/juju/caas"
	application "github.com/juju/juju/core/application"
	constraints "github.com/juju/juju/core/constraints"
	watcher "github.com/juju/juju/core/watcher"
	docker "github.com/juju/juju/docker"
	environs "github.com/juju/juju/environs"
	config "github.com/juju/juju/environs/config"
	context "github.com/juju/juju/environs/context"
	storage "github.com/juju/juju/storage"
	names "github.com/juju/names/v4"
	version "github.com/juju/version/v2"
<<<<<<< HEAD
	reflect "reflect"
=======
	v1 "k8s.io/api/core/v1"
>>>>>>> 8ca789c9
)

// MockBroker is a mock of Broker interface.
type MockBroker struct {
	ctrl     *gomock.Controller
	recorder *MockBrokerMockRecorder
}

// MockBrokerMockRecorder is the mock recorder for MockBroker.
type MockBrokerMockRecorder struct {
	mock *MockBroker
}

// NewMockBroker creates a new mock instance.
func NewMockBroker(ctrl *gomock.Controller) *MockBroker {
	mock := &MockBroker{ctrl: ctrl}
	mock.recorder = &MockBrokerMockRecorder{mock}
	return mock
}

// EXPECT returns an object that allows the caller to indicate expected use.
func (m *MockBroker) EXPECT() *MockBrokerMockRecorder {
	return m.recorder
}

// APIVersion mocks base method.
func (m *MockBroker) APIVersion() (string, error) {
	m.ctrl.T.Helper()
	ret := m.ctrl.Call(m, "APIVersion")
	ret0, _ := ret[0].(string)
	ret1, _ := ret[1].(error)
	return ret0, ret1
}

// APIVersion indicates an expected call of APIVersion.
func (mr *MockBrokerMockRecorder) APIVersion() *gomock.Call {
	mr.mock.ctrl.T.Helper()
	return mr.mock.ctrl.RecordCallWithMethodType(mr.mock, "APIVersion", reflect.TypeOf((*MockBroker)(nil).APIVersion))
}

// AdoptResources mocks base method.
func (m *MockBroker) AdoptResources(arg0 context.ProviderCallContext, arg1 string, arg2 version.Number) error {
	m.ctrl.T.Helper()
	ret := m.ctrl.Call(m, "AdoptResources", arg0, arg1, arg2)
	ret0, _ := ret[0].(error)
	return ret0
}

// AdoptResources indicates an expected call of AdoptResources.
func (mr *MockBrokerMockRecorder) AdoptResources(arg0, arg1, arg2 interface{}) *gomock.Call {
	mr.mock.ctrl.T.Helper()
	return mr.mock.ctrl.RecordCallWithMethodType(mr.mock, "AdoptResources", reflect.TypeOf((*MockBroker)(nil).AdoptResources), arg0, arg1, arg2)
}

// AnnotateUnit mocks base method.
func (m *MockBroker) AnnotateUnit(arg0 string, arg1 caas.DeploymentMode, arg2 string, arg3 names.UnitTag) error {
	m.ctrl.T.Helper()
	ret := m.ctrl.Call(m, "AnnotateUnit", arg0, arg1, arg2, arg3)
	ret0, _ := ret[0].(error)
	return ret0
}

// AnnotateUnit indicates an expected call of AnnotateUnit.
func (mr *MockBrokerMockRecorder) AnnotateUnit(arg0, arg1, arg2, arg3 interface{}) *gomock.Call {
	mr.mock.ctrl.T.Helper()
	return mr.mock.ctrl.RecordCallWithMethodType(mr.mock, "AnnotateUnit", reflect.TypeOf((*MockBroker)(nil).AnnotateUnit), arg0, arg1, arg2, arg3)
}

// Application mocks base method.
func (m *MockBroker) Application(arg0 string, arg1 caas.DeploymentType) caas.Application {
	m.ctrl.T.Helper()
	ret := m.ctrl.Call(m, "Application", arg0, arg1)
	ret0, _ := ret[0].(caas.Application)
	return ret0
}

// Application indicates an expected call of Application.
func (mr *MockBrokerMockRecorder) Application(arg0, arg1 interface{}) *gomock.Call {
	mr.mock.ctrl.T.Helper()
	return mr.mock.ctrl.RecordCallWithMethodType(mr.mock, "Application", reflect.TypeOf((*MockBroker)(nil).Application), arg0, arg1)
}

// Bootstrap mocks base method.
func (m *MockBroker) Bootstrap(arg0 environs.BootstrapContext, arg1 context.ProviderCallContext, arg2 environs.BootstrapParams) (*environs.BootstrapResult, error) {
	m.ctrl.T.Helper()
	ret := m.ctrl.Call(m, "Bootstrap", arg0, arg1, arg2)
	ret0, _ := ret[0].(*environs.BootstrapResult)
	ret1, _ := ret[1].(error)
	return ret0, ret1
}

// Bootstrap indicates an expected call of Bootstrap.
func (mr *MockBrokerMockRecorder) Bootstrap(arg0, arg1, arg2 interface{}) *gomock.Call {
	mr.mock.ctrl.T.Helper()
	return mr.mock.ctrl.RecordCallWithMethodType(mr.mock, "Bootstrap", reflect.TypeOf((*MockBroker)(nil).Bootstrap), arg0, arg1, arg2)
}

<<<<<<< HEAD
// CheckCloudCredentials mocks base method
func (m *MockBroker) CheckCloudCredentials() error {
=======
// CheckDefaultWorkloadStorage mocks base method.
func (m *MockBroker) CheckDefaultWorkloadStorage(arg0 string, arg1 *caas.StorageProvisioner) error {
>>>>>>> 8ca789c9
	m.ctrl.T.Helper()
	ret := m.ctrl.Call(m, "CheckCloudCredentials")
	ret0, _ := ret[0].(error)
	return ret0
}

<<<<<<< HEAD
// CheckCloudCredentials indicates an expected call of CheckCloudCredentials
func (mr *MockBrokerMockRecorder) CheckCloudCredentials() *gomock.Call {
=======
// CheckDefaultWorkloadStorage indicates an expected call of CheckDefaultWorkloadStorage.
func (mr *MockBrokerMockRecorder) CheckDefaultWorkloadStorage(arg0, arg1 interface{}) *gomock.Call {
>>>>>>> 8ca789c9
	mr.mock.ctrl.T.Helper()
	return mr.mock.ctrl.RecordCallWithMethodType(mr.mock, "CheckCloudCredentials", reflect.TypeOf((*MockBroker)(nil).CheckCloudCredentials))
}

// Config mocks base method.
func (m *MockBroker) Config() *config.Config {
	m.ctrl.T.Helper()
	ret := m.ctrl.Call(m, "Config")
	ret0, _ := ret[0].(*config.Config)
	return ret0
}

// Config indicates an expected call of Config.
func (mr *MockBrokerMockRecorder) Config() *gomock.Call {
	mr.mock.ctrl.T.Helper()
	return mr.mock.ctrl.RecordCallWithMethodType(mr.mock, "Config", reflect.TypeOf((*MockBroker)(nil).Config))
}

// ConstraintsValidator mocks base method.
func (m *MockBroker) ConstraintsValidator(arg0 context.ProviderCallContext) (constraints.Validator, error) {
	m.ctrl.T.Helper()
	ret := m.ctrl.Call(m, "ConstraintsValidator", arg0)
	ret0, _ := ret[0].(constraints.Validator)
	ret1, _ := ret[1].(error)
	return ret0, ret1
}

// ConstraintsValidator indicates an expected call of ConstraintsValidator.
func (mr *MockBrokerMockRecorder) ConstraintsValidator(arg0 interface{}) *gomock.Call {
	mr.mock.ctrl.T.Helper()
	return mr.mock.ctrl.RecordCallWithMethodType(mr.mock, "ConstraintsValidator", reflect.TypeOf((*MockBroker)(nil).ConstraintsValidator), arg0)
}

// Create mocks base method.
func (m *MockBroker) Create(arg0 context.ProviderCallContext, arg1 environs.CreateParams) error {
	m.ctrl.T.Helper()
	ret := m.ctrl.Call(m, "Create", arg0, arg1)
	ret0, _ := ret[0].(error)
	return ret0
}

// Create indicates an expected call of Create.
func (mr *MockBrokerMockRecorder) Create(arg0, arg1 interface{}) *gomock.Call {
	mr.mock.ctrl.T.Helper()
	return mr.mock.ctrl.RecordCallWithMethodType(mr.mock, "Create", reflect.TypeOf((*MockBroker)(nil).Create), arg0, arg1)
}

// DeleteOperator mocks base method.
func (m *MockBroker) DeleteOperator(arg0 string) error {
	m.ctrl.T.Helper()
	ret := m.ctrl.Call(m, "DeleteOperator", arg0)
	ret0, _ := ret[0].(error)
	return ret0
}

// DeleteOperator indicates an expected call of DeleteOperator.
func (mr *MockBrokerMockRecorder) DeleteOperator(arg0 interface{}) *gomock.Call {
	mr.mock.ctrl.T.Helper()
	return mr.mock.ctrl.RecordCallWithMethodType(mr.mock, "DeleteOperator", reflect.TypeOf((*MockBroker)(nil).DeleteOperator), arg0)
}

// DeleteService mocks base method.
func (m *MockBroker) DeleteService(arg0 string) error {
	m.ctrl.T.Helper()
	ret := m.ctrl.Call(m, "DeleteService", arg0)
	ret0, _ := ret[0].(error)
	return ret0
}

// DeleteService indicates an expected call of DeleteService.
func (mr *MockBrokerMockRecorder) DeleteService(arg0 interface{}) *gomock.Call {
	mr.mock.ctrl.T.Helper()
	return mr.mock.ctrl.RecordCallWithMethodType(mr.mock, "DeleteService", reflect.TypeOf((*MockBroker)(nil).DeleteService), arg0)
}

// Destroy mocks base method.
func (m *MockBroker) Destroy(arg0 context.ProviderCallContext) error {
	m.ctrl.T.Helper()
	ret := m.ctrl.Call(m, "Destroy", arg0)
	ret0, _ := ret[0].(error)
	return ret0
}

// Destroy indicates an expected call of Destroy.
func (mr *MockBrokerMockRecorder) Destroy(arg0 interface{}) *gomock.Call {
	mr.mock.ctrl.T.Helper()
	return mr.mock.ctrl.RecordCallWithMethodType(mr.mock, "Destroy", reflect.TypeOf((*MockBroker)(nil).Destroy), arg0)
}

// DestroyController mocks base method.
func (m *MockBroker) DestroyController(arg0 context.ProviderCallContext, arg1 string) error {
	m.ctrl.T.Helper()
	ret := m.ctrl.Call(m, "DestroyController", arg0, arg1)
	ret0, _ := ret[0].(error)
	return ret0
}

// DestroyController indicates an expected call of DestroyController.
func (mr *MockBrokerMockRecorder) DestroyController(arg0, arg1 interface{}) *gomock.Call {
	mr.mock.ctrl.T.Helper()
	return mr.mock.ctrl.RecordCallWithMethodType(mr.mock, "DestroyController", reflect.TypeOf((*MockBroker)(nil).DestroyController), arg0, arg1)
}

// EnsureImageRepoSecret mocks base method.
func (m *MockBroker) EnsureImageRepoSecret(arg0 docker.ImageRepoDetails) error {
	m.ctrl.T.Helper()
	ret := m.ctrl.Call(m, "EnsureImageRepoSecret", arg0)
	ret0, _ := ret[0].(error)
	return ret0
}

// EnsureImageRepoSecret indicates an expected call of EnsureImageRepoSecret.
func (mr *MockBrokerMockRecorder) EnsureImageRepoSecret(arg0 interface{}) *gomock.Call {
	mr.mock.ctrl.T.Helper()
	return mr.mock.ctrl.RecordCallWithMethodType(mr.mock, "EnsureImageRepoSecret", reflect.TypeOf((*MockBroker)(nil).EnsureImageRepoSecret), arg0)
}

// EnsureModelOperator mocks base method.
func (m *MockBroker) EnsureModelOperator(arg0, arg1 string, arg2 *caas.ModelOperatorConfig) error {
	m.ctrl.T.Helper()
	ret := m.ctrl.Call(m, "EnsureModelOperator", arg0, arg1, arg2)
	ret0, _ := ret[0].(error)
	return ret0
}

// EnsureModelOperator indicates an expected call of EnsureModelOperator.
func (mr *MockBrokerMockRecorder) EnsureModelOperator(arg0, arg1, arg2 interface{}) *gomock.Call {
	mr.mock.ctrl.T.Helper()
	return mr.mock.ctrl.RecordCallWithMethodType(mr.mock, "EnsureModelOperator", reflect.TypeOf((*MockBroker)(nil).EnsureModelOperator), arg0, arg1, arg2)
}

// EnsureOperator mocks base method.
func (m *MockBroker) EnsureOperator(arg0, arg1 string, arg2 *caas.OperatorConfig) error {
	m.ctrl.T.Helper()
	ret := m.ctrl.Call(m, "EnsureOperator", arg0, arg1, arg2)
	ret0, _ := ret[0].(error)
	return ret0
}

// EnsureOperator indicates an expected call of EnsureOperator.
func (mr *MockBrokerMockRecorder) EnsureOperator(arg0, arg1, arg2 interface{}) *gomock.Call {
	mr.mock.ctrl.T.Helper()
	return mr.mock.ctrl.RecordCallWithMethodType(mr.mock, "EnsureOperator", reflect.TypeOf((*MockBroker)(nil).EnsureOperator), arg0, arg1, arg2)
}

// EnsureService mocks base method.
func (m *MockBroker) EnsureService(arg0 string, arg1 caas.StatusCallbackFunc, arg2 *caas.ServiceParams, arg3 int, arg4 application.ConfigAttributes) error {
	m.ctrl.T.Helper()
	ret := m.ctrl.Call(m, "EnsureService", arg0, arg1, arg2, arg3, arg4)
	ret0, _ := ret[0].(error)
	return ret0
}

// EnsureService indicates an expected call of EnsureService.
func (mr *MockBrokerMockRecorder) EnsureService(arg0, arg1, arg2, arg3, arg4 interface{}) *gomock.Call {
	mr.mock.ctrl.T.Helper()
	return mr.mock.ctrl.RecordCallWithMethodType(mr.mock, "EnsureService", reflect.TypeOf((*MockBroker)(nil).EnsureService), arg0, arg1, arg2, arg3, arg4)
}

<<<<<<< HEAD
// ExposeService mocks base method
=======
// EnsureStorageProvisioner mocks base method.
func (m *MockBroker) EnsureStorageProvisioner(arg0 caas.StorageProvisioner) (*caas.StorageProvisioner, bool, error) {
	m.ctrl.T.Helper()
	ret := m.ctrl.Call(m, "EnsureStorageProvisioner", arg0)
	ret0, _ := ret[0].(*caas.StorageProvisioner)
	ret1, _ := ret[1].(bool)
	ret2, _ := ret[2].(error)
	return ret0, ret1, ret2
}

// EnsureStorageProvisioner indicates an expected call of EnsureStorageProvisioner.
func (mr *MockBrokerMockRecorder) EnsureStorageProvisioner(arg0 interface{}) *gomock.Call {
	mr.mock.ctrl.T.Helper()
	return mr.mock.ctrl.RecordCallWithMethodType(mr.mock, "EnsureStorageProvisioner", reflect.TypeOf((*MockBroker)(nil).EnsureStorageProvisioner), arg0)
}

// ExposeService mocks base method.
>>>>>>> 8ca789c9
func (m *MockBroker) ExposeService(arg0 string, arg1 map[string]string, arg2 application.ConfigAttributes) error {
	m.ctrl.T.Helper()
	ret := m.ctrl.Call(m, "ExposeService", arg0, arg1, arg2)
	ret0, _ := ret[0].(error)
	return ret0
}

// ExposeService indicates an expected call of ExposeService.
func (mr *MockBrokerMockRecorder) ExposeService(arg0, arg1, arg2 interface{}) *gomock.Call {
	mr.mock.ctrl.T.Helper()
	return mr.mock.ctrl.RecordCallWithMethodType(mr.mock, "ExposeService", reflect.TypeOf((*MockBroker)(nil).ExposeService), arg0, arg1, arg2)
}

<<<<<<< HEAD
// GetService mocks base method
=======
// GetClusterMetadata mocks base method.
func (m *MockBroker) GetClusterMetadata(arg0 string) (*caas.ClusterMetadata, error) {
	m.ctrl.T.Helper()
	ret := m.ctrl.Call(m, "GetClusterMetadata", arg0)
	ret0, _ := ret[0].(*caas.ClusterMetadata)
	ret1, _ := ret[1].(error)
	return ret0, ret1
}

// GetClusterMetadata indicates an expected call of GetClusterMetadata.
func (mr *MockBrokerMockRecorder) GetClusterMetadata(arg0 interface{}) *gomock.Call {
	mr.mock.ctrl.T.Helper()
	return mr.mock.ctrl.RecordCallWithMethodType(mr.mock, "GetClusterMetadata", reflect.TypeOf((*MockBroker)(nil).GetClusterMetadata), arg0)
}

// GetCurrentNamespace mocks base method.
func (m *MockBroker) GetCurrentNamespace() string {
	m.ctrl.T.Helper()
	ret := m.ctrl.Call(m, "GetCurrentNamespace")
	ret0, _ := ret[0].(string)
	return ret0
}

// GetCurrentNamespace indicates an expected call of GetCurrentNamespace.
func (mr *MockBrokerMockRecorder) GetCurrentNamespace() *gomock.Call {
	mr.mock.ctrl.T.Helper()
	return mr.mock.ctrl.RecordCallWithMethodType(mr.mock, "GetCurrentNamespace", reflect.TypeOf((*MockBroker)(nil).GetCurrentNamespace))
}

// GetNamespace mocks base method.
func (m *MockBroker) GetNamespace(arg0 string) (*v1.Namespace, error) {
	m.ctrl.T.Helper()
	ret := m.ctrl.Call(m, "GetNamespace", arg0)
	ret0, _ := ret[0].(*v1.Namespace)
	ret1, _ := ret[1].(error)
	return ret0, ret1
}

// GetNamespace indicates an expected call of GetNamespace.
func (mr *MockBrokerMockRecorder) GetNamespace(arg0 interface{}) *gomock.Call {
	mr.mock.ctrl.T.Helper()
	return mr.mock.ctrl.RecordCallWithMethodType(mr.mock, "GetNamespace", reflect.TypeOf((*MockBroker)(nil).GetNamespace), arg0)
}

// GetService mocks base method.
>>>>>>> 8ca789c9
func (m *MockBroker) GetService(arg0 string, arg1 caas.DeploymentMode, arg2 bool) (*caas.Service, error) {
	m.ctrl.T.Helper()
	ret := m.ctrl.Call(m, "GetService", arg0, arg1, arg2)
	ret0, _ := ret[0].(*caas.Service)
	ret1, _ := ret[1].(error)
	return ret0, ret1
}

// GetService indicates an expected call of GetService.
func (mr *MockBrokerMockRecorder) GetService(arg0, arg1, arg2 interface{}) *gomock.Call {
	mr.mock.ctrl.T.Helper()
	return mr.mock.ctrl.RecordCallWithMethodType(mr.mock, "GetService", reflect.TypeOf((*MockBroker)(nil).GetService), arg0, arg1, arg2)
}

// ModelOperator mocks base method.
func (m *MockBroker) ModelOperator() (*caas.ModelOperatorConfig, error) {
	m.ctrl.T.Helper()
	ret := m.ctrl.Call(m, "ModelOperator")
	ret0, _ := ret[0].(*caas.ModelOperatorConfig)
	ret1, _ := ret[1].(error)
	return ret0, ret1
}

// ModelOperator indicates an expected call of ModelOperator.
func (mr *MockBrokerMockRecorder) ModelOperator() *gomock.Call {
	mr.mock.ctrl.T.Helper()
	return mr.mock.ctrl.RecordCallWithMethodType(mr.mock, "ModelOperator", reflect.TypeOf((*MockBroker)(nil).ModelOperator))
}

// ModelOperatorExists mocks base method.
func (m *MockBroker) ModelOperatorExists() (bool, error) {
	m.ctrl.T.Helper()
	ret := m.ctrl.Call(m, "ModelOperatorExists")
	ret0, _ := ret[0].(bool)
	ret1, _ := ret[1].(error)
	return ret0, ret1
}

// ModelOperatorExists indicates an expected call of ModelOperatorExists.
func (mr *MockBrokerMockRecorder) ModelOperatorExists() *gomock.Call {
	mr.mock.ctrl.T.Helper()
	return mr.mock.ctrl.RecordCallWithMethodType(mr.mock, "ModelOperatorExists", reflect.TypeOf((*MockBroker)(nil).ModelOperatorExists))
}

<<<<<<< HEAD
// Operator mocks base method
=======
// Namespaces mocks base method.
func (m *MockBroker) Namespaces() ([]string, error) {
	m.ctrl.T.Helper()
	ret := m.ctrl.Call(m, "Namespaces")
	ret0, _ := ret[0].([]string)
	ret1, _ := ret[1].(error)
	return ret0, ret1
}

// Namespaces indicates an expected call of Namespaces.
func (mr *MockBrokerMockRecorder) Namespaces() *gomock.Call {
	mr.mock.ctrl.T.Helper()
	return mr.mock.ctrl.RecordCallWithMethodType(mr.mock, "Namespaces", reflect.TypeOf((*MockBroker)(nil).Namespaces))
}

// Operator mocks base method.
>>>>>>> 8ca789c9
func (m *MockBroker) Operator(arg0 string) (*caas.Operator, error) {
	m.ctrl.T.Helper()
	ret := m.ctrl.Call(m, "Operator", arg0)
	ret0, _ := ret[0].(*caas.Operator)
	ret1, _ := ret[1].(error)
	return ret0, ret1
}

// Operator indicates an expected call of Operator.
func (mr *MockBrokerMockRecorder) Operator(arg0 interface{}) *gomock.Call {
	mr.mock.ctrl.T.Helper()
	return mr.mock.ctrl.RecordCallWithMethodType(mr.mock, "Operator", reflect.TypeOf((*MockBroker)(nil).Operator), arg0)
}

// OperatorExists mocks base method.
func (m *MockBroker) OperatorExists(arg0 string) (caas.DeploymentState, error) {
	m.ctrl.T.Helper()
	ret := m.ctrl.Call(m, "OperatorExists", arg0)
	ret0, _ := ret[0].(caas.DeploymentState)
	ret1, _ := ret[1].(error)
	return ret0, ret1
}

// OperatorExists indicates an expected call of OperatorExists.
func (mr *MockBrokerMockRecorder) OperatorExists(arg0 interface{}) *gomock.Call {
	mr.mock.ctrl.T.Helper()
	return mr.mock.ctrl.RecordCallWithMethodType(mr.mock, "OperatorExists", reflect.TypeOf((*MockBroker)(nil).OperatorExists), arg0)
}

// PrecheckInstance mocks base method.
func (m *MockBroker) PrecheckInstance(arg0 context.ProviderCallContext, arg1 environs.PrecheckInstanceParams) error {
	m.ctrl.T.Helper()
	ret := m.ctrl.Call(m, "PrecheckInstance", arg0, arg1)
	ret0, _ := ret[0].(error)
	return ret0
}

// PrecheckInstance indicates an expected call of PrecheckInstance.
func (mr *MockBrokerMockRecorder) PrecheckInstance(arg0, arg1 interface{}) *gomock.Call {
	mr.mock.ctrl.T.Helper()
	return mr.mock.ctrl.RecordCallWithMethodType(mr.mock, "PrecheckInstance", reflect.TypeOf((*MockBroker)(nil).PrecheckInstance), arg0, arg1)
}

// PrepareForBootstrap mocks base method.
func (m *MockBroker) PrepareForBootstrap(arg0 environs.BootstrapContext, arg1 string) error {
	m.ctrl.T.Helper()
	ret := m.ctrl.Call(m, "PrepareForBootstrap", arg0, arg1)
	ret0, _ := ret[0].(error)
	return ret0
}

// PrepareForBootstrap indicates an expected call of PrepareForBootstrap.
func (mr *MockBrokerMockRecorder) PrepareForBootstrap(arg0, arg1 interface{}) *gomock.Call {
	mr.mock.ctrl.T.Helper()
	return mr.mock.ctrl.RecordCallWithMethodType(mr.mock, "PrepareForBootstrap", reflect.TypeOf((*MockBroker)(nil).PrepareForBootstrap), arg0, arg1)
}

// Provider mocks base method.
func (m *MockBroker) Provider() caas.ContainerEnvironProvider {
	m.ctrl.T.Helper()
	ret := m.ctrl.Call(m, "Provider")
	ret0, _ := ret[0].(caas.ContainerEnvironProvider)
	return ret0
}

// Provider indicates an expected call of Provider.
func (mr *MockBrokerMockRecorder) Provider() *gomock.Call {
	mr.mock.ctrl.T.Helper()
	return mr.mock.ctrl.RecordCallWithMethodType(mr.mock, "Provider", reflect.TypeOf((*MockBroker)(nil).Provider))
}

// SetConfig mocks base method.
func (m *MockBroker) SetConfig(arg0 *config.Config) error {
	m.ctrl.T.Helper()
	ret := m.ctrl.Call(m, "SetConfig", arg0)
	ret0, _ := ret[0].(error)
	return ret0
}

// SetConfig indicates an expected call of SetConfig.
func (mr *MockBrokerMockRecorder) SetConfig(arg0 interface{}) *gomock.Call {
	mr.mock.ctrl.T.Helper()
	return mr.mock.ctrl.RecordCallWithMethodType(mr.mock, "SetConfig", reflect.TypeOf((*MockBroker)(nil).SetConfig), arg0)
}

// StorageProvider mocks base method.
func (m *MockBroker) StorageProvider(arg0 storage.ProviderType) (storage.Provider, error) {
	m.ctrl.T.Helper()
	ret := m.ctrl.Call(m, "StorageProvider", arg0)
	ret0, _ := ret[0].(storage.Provider)
	ret1, _ := ret[1].(error)
	return ret0, ret1
}

// StorageProvider indicates an expected call of StorageProvider.
func (mr *MockBrokerMockRecorder) StorageProvider(arg0 interface{}) *gomock.Call {
	mr.mock.ctrl.T.Helper()
	return mr.mock.ctrl.RecordCallWithMethodType(mr.mock, "StorageProvider", reflect.TypeOf((*MockBroker)(nil).StorageProvider), arg0)
}

// StorageProviderTypes mocks base method.
func (m *MockBroker) StorageProviderTypes() ([]storage.ProviderType, error) {
	m.ctrl.T.Helper()
	ret := m.ctrl.Call(m, "StorageProviderTypes")
	ret0, _ := ret[0].([]storage.ProviderType)
	ret1, _ := ret[1].(error)
	return ret0, ret1
}

// StorageProviderTypes indicates an expected call of StorageProviderTypes.
func (mr *MockBrokerMockRecorder) StorageProviderTypes() *gomock.Call {
	mr.mock.ctrl.T.Helper()
	return mr.mock.ctrl.RecordCallWithMethodType(mr.mock, "StorageProviderTypes", reflect.TypeOf((*MockBroker)(nil).StorageProviderTypes))
}

// UnexposeService mocks base method.
func (m *MockBroker) UnexposeService(arg0 string) error {
	m.ctrl.T.Helper()
	ret := m.ctrl.Call(m, "UnexposeService", arg0)
	ret0, _ := ret[0].(error)
	return ret0
}

// UnexposeService indicates an expected call of UnexposeService.
func (mr *MockBrokerMockRecorder) UnexposeService(arg0 interface{}) *gomock.Call {
	mr.mock.ctrl.T.Helper()
	return mr.mock.ctrl.RecordCallWithMethodType(mr.mock, "UnexposeService", reflect.TypeOf((*MockBroker)(nil).UnexposeService), arg0)
}

// Units mocks base method.
func (m *MockBroker) Units(arg0 string, arg1 caas.DeploymentMode) ([]caas.Unit, error) {
	m.ctrl.T.Helper()
	ret := m.ctrl.Call(m, "Units", arg0, arg1)
	ret0, _ := ret[0].([]caas.Unit)
	ret1, _ := ret[1].(error)
	return ret0, ret1
}

// Units indicates an expected call of Units.
func (mr *MockBrokerMockRecorder) Units(arg0, arg1 interface{}) *gomock.Call {
	mr.mock.ctrl.T.Helper()
	return mr.mock.ctrl.RecordCallWithMethodType(mr.mock, "Units", reflect.TypeOf((*MockBroker)(nil).Units), arg0, arg1)
}

// Upgrade mocks base method.
func (m *MockBroker) Upgrade(arg0 string, arg1 version.Number) error {
	m.ctrl.T.Helper()
	ret := m.ctrl.Call(m, "Upgrade", arg0, arg1)
	ret0, _ := ret[0].(error)
	return ret0
}

// Upgrade indicates an expected call of Upgrade.
func (mr *MockBrokerMockRecorder) Upgrade(arg0, arg1 interface{}) *gomock.Call {
	mr.mock.ctrl.T.Helper()
	return mr.mock.ctrl.RecordCallWithMethodType(mr.mock, "Upgrade", reflect.TypeOf((*MockBroker)(nil).Upgrade), arg0, arg1)
}

// ValidateStorageClass mocks base method.
func (m *MockBroker) ValidateStorageClass(arg0 map[string]interface{}) error {
	m.ctrl.T.Helper()
	ret := m.ctrl.Call(m, "ValidateStorageClass", arg0)
	ret0, _ := ret[0].(error)
	return ret0
}

// ValidateStorageClass indicates an expected call of ValidateStorageClass.
func (mr *MockBrokerMockRecorder) ValidateStorageClass(arg0 interface{}) *gomock.Call {
	mr.mock.ctrl.T.Helper()
	return mr.mock.ctrl.RecordCallWithMethodType(mr.mock, "ValidateStorageClass", reflect.TypeOf((*MockBroker)(nil).ValidateStorageClass), arg0)
}

// Version mocks base method.
func (m *MockBroker) Version() (*version.Number, error) {
	m.ctrl.T.Helper()
	ret := m.ctrl.Call(m, "Version")
	ret0, _ := ret[0].(*version.Number)
	ret1, _ := ret[1].(error)
	return ret0, ret1
}

// Version indicates an expected call of Version.
func (mr *MockBrokerMockRecorder) Version() *gomock.Call {
	mr.mock.ctrl.T.Helper()
	return mr.mock.ctrl.RecordCallWithMethodType(mr.mock, "Version", reflect.TypeOf((*MockBroker)(nil).Version))
}

// WatchContainerStart mocks base method.
func (m *MockBroker) WatchContainerStart(arg0, arg1 string) (watcher.StringsWatcher, error) {
	m.ctrl.T.Helper()
	ret := m.ctrl.Call(m, "WatchContainerStart", arg0, arg1)
	ret0, _ := ret[0].(watcher.StringsWatcher)
	ret1, _ := ret[1].(error)
	return ret0, ret1
}

// WatchContainerStart indicates an expected call of WatchContainerStart.
func (mr *MockBrokerMockRecorder) WatchContainerStart(arg0, arg1 interface{}) *gomock.Call {
	mr.mock.ctrl.T.Helper()
	return mr.mock.ctrl.RecordCallWithMethodType(mr.mock, "WatchContainerStart", reflect.TypeOf((*MockBroker)(nil).WatchContainerStart), arg0, arg1)
}

<<<<<<< HEAD
// WatchOperator mocks base method
=======
// WatchNamespace mocks base method.
func (m *MockBroker) WatchNamespace() (watcher.NotifyWatcher, error) {
	m.ctrl.T.Helper()
	ret := m.ctrl.Call(m, "WatchNamespace")
	ret0, _ := ret[0].(watcher.NotifyWatcher)
	ret1, _ := ret[1].(error)
	return ret0, ret1
}

// WatchNamespace indicates an expected call of WatchNamespace.
func (mr *MockBrokerMockRecorder) WatchNamespace() *gomock.Call {
	mr.mock.ctrl.T.Helper()
	return mr.mock.ctrl.RecordCallWithMethodType(mr.mock, "WatchNamespace", reflect.TypeOf((*MockBroker)(nil).WatchNamespace))
}

// WatchOperator mocks base method.
>>>>>>> 8ca789c9
func (m *MockBroker) WatchOperator(arg0 string) (watcher.NotifyWatcher, error) {
	m.ctrl.T.Helper()
	ret := m.ctrl.Call(m, "WatchOperator", arg0)
	ret0, _ := ret[0].(watcher.NotifyWatcher)
	ret1, _ := ret[1].(error)
	return ret0, ret1
}

// WatchOperator indicates an expected call of WatchOperator.
func (mr *MockBrokerMockRecorder) WatchOperator(arg0 interface{}) *gomock.Call {
	mr.mock.ctrl.T.Helper()
	return mr.mock.ctrl.RecordCallWithMethodType(mr.mock, "WatchOperator", reflect.TypeOf((*MockBroker)(nil).WatchOperator), arg0)
}

// WatchService mocks base method.
func (m *MockBroker) WatchService(arg0 string, arg1 caas.DeploymentMode) (watcher.NotifyWatcher, error) {
	m.ctrl.T.Helper()
	ret := m.ctrl.Call(m, "WatchService", arg0, arg1)
	ret0, _ := ret[0].(watcher.NotifyWatcher)
	ret1, _ := ret[1].(error)
	return ret0, ret1
}

// WatchService indicates an expected call of WatchService.
func (mr *MockBrokerMockRecorder) WatchService(arg0, arg1 interface{}) *gomock.Call {
	mr.mock.ctrl.T.Helper()
	return mr.mock.ctrl.RecordCallWithMethodType(mr.mock, "WatchService", reflect.TypeOf((*MockBroker)(nil).WatchService), arg0, arg1)
}

// WatchUnits mocks base method.
func (m *MockBroker) WatchUnits(arg0 string, arg1 caas.DeploymentMode) (watcher.NotifyWatcher, error) {
	m.ctrl.T.Helper()
	ret := m.ctrl.Call(m, "WatchUnits", arg0, arg1)
	ret0, _ := ret[0].(watcher.NotifyWatcher)
	ret1, _ := ret[1].(error)
	return ret0, ret1
}

// WatchUnits indicates an expected call of WatchUnits.
func (mr *MockBrokerMockRecorder) WatchUnits(arg0, arg1 interface{}) *gomock.Call {
	mr.mock.ctrl.T.Helper()
	return mr.mock.ctrl.RecordCallWithMethodType(mr.mock, "WatchUnits", reflect.TypeOf((*MockBroker)(nil).WatchUnits), arg0, arg1)
}<|MERGE_RESOLUTION|>--- conflicted
+++ resolved
@@ -19,11 +19,6 @@
 	storage "github.com/juju/juju/storage"
 	names "github.com/juju/names/v4"
 	version "github.com/juju/version/v2"
-<<<<<<< HEAD
-	reflect "reflect"
-=======
-	v1 "k8s.io/api/core/v1"
->>>>>>> 8ca789c9
 )
 
 // MockBroker is a mock of Broker interface.
@@ -121,26 +116,16 @@
 	return mr.mock.ctrl.RecordCallWithMethodType(mr.mock, "Bootstrap", reflect.TypeOf((*MockBroker)(nil).Bootstrap), arg0, arg1, arg2)
 }
 
-<<<<<<< HEAD
-// CheckCloudCredentials mocks base method
+// CheckCloudCredentials mocks base method.
 func (m *MockBroker) CheckCloudCredentials() error {
-=======
-// CheckDefaultWorkloadStorage mocks base method.
-func (m *MockBroker) CheckDefaultWorkloadStorage(arg0 string, arg1 *caas.StorageProvisioner) error {
->>>>>>> 8ca789c9
 	m.ctrl.T.Helper()
 	ret := m.ctrl.Call(m, "CheckCloudCredentials")
 	ret0, _ := ret[0].(error)
 	return ret0
 }
 
-<<<<<<< HEAD
-// CheckCloudCredentials indicates an expected call of CheckCloudCredentials
+// CheckCloudCredentials indicates an expected call of CheckCloudCredentials.
 func (mr *MockBrokerMockRecorder) CheckCloudCredentials() *gomock.Call {
-=======
-// CheckDefaultWorkloadStorage indicates an expected call of CheckDefaultWorkloadStorage.
-func (mr *MockBrokerMockRecorder) CheckDefaultWorkloadStorage(arg0, arg1 interface{}) *gomock.Call {
->>>>>>> 8ca789c9
 	mr.mock.ctrl.T.Helper()
 	return mr.mock.ctrl.RecordCallWithMethodType(mr.mock, "CheckCloudCredentials", reflect.TypeOf((*MockBroker)(nil).CheckCloudCredentials))
 }
@@ -300,27 +285,7 @@
 	return mr.mock.ctrl.RecordCallWithMethodType(mr.mock, "EnsureService", reflect.TypeOf((*MockBroker)(nil).EnsureService), arg0, arg1, arg2, arg3, arg4)
 }
 
-<<<<<<< HEAD
-// ExposeService mocks base method
-=======
-// EnsureStorageProvisioner mocks base method.
-func (m *MockBroker) EnsureStorageProvisioner(arg0 caas.StorageProvisioner) (*caas.StorageProvisioner, bool, error) {
-	m.ctrl.T.Helper()
-	ret := m.ctrl.Call(m, "EnsureStorageProvisioner", arg0)
-	ret0, _ := ret[0].(*caas.StorageProvisioner)
-	ret1, _ := ret[1].(bool)
-	ret2, _ := ret[2].(error)
-	return ret0, ret1, ret2
-}
-
-// EnsureStorageProvisioner indicates an expected call of EnsureStorageProvisioner.
-func (mr *MockBrokerMockRecorder) EnsureStorageProvisioner(arg0 interface{}) *gomock.Call {
-	mr.mock.ctrl.T.Helper()
-	return mr.mock.ctrl.RecordCallWithMethodType(mr.mock, "EnsureStorageProvisioner", reflect.TypeOf((*MockBroker)(nil).EnsureStorageProvisioner), arg0)
-}
-
 // ExposeService mocks base method.
->>>>>>> 8ca789c9
 func (m *MockBroker) ExposeService(arg0 string, arg1 map[string]string, arg2 application.ConfigAttributes) error {
 	m.ctrl.T.Helper()
 	ret := m.ctrl.Call(m, "ExposeService", arg0, arg1, arg2)
@@ -334,55 +299,7 @@
 	return mr.mock.ctrl.RecordCallWithMethodType(mr.mock, "ExposeService", reflect.TypeOf((*MockBroker)(nil).ExposeService), arg0, arg1, arg2)
 }
 
-<<<<<<< HEAD
-// GetService mocks base method
-=======
-// GetClusterMetadata mocks base method.
-func (m *MockBroker) GetClusterMetadata(arg0 string) (*caas.ClusterMetadata, error) {
-	m.ctrl.T.Helper()
-	ret := m.ctrl.Call(m, "GetClusterMetadata", arg0)
-	ret0, _ := ret[0].(*caas.ClusterMetadata)
-	ret1, _ := ret[1].(error)
-	return ret0, ret1
-}
-
-// GetClusterMetadata indicates an expected call of GetClusterMetadata.
-func (mr *MockBrokerMockRecorder) GetClusterMetadata(arg0 interface{}) *gomock.Call {
-	mr.mock.ctrl.T.Helper()
-	return mr.mock.ctrl.RecordCallWithMethodType(mr.mock, "GetClusterMetadata", reflect.TypeOf((*MockBroker)(nil).GetClusterMetadata), arg0)
-}
-
-// GetCurrentNamespace mocks base method.
-func (m *MockBroker) GetCurrentNamespace() string {
-	m.ctrl.T.Helper()
-	ret := m.ctrl.Call(m, "GetCurrentNamespace")
-	ret0, _ := ret[0].(string)
-	return ret0
-}
-
-// GetCurrentNamespace indicates an expected call of GetCurrentNamespace.
-func (mr *MockBrokerMockRecorder) GetCurrentNamespace() *gomock.Call {
-	mr.mock.ctrl.T.Helper()
-	return mr.mock.ctrl.RecordCallWithMethodType(mr.mock, "GetCurrentNamespace", reflect.TypeOf((*MockBroker)(nil).GetCurrentNamespace))
-}
-
-// GetNamespace mocks base method.
-func (m *MockBroker) GetNamespace(arg0 string) (*v1.Namespace, error) {
-	m.ctrl.T.Helper()
-	ret := m.ctrl.Call(m, "GetNamespace", arg0)
-	ret0, _ := ret[0].(*v1.Namespace)
-	ret1, _ := ret[1].(error)
-	return ret0, ret1
-}
-
-// GetNamespace indicates an expected call of GetNamespace.
-func (mr *MockBrokerMockRecorder) GetNamespace(arg0 interface{}) *gomock.Call {
-	mr.mock.ctrl.T.Helper()
-	return mr.mock.ctrl.RecordCallWithMethodType(mr.mock, "GetNamespace", reflect.TypeOf((*MockBroker)(nil).GetNamespace), arg0)
-}
-
 // GetService mocks base method.
->>>>>>> 8ca789c9
 func (m *MockBroker) GetService(arg0 string, arg1 caas.DeploymentMode, arg2 bool) (*caas.Service, error) {
 	m.ctrl.T.Helper()
 	ret := m.ctrl.Call(m, "GetService", arg0, arg1, arg2)
@@ -427,26 +344,7 @@
 	return mr.mock.ctrl.RecordCallWithMethodType(mr.mock, "ModelOperatorExists", reflect.TypeOf((*MockBroker)(nil).ModelOperatorExists))
 }
 
-<<<<<<< HEAD
-// Operator mocks base method
-=======
-// Namespaces mocks base method.
-func (m *MockBroker) Namespaces() ([]string, error) {
-	m.ctrl.T.Helper()
-	ret := m.ctrl.Call(m, "Namespaces")
-	ret0, _ := ret[0].([]string)
-	ret1, _ := ret[1].(error)
-	return ret0, ret1
-}
-
-// Namespaces indicates an expected call of Namespaces.
-func (mr *MockBrokerMockRecorder) Namespaces() *gomock.Call {
-	mr.mock.ctrl.T.Helper()
-	return mr.mock.ctrl.RecordCallWithMethodType(mr.mock, "Namespaces", reflect.TypeOf((*MockBroker)(nil).Namespaces))
-}
-
 // Operator mocks base method.
->>>>>>> 8ca789c9
 func (m *MockBroker) Operator(arg0 string) (*caas.Operator, error) {
 	m.ctrl.T.Helper()
 	ret := m.ctrl.Call(m, "Operator", arg0)
@@ -649,26 +547,7 @@
 	return mr.mock.ctrl.RecordCallWithMethodType(mr.mock, "WatchContainerStart", reflect.TypeOf((*MockBroker)(nil).WatchContainerStart), arg0, arg1)
 }
 
-<<<<<<< HEAD
-// WatchOperator mocks base method
-=======
-// WatchNamespace mocks base method.
-func (m *MockBroker) WatchNamespace() (watcher.NotifyWatcher, error) {
-	m.ctrl.T.Helper()
-	ret := m.ctrl.Call(m, "WatchNamespace")
-	ret0, _ := ret[0].(watcher.NotifyWatcher)
-	ret1, _ := ret[1].(error)
-	return ret0, ret1
-}
-
-// WatchNamespace indicates an expected call of WatchNamespace.
-func (mr *MockBrokerMockRecorder) WatchNamespace() *gomock.Call {
-	mr.mock.ctrl.T.Helper()
-	return mr.mock.ctrl.RecordCallWithMethodType(mr.mock, "WatchNamespace", reflect.TypeOf((*MockBroker)(nil).WatchNamespace))
-}
-
 // WatchOperator mocks base method.
->>>>>>> 8ca789c9
 func (m *MockBroker) WatchOperator(arg0 string) (watcher.NotifyWatcher, error) {
 	m.ctrl.T.Helper()
 	ret := m.ctrl.Call(m, "WatchOperator", arg0)
