--- conflicted
+++ resolved
@@ -4,11 +4,8 @@
 package provider
 
 import (
-	"strings"
 	"testing"
 
-	"github.com/golang/mock/gomock"
-	"github.com/kr/pretty"
 	gc "gopkg.in/check.v1"
 	rbacv1 "k8s.io/api/rbac/v1"
 )
@@ -17,25 +14,6 @@
 	gc.TestingT(t)
 }
 
-<<<<<<< HEAD
-// eq returns a gomock.Matcher that pretty formats mismatching arguments.
-func eq(want any) gomock.Matcher {
-	return gomock.GotFormatterAdapter(
-		gomock.GotFormatterFunc(
-			func(got interface{}) string {
-				whole := pretty.Sprint(got)
-				delta := pretty.Diff(got, want)
-				return strings.Join(append([]string{whole}, delta...), "\n")
-			}),
-		gomock.WantFormatter(
-			gomock.StringerFunc(func() string {
-				return pretty.Sprint(want)
-			}),
-			gomock.Eq(want),
-		),
-	)
-=======
 func (k *kubernetesClient) EnsureRoleBinding(rb *rbacv1.RoleBinding) (*rbacv1.RoleBinding, []func(), error) {
 	return k.ensureRoleBinding(rb)
->>>>>>> 8a3f697a
 }