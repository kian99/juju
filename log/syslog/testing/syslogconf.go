--- conflicted
+++ resolved
@@ -15,15 +15,9 @@
 
 $InputFilePersistStateInterval 50
 $InputFilePollInterval 5
-<<<<<<< HEAD
-$InputFileName {{logDir}}/{{machine}}.log
-$InputFileTag juju{{namespace}}-{{machine}}:
-$InputFileStateFile {{machine}}{{namespace}}
-=======
-$InputFileName /var/log/juju{{.Namespace}}/{{.MachineTag}}.log
+$InputFileName {{.LogDir}}{{.Namespace}}/{{.MachineTag}}.log
 $InputFileTag juju{{.Namespace}}-{{.MachineTag}}:
 $InputFileStateFile {{.MachineTag}}{{.Namespace}}
->>>>>>> 31e3a6f9
 $InputRunFileMonitor
 
 $ModLoad imtcp
@@ -58,22 +52,11 @@
 	if namespace != "" {
 		namespace = "-" + namespace
 	}
-<<<<<<< HEAD
-	t := template.New("")
-	t.Funcs(template.FuncMap{
-		"machine":   func() string { return machineTag },
-		"logDir":    func() string { return logDir },
-		"namespace": func() string { return namespace },
-		"port":      func() int { return port },
-		"offset":    func() int { return 6 + len(namespace) },
-	})
-	t = template.Must(t.Parse(expectedAccumulateSyslogConfTemplate))
-=======
 	t := template.Must(template.New("").Parse(expectedAccumulateSyslogConfTemplate))
->>>>>>> 31e3a6f9
 	var conf bytes.Buffer
 	err := t.Execute(&conf, templateArgs{
 		MachineTag: machineTag,
+		LogDir:     logDir,
 		Namespace:  namespace,
 		Offset:     len("juju-") + len(namespace) + 1,
 		Port:       port,
@@ -93,15 +76,9 @@
 
 $InputFilePersistStateInterval 50
 $InputFilePollInterval 5
-<<<<<<< HEAD
-$InputFileName {{logDir}}/{{machine}}.log
-$InputFileTag juju{{namespace}}-{{machine}}:
-$InputFileStateFile {{machine}}{{namespace}}
-=======
-$InputFileName /var/log/juju/{{.MachineTag}}.log
+$InputFileName {{.LogDir}}/{{.MachineTag}}.log
 $InputFileTag juju{{.Namespace}}-{{.MachineTag}}:
 $InputFileStateFile {{.MachineTag}}{{.Namespace}}
->>>>>>> 31e3a6f9
 $InputRunFileMonitor
 
 $DefaultNetstreamDriver gtls
@@ -116,29 +93,15 @@
 `
 
 // ExpectedForwardSyslogConf returns the expected content for a rsyslog file on a host machine.
-<<<<<<< HEAD
-func ExpectedForwardSyslogConf(c *gc.C, machineTag, logDir, namespace string, port int) string {
-	if namespace != "" {
-		namespace = "-" + namespace
-	}
-	t := template.New("")
-	t.Funcs(template.FuncMap{
-		"machine":   func() string { return machineTag },
-		"logDir":    func() string { return logDir },
-		"namespace": func() string { return namespace },
-		"port":      func() int { return port },
-	})
-	t = template.Must(t.Parse(expectedForwardSyslogConfTemplate))
-=======
-func ExpectedForwardSyslogConf(c *gc.C, machineTag, namespace, bootstrapIP string, port int) string {
+func ExpectedForwardSyslogConf(c *gc.C, machineTag, logDir, namespace, bootstrapIP string, port int) string {
 	if namespace != "" {
 		namespace = "-" + namespace
 	}
 	t := template.Must(template.New("").Parse(expectedForwardSyslogConfTemplate))
->>>>>>> 31e3a6f9
 	var conf bytes.Buffer
 	err := t.Execute(&conf, templateArgs{
 		MachineTag:  machineTag,
+		LogDir:      logDir,
 		Namespace:   namespace,
 		BootstrapIP: bootstrapIP,
 		Port:        port,
