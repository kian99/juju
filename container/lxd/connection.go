// Copyright 2018 Canonical Ltd.
// Licensed under the AGPLv3, see LICENCE file for details.

package lxd

import (
	"fmt"
	"net/http"
	"net/url"
	"os"
	"path/filepath"
	"strings"

	"github.com/juju/errors"
	"github.com/lxc/lxd/client"
	"github.com/lxc/lxd/shared"
)

type Protocol string

const (
	LXDProtocol           Protocol = "lxd"
	SimpleStreamsProtocol Protocol = "simplestreams"
)

// ServerSpec describes the location and connection details for a
// server utilized in LXD workflows.
type ServerSpec struct {
	Name           string
	Host           string
	Protocol       Protocol
	connectionArgs *lxd.ConnectionArgs
}

// ProxyFunc defines a function that can act as a proxy for requests
type ProxyFunc func(*http.Request) (*url.URL, error)

// NewServerSpec creates a ServerSpec with default values where needed.
// It also ensures the HTTPS for the host implicitly
func NewServerSpec(host, serverCert string, clientCert *Certificate) ServerSpec {
	return ServerSpec{
		Host: EnsureHTTPS(host),
		connectionArgs: &lxd.ConnectionArgs{
			TLSServerCert: serverCert,
			TLSClientCert: string(clientCert.CertPEM),
			TLSClientKey:  string(clientCert.KeyPEM),
		},
	}
}

// WithProxy adds the optional proxy to the server spec.
func (s ServerSpec) WithProxy(proxy ProxyFunc) ServerSpec {
	s.connectionArgs.Proxy = proxy
	return s
}

// NewInsecureServerSpec creates a ServerSpec without certificate requirements,
// which also bypasses the TLS verification.
// It also ensures the HTTPS for the host implicitly
func NewInsecureServerSpec(host string) ServerSpec {
	return ServerSpec{
		Host: EnsureHTTPS(host),
		connectionArgs: &lxd.ConnectionArgs{
			InsecureSkipVerify: true,
		},
	}
}

// MakeSimpleStreamsServerSpec creates a ServerSpec for the SimpleStreams
// protocol, ensuring that the host is HTTPS
func MakeSimpleStreamsServerSpec(name, host string) ServerSpec {
	return ServerSpec{
		Name:     name,
		Host:     EnsureHTTPS(host),
		Protocol: SimpleStreamsProtocol,
	}
}

// Validate ensures that the ServerSpec is valid.
func (s *ServerSpec) Validate() error {
	return nil
}

// CloudImagesRemote hosts releases blessed by the Canonical team.
var CloudImagesRemote = ServerSpec{
	Name:     "cloud-images.ubuntu.com",
	Host:     "https://cloud-images.ubuntu.com/releases",
	Protocol: SimpleStreamsProtocol,
}

// CloudImagesDailyRemote hosts images from daily package builds.
// These images have not been independently tested, but should be sound for
// use, being build from packages in the released archive.
var CloudImagesDailyRemote = ServerSpec{
	Name:     "cloud-images.ubuntu.com",
	Host:     "https://cloud-images.ubuntu.com/daily",
	Protocol: SimpleStreamsProtocol,
}

// ConnectImageRemote connects to a remote ImageServer using specified protocol.
var ConnectImageRemote = connectImageRemote

func connectImageRemote(remote ServerSpec) (lxd.ImageServer, error) {
	switch remote.Protocol {
	case LXDProtocol:
		return lxd.ConnectPublicLXD(remote.Host, remote.connectionArgs)
	case SimpleStreamsProtocol:
		return lxd.ConnectSimpleStreams(remote.Host, remote.connectionArgs)
	}
	return nil, fmt.Errorf("bad protocol supplied for connection: %v", remote.Protocol)
}

// ConnectLocal connects to LXD on a local socket.
<<<<<<< HEAD
func ConnectLocal() (lxd.ContainerServer, error) {
	client, err := lxd.ConnectLXDUnix(SocketPath(nil), nil)
	return client, errors.Trace(err)
}

// ConnectRemote connects to LXD on a remote socket.
func ConnectRemote(spec ServerSpec) (lxd.ContainerServer, error) {
	// Ensure the Port on the Host, if we get an error it is reasonable to
	// assume that the address in the spec is invalid.
	uri, err := EnsureHostPort(spec.Host)
	if err != nil {
		return nil, errors.Trace(err)
	}
	client, err := lxd.ConnectLXD(uri, spec.connectionArgs)
=======
var ConnectLocal = connectLocal

func connectLocal() (lxd.ContainerServer, error) {
	client, err := lxd.ConnectLXDUnix(SocketPath(nil), &lxd.ConnectionArgs{})
>>>>>>> fd2ce3a2
	return client, errors.Trace(err)
}

// SocketPath returns the path to the local LXD socket.
// The following are tried in order of preference:
//   - LXD_DIR environment variable.
//   - Snap socket.
//   - Debian socket.
// We give preference to LXD installed via Snap.
// isSocket defaults to socket detection from the LXD shared package.
// TODO (manadart 2018-04-30) This looks like it can be achieved by using a
// combination of VarPath and HostPath from lxd.shared, in which case this
// can be deprecated in their favour.
func SocketPath(isSocket func(path string) bool) string {
	path := os.Getenv("LXD_DIR")
	if path != "" {
		logger.Debugf("using environment LXD_DIR as socket path: %q", path)
	} else {
		path = filepath.FromSlash("/var/snap/lxd/common/lxd")
		if isSocket == nil {
			isSocket = shared.IsUnixSocket
		}
		if isSocket(filepath.Join(path, "unix.socket")) {
			logger.Debugf("using LXD snap socket: %q", path)
		} else {
			path = filepath.FromSlash("/var/lib/lxd")
			logger.Debugf("LXD snap socket not found, falling back to debian socket: %q", path)
		}
	}
	return filepath.Join(path, "unix.socket")
}

// EnsureHTTPS takes a URI and ensures that it is a HTTPS URL.
// LXD Requires HTTPS.
func EnsureHTTPS(address string) string {
	if strings.HasPrefix(address, "https://") {
		return address
	}
	if strings.HasPrefix(address, "http://") {
		addr := strings.Replace(address, "http://", "https://", 1)
		logger.Debugf("LXD requires https://, using: %s", addr)
		return addr
	}
	return "https://" + address
}

const defaultPort = 8443

// EnsureHostPort takes a URI and ensures that it has a port set, if it doesn't
// then it will ensure that port if added.
// The address supplied for the Host will be validated when parsed and if the
// address is not valid, then it will return an error.
func EnsureHostPort(address string) (string, error) {
	// make sure we ensure a schema, otherwise somewhere:8443 can return a
	// the following //:8443/somewhere
	uri, err := url.Parse(EnsureHTTPS(address))
	if err != nil {
		return "", errors.Trace(err)
	}
	if uri.Port() == "" {
		uri.Host = fmt.Sprintf("%s:%d", uri.Host, defaultPort)
	}
	return uri.String(), nil
}<|MERGE_RESOLUTION|>--- conflicted
+++ resolved
@@ -111,8 +111,9 @@
 }
 
 // ConnectLocal connects to LXD on a local socket.
-<<<<<<< HEAD
-func ConnectLocal() (lxd.ContainerServer, error) {
+var ConnectLocal = connectLocal
+
+func connectLocal() (lxd.ContainerServer, error) {
 	client, err := lxd.ConnectLXDUnix(SocketPath(nil), nil)
 	return client, errors.Trace(err)
 }
@@ -126,12 +127,6 @@
 		return nil, errors.Trace(err)
 	}
 	client, err := lxd.ConnectLXD(uri, spec.connectionArgs)
-=======
-var ConnectLocal = connectLocal
-
-func connectLocal() (lxd.ContainerServer, error) {
-	client, err := lxd.ConnectLXDUnix(SocketPath(nil), &lxd.ConnectionArgs{})
->>>>>>> fd2ce3a2
 	return client, errors.Trace(err)
 }
 
