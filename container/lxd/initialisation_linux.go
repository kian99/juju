--- conflicted
+++ resolved
@@ -180,10 +180,6 @@
 	return uint64(statfs.Bsize) * statfs.Bfree, nil
 }
 
-<<<<<<< HEAD
-var interfaceAddrs = func() ([]net.Addr, error) {
-	return net.InterfaceAddrs()
-=======
 func (ci *containerInitialiser) internalConfigureLXDBridge() error {
 	server, err := ci.newLocalServer()
 	if err != nil {
@@ -205,7 +201,6 @@
 		return nil
 	}
 	return server.ensureDefaultNetworking(profile, eTag)
->>>>>>> e30f2575
 }
 
 // ensureDependencies install the required dependencies for running LXD.
