// Copyright 2013 Canonical Ltd.
// Licensed under the AGPLv3, see LICENCE file for details.

package lxc_test

import (
	"fmt"
	"os"
	"path/filepath"
	stdtesting "testing"

	. "launchpad.net/gocheck"
	"launchpad.net/juju-core/container/lxc"
<<<<<<< HEAD
	"launchpad.net/juju-core/container/lxc/mock"
	_ "launchpad.net/juju-core/environs/dummy"
=======
>>>>>>> 99511850
	"launchpad.net/juju-core/instance"
	jujutesting "launchpad.net/juju-core/juju/testing"
	"launchpad.net/juju-core/state"
	"launchpad.net/juju-core/testing"
	"launchpad.net/juju-core/version"
)

func Test(t *stdtesting.T) {
	TestingT(t)
}

type LxcSuite struct {
	testing.LoggingSuite
	containerDir       string
	removedDir         string
	lxcDir             string
	oldContainerDir    string
	oldRemovedDir      string
	oldLxcContainerDir string
}

var _ = Suite(&LxcSuite{})

func (s *LxcSuite) SetUpSuite(c *C) {
	s.LoggingSuite.SetUpSuite(c)
}

func (s *LxcSuite) TearDownSuite(c *C) {
	s.LoggingSuite.TearDownSuite(c)
}

func (s *LxcSuite) SetUpTest(c *C) {
	s.LoggingSuite.SetUpTest(c)
	s.containerDir = c.MkDir()
	s.oldContainerDir = lxc.SetContainerDir(s.containerDir)
	s.removedDir = c.MkDir()
	s.oldRemovedDir = lxc.SetRemovedContainerDir(s.removedDir)
	s.lxcDir = c.MkDir()
	s.oldLxcContainerDir = lxc.SetLxcContainerDir(s.lxcDir)
}

func (s *LxcSuite) TearDownTest(c *C) {
	lxc.SetContainerDir(s.oldContainerDir)
	lxc.SetLxcContainerDir(s.oldLxcContainerDir)
	lxc.SetRemovedContainerDir(s.oldRemovedDir)
	s.LoggingSuite.TearDownTest(c)
}

<<<<<<< HEAD
func (s *LxcSuite) TestNewContainer(c *C) {
	factory := lxc.NewFactory(mock.MockFactory())
	container, err := factory.NewContainer("2/lxc/0")
	c.Assert(err, IsNil)
	c.Assert(container.Id(), Equals, instance.Id("machine-2-lxc-0"))
	machineId, ok := lxc.GetMachineId(container)
	c.Assert(ok, IsTrue)
	c.Assert(machineId, Equals, "2/lxc/0")
}

func (s *LxcSuite) TestNewFromExisting(c *C) {
	mock := mock.MockFactory()
	mockLxc := mock.New("machine-1-lxc-0")
	factory := lxc.NewFactory(mock)
	container, err := factory.NewFromExisting(mockLxc)
	c.Assert(err, IsNil)
	c.Assert(container.Id(), Equals, instance.Id("machine-1-lxc-0"))
	machineId, ok := lxc.GetMachineId(container)
	c.Assert(ok, IsTrue)
	c.Assert(machineId, Equals, "1/lxc/0")
}

func ContainerCreate(c *C, container container.Container) {
	machineId, ok := lxc.GetMachineId(container)
	c.Assert(ok, IsTrue)
=======
func StartContainer(c *C, manager lxc.ContainerManager, machineId string) instance.Instance {
>>>>>>> 99511850
	config := testing.EnvironConfig(c)
	stateInfo := jujutesting.FakeStateInfo(machineId)
	apiInfo := jujutesting.FakeAPIInfo(machineId)

	series := "series"
	nonce := "fake-nonce"
	tools := &state.Tools{
		Binary: version.MustParseBinary("2.3.4-foo-bar"),
		URL:    "http://tools.example.com/2.3.4-foo-bar.tgz",
	}

	inst, err := manager.StartContainer(machineId, series, nonce, tools, config, stateInfo, apiInfo)
	c.Assert(err, IsNil)
	return inst
}

func (s *LxcSuite) TestStartContainer(c *C) {
	manager := lxc.NewContainerManager(MockFactory(), "")
	instance := StartContainer(c, manager, "1/lxc/0")

<<<<<<< HEAD
	factory := lxc.NewFactory(mock.MockFactory())
	container, err := factory.NewContainer("1/lxc/0")
	c.Assert(err, IsNil)

	ContainerCreate(c, container)

	name := string(container.Id())
=======
	name := string(instance.Id())
>>>>>>> 99511850
	// Check our container config files.
	testing.AssertNonEmptyFileExists(c, filepath.Join(s.containerDir, name, "lxc.conf"))
	testing.AssertNonEmptyFileExists(c, filepath.Join(s.containerDir, name, "cloud-init"))
	// Check the mount point has been created inside the container.
	testing.AssertDirectoryExists(c, filepath.Join(s.lxcDir, name, "rootfs/var/log/juju"))
}

<<<<<<< HEAD
func (s *LxcSuite) TestContainerDestroy(c *C) {
	factory := lxc.NewFactory(mock.MockFactory())
	container, err := factory.NewContainer("1/lxc/0")
	c.Assert(err, IsNil)
=======
func (s *LxcSuite) TestStopContainer(c *C) {
	manager := lxc.NewContainerManager(MockFactory(), "")
	instance := StartContainer(c, manager, "1/lxc/0")
>>>>>>> 99511850

	err := manager.StopContainer(instance)
	c.Assert(err, IsNil)

	name := string(instance.Id())
	// Check that the container dir is no longer in the container dir
	testing.AssertDirectoryDoesNotExist(c, filepath.Join(s.containerDir, name))
	// but instead, in the removed container dir
	testing.AssertDirectoryExists(c, filepath.Join(s.removedDir, name))
}

<<<<<<< HEAD
func (s *LxcSuite) TestContainerRemovedDirNameClash(c *C) {
	factory := lxc.NewFactory(mock.MockFactory())
	container, err := factory.NewContainer("1/lxc/0")
	c.Assert(err, IsNil)
=======
func (s *LxcSuite) TestStopContainerNameClash(c *C) {
	manager := lxc.NewContainerManager(MockFactory(), "")
	instance := StartContainer(c, manager, "1/lxc/0")
>>>>>>> 99511850

	name := string(instance.Id())
	targetDir := filepath.Join(s.removedDir, name)
	err := os.MkdirAll(targetDir, 0755)
	c.Assert(err, IsNil)

	err = manager.StopContainer(instance)
	c.Assert(err, IsNil)

	// Check that the container dir is no longer in the container dir
	testing.AssertDirectoryDoesNotExist(c, filepath.Join(s.containerDir, name))
	// but instead, in the removed container dir with a ".1" suffix as there was already a directory there.
	testing.AssertDirectoryExists(c, filepath.Join(s.removedDir, fmt.Sprintf("%s.1", name)))
}

func (s *LxcSuite) TestNamedManagerPrefix(c *C) {
	manager := lxc.NewContainerManager(MockFactory(), "eric")
	instance := StartContainer(c, manager, "1/lxc/0")
	c.Assert(string(instance.Id()), Equals, "eric-machine-1-lxc-0")
}

func (s *LxcSuite) TestListContainers(c *C) {
	factory := MockFactory()
	foo := lxc.NewContainerManager(factory, "foo")
	bar := lxc.NewContainerManager(factory, "bar")

	foo1 := StartContainer(c, foo, "1/lxc/0")
	foo2 := StartContainer(c, foo, "1/lxc/1")
	foo3 := StartContainer(c, foo, "1/lxc/2")

	bar1 := StartContainer(c, bar, "1/lxc/0")
	bar2 := StartContainer(c, bar, "1/lxc/1")

	result, err := foo.ListContainers()
	c.Assert(err, IsNil)
	testing.MatchInstances(c, result, foo1, foo2, foo3)

	result, err = bar.ListContainers()
	c.Assert(err, IsNil)
	testing.MatchInstances(c, result, bar1, bar2)
}<|MERGE_RESOLUTION|>--- conflicted
+++ resolved
@@ -11,11 +11,7 @@
 
 	. "launchpad.net/gocheck"
 	"launchpad.net/juju-core/container/lxc"
-<<<<<<< HEAD
 	"launchpad.net/juju-core/container/lxc/mock"
-	_ "launchpad.net/juju-core/environs/dummy"
-=======
->>>>>>> 99511850
 	"launchpad.net/juju-core/instance"
 	jujutesting "launchpad.net/juju-core/juju/testing"
 	"launchpad.net/juju-core/state"
@@ -64,35 +60,7 @@
 	s.LoggingSuite.TearDownTest(c)
 }
 
-<<<<<<< HEAD
-func (s *LxcSuite) TestNewContainer(c *C) {
-	factory := lxc.NewFactory(mock.MockFactory())
-	container, err := factory.NewContainer("2/lxc/0")
-	c.Assert(err, IsNil)
-	c.Assert(container.Id(), Equals, instance.Id("machine-2-lxc-0"))
-	machineId, ok := lxc.GetMachineId(container)
-	c.Assert(ok, IsTrue)
-	c.Assert(machineId, Equals, "2/lxc/0")
-}
-
-func (s *LxcSuite) TestNewFromExisting(c *C) {
-	mock := mock.MockFactory()
-	mockLxc := mock.New("machine-1-lxc-0")
-	factory := lxc.NewFactory(mock)
-	container, err := factory.NewFromExisting(mockLxc)
-	c.Assert(err, IsNil)
-	c.Assert(container.Id(), Equals, instance.Id("machine-1-lxc-0"))
-	machineId, ok := lxc.GetMachineId(container)
-	c.Assert(ok, IsTrue)
-	c.Assert(machineId, Equals, "1/lxc/0")
-}
-
-func ContainerCreate(c *C, container container.Container) {
-	machineId, ok := lxc.GetMachineId(container)
-	c.Assert(ok, IsTrue)
-=======
 func StartContainer(c *C, manager lxc.ContainerManager, machineId string) instance.Instance {
->>>>>>> 99511850
 	config := testing.EnvironConfig(c)
 	stateInfo := jujutesting.FakeStateInfo(machineId)
 	apiInfo := jujutesting.FakeAPIInfo(machineId)
@@ -110,20 +78,10 @@
 }
 
 func (s *LxcSuite) TestStartContainer(c *C) {
-	manager := lxc.NewContainerManager(MockFactory(), "")
+	manager := lxc.NewContainerManager(mock.MockFactory(), "")
 	instance := StartContainer(c, manager, "1/lxc/0")
 
-<<<<<<< HEAD
-	factory := lxc.NewFactory(mock.MockFactory())
-	container, err := factory.NewContainer("1/lxc/0")
-	c.Assert(err, IsNil)
-
-	ContainerCreate(c, container)
-
-	name := string(container.Id())
-=======
 	name := string(instance.Id())
->>>>>>> 99511850
 	// Check our container config files.
 	testing.AssertNonEmptyFileExists(c, filepath.Join(s.containerDir, name, "lxc.conf"))
 	testing.AssertNonEmptyFileExists(c, filepath.Join(s.containerDir, name, "cloud-init"))
@@ -131,16 +89,9 @@
 	testing.AssertDirectoryExists(c, filepath.Join(s.lxcDir, name, "rootfs/var/log/juju"))
 }
 
-<<<<<<< HEAD
-func (s *LxcSuite) TestContainerDestroy(c *C) {
-	factory := lxc.NewFactory(mock.MockFactory())
-	container, err := factory.NewContainer("1/lxc/0")
-	c.Assert(err, IsNil)
-=======
 func (s *LxcSuite) TestStopContainer(c *C) {
-	manager := lxc.NewContainerManager(MockFactory(), "")
+	manager := lxc.NewContainerManager(mock.MockFactory(), "")
 	instance := StartContainer(c, manager, "1/lxc/0")
->>>>>>> 99511850
 
 	err := manager.StopContainer(instance)
 	c.Assert(err, IsNil)
@@ -152,16 +103,9 @@
 	testing.AssertDirectoryExists(c, filepath.Join(s.removedDir, name))
 }
 
-<<<<<<< HEAD
-func (s *LxcSuite) TestContainerRemovedDirNameClash(c *C) {
-	factory := lxc.NewFactory(mock.MockFactory())
-	container, err := factory.NewContainer("1/lxc/0")
-	c.Assert(err, IsNil)
-=======
 func (s *LxcSuite) TestStopContainerNameClash(c *C) {
-	manager := lxc.NewContainerManager(MockFactory(), "")
+	manager := lxc.NewContainerManager(mock.MockFactory(), "")
 	instance := StartContainer(c, manager, "1/lxc/0")
->>>>>>> 99511850
 
 	name := string(instance.Id())
 	targetDir := filepath.Join(s.removedDir, name)
