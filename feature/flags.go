// Copyright 2015 Canonical Ltd.
// Licensed under the AGPLv3, see LICENCE file for details.

// Package feature package defines the names of the current feature flags.
package feature

// TODO (anastasiamac 2015-03-02)
// Features that have commands that can be blocked,
// command list for "juju block" and "juju unblock"
// needs to be maintained until we can dynamically discover
// these commands.

// LogErrorStack is a developer feature flag to have the LoggedErrorStack
// function in the utils package write out the error stack as defined by the
// errors package to the logger.  The ability to log the error stack is very
// useful in those error cases where you really don't expect there to be a
// failure.  This means that the developers with this flag set will see the
// stack trace in the log output, but normal deployments never will.
const LogErrorStack = "log-error-stack"

// LegacyUpstart is used to indicate that the version-based init system
// discovery code (service.VersionInitSystem) should return upstart
// instead of systemd for vivid and newer.
const LegacyUpstart = "legacy-upstart"

// DeveloperMode allows access to developer specific commands and behaviour.
const DeveloperMode = "developer-mode"

// StrictMigration will cause migration to error if there are unexported
// values for annotations, status, status history, or settings.
const StrictMigration = "strict-migration"

// Branches will allow for model branches functionality to be used.
const Branches = "branches"

// Generations will allow for model generation functionality to be used.
// This is a deprecated flag name and is synonymous with "branches" above.
const Generations = "generations"

// RawK8sSpec indicates that it's allowed to set k8s spec using raw yaml format.
const RawK8sSpec = "raw-k8s-spec"

// ActionsV2 enables the next generation actions UX.
const ActionsV2 = "actions-v2"

// Secrets enables the secrets feature.
const Secrets = "secrets"

<<<<<<< HEAD
// AsynchronousCharmDownloads enables support for asynchronous charm downloads.
const AsynchronousCharmDownloads = "async-charm-downloads"

// RaftBatchFSM will use the batching FSM instead of the singular FSM to attempt
// to commit logs.
const RaftBatchFSM = "raft-batch-fsm"

=======
>>>>>>> 68afff80
// RaftAPILeases will switch all lease store management transport, currently
// handled by Pubsub to facade API interaction.
const RaftAPILeases = "raft-api-leases"<|MERGE_RESOLUTION|>--- conflicted
+++ resolved
@@ -46,16 +46,9 @@
 // Secrets enables the secrets feature.
 const Secrets = "secrets"
 
-<<<<<<< HEAD
-// AsynchronousCharmDownloads enables support for asynchronous charm downloads.
-const AsynchronousCharmDownloads = "async-charm-downloads"
-
-// RaftBatchFSM will use the batching FSM instead of the singular FSM to attempt
-// to commit logs.
-const RaftBatchFSM = "raft-batch-fsm"
-
-=======
->>>>>>> 68afff80
 // RaftAPILeases will switch all lease store management transport, currently
 // handled by Pubsub to facade API interaction.
-const RaftAPILeases = "raft-api-leases"+const RaftAPILeases = "raft-api-leases"
+
+// AsynchronousCharmDownloads enables support for asynchronous charm downloads.
+const AsynchronousCharmDownloads = "async-charm-downloads"