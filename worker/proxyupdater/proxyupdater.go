--- conflicted
+++ resolved
@@ -18,13 +18,8 @@
 	proxyutils "github.com/juju/utils/proxy"
 	"github.com/juju/utils/series"
 
-<<<<<<< HEAD
 	apiproxyupdater "github.com/juju/juju/api/proxyupdater"
-	"github.com/juju/juju/api/watcher"
-=======
-	"github.com/juju/juju/api/environment"
 	"github.com/juju/juju/watcher"
->>>>>>> 1cb8f03c
 	"github.com/juju/juju/worker"
 )
 
@@ -68,13 +63,9 @@
 	first bool
 }
 
-// New returns a worker.Worker that updates proxy environment variables for the
+// NewWorker returns a worker.Worker that updates proxy environment variables for the
 // process; and, if writeSystemFiles is true, for the whole machine.
-<<<<<<< HEAD
-var New = func(api *apiproxyupdater.Facade, writeSystemFiles bool) worker.Worker {
-=======
-var New = func(api *environment.Facade, writeSystemFiles bool) (worker.Worker, error) {
->>>>>>> 1cb8f03c
+var NewWorker = func(api *apiproxyupdater.Facade, writeSystemFiles bool) (worker.Worker, error) {
 	logger.Debugf("write system files: %v", writeSystemFiles)
 	envWorker := &proxyWorker{
 		api:              api,
