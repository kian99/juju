--- conflicted
+++ resolved
@@ -6,25 +6,14 @@
 	return []string{"s1:123", "s2:123"}
 }
 
-<<<<<<< HEAD
-func NewTestSimpleContext(deployerTag, initDir, dataDir, logDir string) *SimpleContext {
-	return &SimpleContext{
-		addresser:   &fakeAddresser{},
-		caCert:      []byte("test-cert"),
-		deployerTag: deployerTag,
-		initDir:     initDir,
-		dataDir:     dataDir,
-		logDir:      logDir,
-=======
-func NewTestSimpleContext(deployerName, initDir, dataDir, logDir, syslogConfigDir string) *SimpleContext {
+func NewTestSimpleContext(deployerTag, initDir, dataDir, logDir, syslogConfigDir string) *SimpleContext {
 	return &SimpleContext{
 		addresser:       &fakeAddresser{},
 		caCert:          []byte("test-cert"),
-		deployerName:    deployerName,
+		deployerTag:     deployerTag,
 		initDir:         initDir,
 		dataDir:         dataDir,
 		logDir:          logDir,
 		syslogConfigDir: syslogConfigDir,
->>>>>>> 4e4607f3
 	}
 }