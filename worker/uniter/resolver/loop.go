// Copyright 2015 Canonical Ltd.
// Licensed under the AGPLv3, see LICENCE file for details.

package resolver

import (
	"github.com/juju/errors"
	"gopkg.in/juju/charm.v6-unstable/hooks"

	"github.com/juju/juju/worker/fortress"
	"github.com/juju/juju/worker/uniter/operation"
	"github.com/juju/juju/worker/uniter/remotestate"
)

// ErrLoopAborted is used to signal that the loop is exiting because it
// received a value on its config's Abort chan.
var ErrLoopAborted = errors.New("resolver loop aborted")

// LoopConfig contains configuration parameters for the resolver loop.
type LoopConfig struct {
<<<<<<< HEAD
	Resolver       Resolver
	Watcher        remotestate.Watcher
	Executor       operation.Executor
	Factory        operation.Factory
	Abort          <-chan struct{}
	OnIdle         func() error
	CharmDirLocker charmdir.Locker
=======
	Resolver      Resolver
	Watcher       remotestate.Watcher
	Executor      operation.Executor
	Factory       operation.Factory
	Abort         <-chan struct{}
	OnIdle        func() error
	CharmDirGuard fortress.Guard
>>>>>>> 62bcba1e
}

// Loop repeatedly waits for remote state changes, feeding the local and
// remote state to the provided Resolver to generate Operations which are
// then run with the provided Executor.
//
// The provided "onIdle" function will be called when the loop is waiting
// for remote state changes due to a lack of work to perform. It will not
// be called when a change is anticipated (i.e. due to ErrWaiting).
//
// The resolver loop can be controlled in the following ways:
//  - if the "abort" channel is signalled, then the loop will
//    exit with ErrLoopAborted
//  - if the resolver returns ErrWaiting, then no operations
//    will be executed until the remote state has changed
//    again
//  - if the resolver returns ErrNoOperation, then "onIdle"
//    will be invoked and the loop will wait until the remote
//    state has changed again
//  - if the resolver, onIdle, or executor return some other
//    error, the loop will exit immediately
func Loop(cfg LoopConfig, localState *LocalState) error {
	rf := &resolverOpFactory{Factory: cfg.Factory, LocalState: localState}

	// Initialize charmdir availability before entering the loop in case we're recovering from a restart.
	err := updateCharmDir(cfg.Executor.State(), cfg.CharmDirGuard, cfg.Abort)
	if err != nil {
		return errors.Trace(err)
	}

	for {
		rf.RemoteState = cfg.Watcher.Snapshot()
		rf.LocalState.State = cfg.Executor.State()

		op, err := cfg.Resolver.NextOp(*rf.LocalState, rf.RemoteState, rf)
		for err == nil {
			logger.Tracef("running op: %v", op)
			if err := cfg.Executor.Run(op); err != nil {
				return errors.Trace(err)
			}
			// Refresh snapshot, in case remote state
			// changed between operations.
			rf.RemoteState = cfg.Watcher.Snapshot()
			rf.LocalState.State = cfg.Executor.State()

			err = updateCharmDir(rf.LocalState.State, cfg.CharmDirGuard, cfg.Abort)
			if err != nil {
				return errors.Trace(err)
			}

			op, err = cfg.Resolver.NextOp(*rf.LocalState, rf.RemoteState, rf)
		}

		switch errors.Cause(err) {
		case nil:
		case ErrWaiting:
			// If a resolver is waiting for events to
			// complete, the agent is not idle.
		case ErrNoOperation:
			if cfg.OnIdle != nil {
				if err := cfg.OnIdle(); err != nil {
					return errors.Trace(err)
				}
			}
		default:
			return err
		}

		select {
		case <-cfg.Abort:
<<<<<<< HEAD
			return ErrLoopAborted
=======
			return tomb.ErrDying
>>>>>>> 62bcba1e
		case <-cfg.Watcher.RemoteStateChanged():
		}
	}
}

// updateCharmDir sets charm directory availability for sharing among
// concurrent workers according to local operation state.
func updateCharmDir(opState operation.State, guard fortress.Guard, abort fortress.Abort) error {
	var changing bool

	// Determine if the charm content is changing.
	if opState.Kind == operation.Install || opState.Kind == operation.Upgrade {
		changing = true
	} else if opState.Kind == operation.RunHook && opState.Hook != nil && opState.Hook.Kind == hooks.UpgradeCharm {
		changing = true
	}

	available := opState.Started && !opState.Stopped && !changing
	logger.Tracef("charmdir: available=%v opState: started=%v stopped=%v changing=%v",
		available, opState.Started, opState.Stopped, changing)
	if available {
		return guard.Unlock()
	} else {
		return guard.Lockdown(abort)
	}
}<|MERGE_RESOLUTION|>--- conflicted
+++ resolved
@@ -18,15 +18,6 @@
 
 // LoopConfig contains configuration parameters for the resolver loop.
 type LoopConfig struct {
-<<<<<<< HEAD
-	Resolver       Resolver
-	Watcher        remotestate.Watcher
-	Executor       operation.Executor
-	Factory        operation.Factory
-	Abort          <-chan struct{}
-	OnIdle         func() error
-	CharmDirLocker charmdir.Locker
-=======
 	Resolver      Resolver
 	Watcher       remotestate.Watcher
 	Executor      operation.Executor
@@ -34,7 +25,6 @@
 	Abort         <-chan struct{}
 	OnIdle        func() error
 	CharmDirGuard fortress.Guard
->>>>>>> 62bcba1e
 }
 
 // Loop repeatedly waits for remote state changes, feeding the local and
@@ -105,11 +95,7 @@
 
 		select {
 		case <-cfg.Abort:
-<<<<<<< HEAD
 			return ErrLoopAborted
-=======
-			return tomb.ErrDying
->>>>>>> 62bcba1e
 		case <-cfg.Watcher.RemoteStateChanged():
 		}
 	}
