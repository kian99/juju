--- conflicted
+++ resolved
@@ -1181,14 +1181,7 @@
 	// Gather the charm LXD profile names, including the lxd profile names from
 	// the container brokers.
 	charmLXDProfiles, err := task.gatherCharmLXDProfiles(
-<<<<<<< HEAD
 		string(instanceID), machine.Tag().Id(), startInstanceParams.CharmLXDProfiles)
-=======
-		string(result.Instance.Id()),
-		machine.Tag().Id(),
-		startInstanceParams.CharmLXDProfiles,
-	)
->>>>>>> 7399b0cb
 	if err != nil {
 		return errors.Trace(err)
 	}
@@ -1231,25 +1224,6 @@
 // gatherCharmLXDProfiles consumes the charms LXD Profiles from the different
 // sources. This includes getting the information from the broker.
 func (task *provisionerTask) gatherCharmLXDProfiles(
-<<<<<<< HEAD
-	instanceId, machineTag string, machineProfiles []string,
-) ([]string, error) {
-	if !names.IsContainerMachine(machineTag) {
-		return machineProfiles, nil
-	}
-
-	manager, ok := task.broker.(container.LXDProfileNameRetriever)
-	if !ok {
-		task.logger.Tracef("failed to gather profile names; broker does not implement LXDProfileNameRetriever")
-		return machineProfiles, nil
-	}
-
-	profileNames, err := manager.LXDProfileNames(instanceId)
-	if err != nil {
-		return machineProfiles, errors.Trace(err)
-	}
-
-=======
 	instanceID, machineTag string, machineProfiles []string,
 ) ([]string, error) {
 	if !names.IsContainerMachine(machineTag) {
@@ -1267,7 +1241,6 @@
 		return nil, errors.Trace(err)
 	}
 
->>>>>>> 7399b0cb
 	return lxdprofile.LXDProfileNames(profileNames), nil
 }
 
