--- conflicted
+++ resolved
@@ -108,12 +108,8 @@
 				}
 				delete(fw.unitds, unit.Name())
 				delete(unitd.machined.unitds, unit.Name())
-<<<<<<< HEAD
 				delete(unitd.serviced.unitds, unit.Name())
-				unitds = append(unitds, unitd)
-=======
 				changed = append(changed, unitd)
->>>>>>> 8b71337f
 				if err := unitd.stopWatch(); err != nil {
 					log.Printf("unit watcher %q returned error when stopping: %v", unit.Name(), err)
 				}
@@ -140,13 +136,9 @@
 					fw.serviceds[unit.ServiceName()] = newServiceData(service, fw)
 				}
 				unitd.serviced = fw.serviceds[unit.ServiceName()]
-<<<<<<< HEAD
 				unitd.serviced.unitds[unit.ServiceName()] = unitd
 				fw.serviceds[unit.ServiceName()].unitds[unit.Name()] = unitd
-				unitds = append(unitds, unitd)
-=======
 				changed = append(changed, unitd)
->>>>>>> 8b71337f
 				log.Debugf("firewaller: started watching unit %s", unit.Name())
 			}
 			if err := fw.flushUnits(changed); err != nil {
@@ -165,8 +157,8 @@
 			for _, unitd := range change.serviced.unitds {
 				unitds = append(unitds, unitd)
 			}
-			if err := fw.openClosePorts(unitds); err != nil {
-				fw.tomb.Killf("ports cannot be opened or closed: %v", err)
+			if err := fw.flushUnits(unitds); err != nil {
+				fw.tomb.Killf("cannot change firewall ports: %v", err)
 				return
 			}
 		}
@@ -220,12 +212,8 @@
 			// TODO(mue) Add a retry logic later.
 			return err
 		}
-<<<<<<< HEAD
 		state.SortPorts(toOpen)
-		log.Debugf("firewaller: opened ports %v on machine %d", toOpen, machined.machine.Id())
-=======
 		log.Printf("firewaller: opened ports %v on machine %d", toOpen, machined.machine.Id())
->>>>>>> 8b71337f
 	}
 	if len(toClose) > 0 {
 		err = instances[0].ClosePorts(machined.machine.Id(), toClose)
@@ -233,12 +221,8 @@
 			// TODO(mue) Add a retry logic later.
 			return err
 		}
-<<<<<<< HEAD
 		state.SortPorts(toClose)
-		log.Debugf("firewaller: closed ports %v on machine %d", toClose, machined.machine.Id())
-=======
 		log.Printf("firewaller: closed ports %v on machine %d", toClose, machined.machine.Id())
->>>>>>> 8b71337f
 	}
 	return nil
 }
@@ -386,18 +370,13 @@
 	return ud.tomb.Wait()
 }
 
-<<<<<<< HEAD
 // exposedChange contains the changed exposed flag for one specific service. 
 type exposedChange struct {
 	serviced *serviceData
 	exposed  bool
 }
 
-// serviceData watches the exposed flag changes of a service and passes them
-// to the firewaller for handling.
-=======
 // serviceData holds service details and watches exposure changes.
->>>>>>> 8b71337f
 type serviceData struct {
 	tomb       tomb.Tomb
 	firewaller *Firewaller
@@ -426,7 +405,7 @@
 	return sd
 }
 
-// watchLoop is the backend watching for service exposed flag changes.
+// watchLoop watches the services' exposed flag for changes.
 func (sd *serviceData) watchLoop() {
 	defer sd.tomb.Done()
 	defer sd.watcher.Stop()
