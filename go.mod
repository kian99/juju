--- conflicted
+++ resolved
@@ -103,28 +103,16 @@
 	github.com/prometheus/client_model v0.5.0
 	github.com/rs/xid v1.5.0
 	github.com/vishvananda/netlink v1.2.1-beta.2
-<<<<<<< HEAD
 	github.com/vmware/govmomi v0.34.1
 	go.uber.org/mock v0.4.0
-	golang.org/x/crypto v0.24.0
-	golang.org/x/net v0.26.0
-=======
-	github.com/vmware/govmomi v0.21.1-0.20191008161538-40aebf13ba45
-	go.uber.org/mock v0.2.0
 	golang.org/x/crypto v0.25.0
 	golang.org/x/net v0.27.0
->>>>>>> fe493bf3
 	golang.org/x/oauth2 v0.21.0
 	golang.org/x/sync v0.7.0
 	golang.org/x/sys v0.22.0
 	golang.org/x/time v0.5.0
-<<<<<<< HEAD
-	golang.org/x/tools v0.22.0
+	golang.org/x/tools v0.23.0
 	google.golang.org/api v0.154.0
-=======
-	golang.org/x/tools v0.23.0
-	google.golang.org/api v0.152.0
->>>>>>> fe493bf3
 	gopkg.in/check.v1 v1.0.0-20201130134442-10cb98267c6c
 	gopkg.in/httprequest.v1 v1.2.1
 	gopkg.in/ini.v1 v1.67.0
@@ -299,16 +287,10 @@
 	go.opentelemetry.io/otel v1.21.0 // indirect
 	go.opentelemetry.io/otel/metric v1.21.0 // indirect
 	go.opentelemetry.io/otel/trace v1.21.0 // indirect
-<<<<<<< HEAD
 	go.uber.org/multierr v1.11.0 // indirect
 	golang.org/x/exp v0.0.0-20231127185646-65229373498e // indirect
-	golang.org/x/mod v0.18.0 // indirect
-	golang.org/x/term v0.21.0 // indirect
-=======
-	go.uber.org/atomic v1.9.0 // indirect
 	golang.org/x/mod v0.19.0 // indirect
 	golang.org/x/term v0.22.0 // indirect
->>>>>>> fe493bf3
 	golang.org/x/text v0.16.0 // indirect
 	google.golang.org/genproto/googleapis/rpc v0.0.0-20231127180814-3a041ad873d4 // indirect
 	google.golang.org/grpc v1.59.0 // indirect
