// Copyright 2022 Canonical Ltd.
// Licensed under the AGPLv3, see LICENCE file for details.

package upgradevalidation_test

import (
	"github.com/golang/mock/gomock"
	jc "github.com/juju/testing/checkers"
	"github.com/juju/version/v2"
	gc "gopkg.in/check.v1"

	coretesting "github.com/juju/juju/testing"
	"github.com/juju/juju/upgrades/upgradevalidation"
	"github.com/juju/juju/upgrades/upgradevalidation/mocks"
)

func (s *upgradeValidationSuite) TestValidatorsForModelMigrationSourceJuju3(c *gc.C) {
	ctrl := gomock.NewController(c)
	defer ctrl.Finish()

	modelTag := coretesting.ModelTag
	statePool := mocks.NewMockStatePool(ctrl)
	state := mocks.NewMockState(ctrl)
	model := mocks.NewMockModel(ctrl)

	gomock.InOrder(
		// - check agent version;
		model.EXPECT().AgentVersion().Return(version.MustParse("2.9.32"), nil),
		// - check no upgrade series in process.
		state.EXPECT().HasUpgradeSeriesLocks().Return(false, nil),
		// - check if the model has win machines;
		state.EXPECT().MachineCountForSeries(
<<<<<<< HEAD
			"win2008r2", "win2012", "win2012", "win2012hv", "win2012hvr2", "win2012r2", "win2012r2",
			"win2016", "win2016", "win2016hv", "win2019", "win2019", "win7", "win8", "win81", "win10",
		).Return(0, nil),
		state.EXPECT().MachineCountForSeries("xenial").Return(0, nil),
=======
			"win10", "win2008r2", "win2012", "win2012hv", "win2012hvr2", "win2012r2",
			"win2016", "win2016hv", "win2019", "win7", "win8", "win81",
		).Return(nil, nil),
		state.EXPECT().MachineCountForSeries(
			"artful",
			"cosmic",
			"disco",
			"eoan",
			"groovy",
			"hirsute",
			"impish",
			"precise",
			"quantal",
			"raring",
			"saucy",
			"trusty",
			"utopic",
			"vivid",
			"wily",
			"xenial",
			"yakkety",
			"zesty",
		).Return(nil, nil),
>>>>>>> cb99aa52
	)

	targetVersion := version.MustParse("3.0.0")
	validators := upgradevalidation.ValidatorsForModelMigrationSource(targetVersion)
	checker := upgradevalidation.NewModelUpgradeCheck(modelTag.Id(), statePool, state, model, validators...)
	blockers, err := checker.Validate()
	c.Assert(err, jc.ErrorIsNil)
	c.Assert(blockers, gc.IsNil)
}

func (s *upgradeValidationSuite) TestValidatorsForModelMigrationSourceJuju2(c *gc.C) {
	ctrl := gomock.NewController(c)
	defer ctrl.Finish()

	modelTag := coretesting.ModelTag
	statePool := mocks.NewMockStatePool(ctrl)
	state := mocks.NewMockState(ctrl)
	model := mocks.NewMockModel(ctrl)

	gomock.InOrder(
		// - check agent version;
		model.EXPECT().AgentVersion().Return(version.MustParse("2.9.32"), nil),
		// - check no upgrade series in process.
		state.EXPECT().HasUpgradeSeriesLocks().Return(false, nil),
	)

	targetVersion := version.MustParse("2.9.99")
	validators := upgradevalidation.ValidatorsForModelMigrationSource(targetVersion)
	checker := upgradevalidation.NewModelUpgradeCheck(modelTag.Id(), statePool, state, model, validators...)
	blockers, err := checker.Validate()
	c.Assert(err, jc.ErrorIsNil)
	c.Assert(blockers, gc.IsNil)
}<|MERGE_RESOLUTION|>--- conflicted
+++ resolved
@@ -30,14 +30,8 @@
 		state.EXPECT().HasUpgradeSeriesLocks().Return(false, nil),
 		// - check if the model has win machines;
 		state.EXPECT().MachineCountForSeries(
-<<<<<<< HEAD
-			"win2008r2", "win2012", "win2012", "win2012hv", "win2012hvr2", "win2012r2", "win2012r2",
-			"win2016", "win2016", "win2016hv", "win2019", "win2019", "win7", "win8", "win81", "win10",
-		).Return(0, nil),
-		state.EXPECT().MachineCountForSeries("xenial").Return(0, nil),
-=======
-			"win10", "win2008r2", "win2012", "win2012hv", "win2012hvr2", "win2012r2",
-			"win2016", "win2016hv", "win2019", "win7", "win8", "win81",
+			"win2008r2", "win2012", "win2012hv", "win2012hvr2", "win2012r2", "win2012r2",
+			"win2016", "win2016hv", "win2019", "win7", "win8", "win81", "win10",
 		).Return(nil, nil),
 		state.EXPECT().MachineCountForSeries(
 			"artful",
@@ -59,7 +53,6 @@
 			"yakkety",
 			"zesty",
 		).Return(nil, nil),
->>>>>>> cb99aa52
 	)
 
 	targetVersion := version.MustParse("3.0.0")
