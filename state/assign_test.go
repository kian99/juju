// Copyright 2012, 2013 Canonical Ltd.
// Licensed under the AGPLv3, see LICENCE file for details.

package state_test

import (
	"fmt"
	"sort"
	"strconv"
	"time"

	gc "launchpad.net/gocheck"

	"launchpad.net/juju-core/constraints"
	"launchpad.net/juju-core/instance"
	"launchpad.net/juju-core/state"
	jc "launchpad.net/juju-core/testing/checkers"
)

type AssignSuite struct {
	ConnSuite
	wordpress *state.Service
}

var _ = gc.Suite(&AssignSuite{})
var _ = gc.Suite(&assignCleanSuite{ConnSuite{}, state.AssignCleanEmpty, nil})
var _ = gc.Suite(&assignCleanSuite{ConnSuite{}, state.AssignClean, nil})

func (s *AssignSuite) SetUpTest(c *gc.C) {
	s.ConnSuite.SetUpTest(c)
	wordpress := s.AddTestingService(c, "wordpress", s.AddTestingCharm(c, "wordpress"))
	s.wordpress = wordpress
}

func (s *AssignSuite) addSubordinate(c *gc.C, principal *state.Unit) *state.Unit {
	s.AddTestingService(c, "logging", s.AddTestingCharm(c, "logging"))
	eps, err := s.State.InferEndpoints([]string{"logging", "wordpress"})
	c.Assert(err, gc.IsNil)
	rel, err := s.State.AddRelation(eps...)
	c.Assert(err, gc.IsNil)
	ru, err := rel.Unit(principal)
	c.Assert(err, gc.IsNil)
	err = ru.EnterScope(nil)
	c.Assert(err, gc.IsNil)
	subUnit, err := s.State.Unit("logging/0")
	c.Assert(err, gc.IsNil)
	return subUnit
}

func (s *AssignSuite) TestUnassignUnitFromMachineWithoutBeingAssigned(c *gc.C) {
	unit, err := s.wordpress.AddUnit()
	c.Assert(err, gc.IsNil)
	// When unassigning a machine from a unit, it is possible that
	// the machine has not been previously assigned, or that it
	// was assigned but the state changed beneath us.  In either
	// case, the end state is the intended state, so we simply
	// move forward without any errors here, to avoid having to
	// handle the extra complexity of dealing with the concurrency
	// problems.
	err = unit.UnassignFromMachine()
	c.Assert(err, gc.IsNil)

	// Check that the unit has no machine assigned.
	_, err = unit.AssignedMachineId()
	c.Assert(err, gc.ErrorMatches, `unit "wordpress/0" is not assigned to a machine`)
}

func (s *AssignSuite) TestAssignUnitToMachineAgainFails(c *gc.C) {
	unit, err := s.wordpress.AddUnit()
	c.Assert(err, gc.IsNil)
	// Check that assigning an already assigned unit to
	// a machine fails if it isn't precisely the same
	// machine.
	machineOne, err := s.State.AddMachine("quantal", state.JobHostUnits)
	c.Assert(err, gc.IsNil)
	machineTwo, err := s.State.AddMachine("quantal", state.JobHostUnits)
	c.Assert(err, gc.IsNil)

	err = unit.AssignToMachine(machineOne)
	c.Assert(err, gc.IsNil)

	// Assigning the unit to the same machine should return no error.
	err = unit.AssignToMachine(machineOne)
	c.Assert(err, gc.IsNil)

	// Assigning the unit to a different machine should fail.
	err = unit.AssignToMachine(machineTwo)
	c.Assert(err, gc.ErrorMatches, `cannot assign unit "wordpress/0" to machine 1: unit is already assigned to a machine`)

	machineId, err := unit.AssignedMachineId()
	c.Assert(err, gc.IsNil)
	c.Assert(machineId, gc.Equals, "0")
}

func (s *AssignSuite) TestAssignedMachineIdWhenNotAlive(c *gc.C) {
	unit, err := s.wordpress.AddUnit()
	c.Assert(err, gc.IsNil)
	machine, err := s.State.AddMachine("quantal", state.JobHostUnits)
	c.Assert(err, gc.IsNil)

	err = unit.AssignToMachine(machine)
	c.Assert(err, gc.IsNil)

	testWhenDying(c, unit, noErr, noErr,
		func() error {
			_, err = unit.AssignedMachineId()
			return err
		})
}

func (s *AssignSuite) TestAssignedMachineIdWhenPrincipalNotAlive(c *gc.C) {
	unit, err := s.wordpress.AddUnit()
	c.Assert(err, gc.IsNil)
	machine, err := s.State.AddMachine("quantal", state.JobHostUnits)
	c.Assert(err, gc.IsNil)
	err = unit.AssignToMachine(machine)
	c.Assert(err, gc.IsNil)

	subUnit := s.addSubordinate(c, unit)
	err = unit.Destroy()
	c.Assert(err, gc.IsNil)
	mid, err := subUnit.AssignedMachineId()
	c.Assert(err, gc.IsNil)
	c.Assert(mid, gc.Equals, machine.Id())
}

func (s *AssignSuite) TestUnassignUnitFromMachineWithChangingState(c *gc.C) {
	unit, err := s.wordpress.AddUnit()
	c.Assert(err, gc.IsNil)
	// Check that unassigning while the state changes fails nicely.
	// Remove the unit for the tests.
	err = unit.EnsureDead()
	c.Assert(err, gc.IsNil)
	err = unit.Remove()
	c.Assert(err, gc.IsNil)

	err = unit.UnassignFromMachine()
	c.Assert(err, gc.ErrorMatches, `cannot unassign unit "wordpress/0" from machine: .*`)
	_, err = unit.AssignedMachineId()
	c.Assert(err, gc.ErrorMatches, `unit "wordpress/0" is not assigned to a machine`)

	err = s.wordpress.Destroy()
	c.Assert(err, gc.IsNil)
	err = unit.UnassignFromMachine()
	c.Assert(err, gc.ErrorMatches, `cannot unassign unit "wordpress/0" from machine: .*`)
	_, err = unit.AssignedMachineId()
	c.Assert(err, gc.ErrorMatches, `unit "wordpress/0" is not assigned to a machine`)
}

func (s *AssignSuite) TestAssignSubordinatesToMachine(c *gc.C) {
	// Check that assigning a principal unit assigns its subordinates too.
	unit, err := s.wordpress.AddUnit()
	c.Assert(err, gc.IsNil)
	subUnit := s.addSubordinate(c, unit)

	// None of the direct unit assign methods work on subordinates.
	machine, err := s.State.AddMachine("quantal", state.JobHostUnits)
	c.Assert(err, gc.IsNil)
	err = subUnit.AssignToMachine(machine)
	c.Assert(err, gc.ErrorMatches, `cannot assign unit "logging/0" to machine 0: unit is a subordinate`)
	_, err = subUnit.AssignToCleanMachine()
	c.Assert(err, gc.ErrorMatches, `cannot assign unit "logging/0" to clean machine: unit is a subordinate`)
	_, err = subUnit.AssignToCleanEmptyMachine()
	c.Assert(err, gc.ErrorMatches, `cannot assign unit "logging/0" to clean, empty machine: unit is a subordinate`)
	err = subUnit.AssignToNewMachine()
	c.Assert(err, gc.ErrorMatches, `cannot assign unit "logging/0" to new machine: unit is a subordinate`)

	// Subordinates know the machine they're indirectly assigned to.
	err = unit.AssignToMachine(machine)
	c.Assert(err, gc.IsNil)
	id, err := subUnit.AssignedMachineId()
	c.Assert(err, gc.IsNil)
	c.Check(id, gc.Equals, machine.Id())

	// Unassigning the principal unassigns the subordinates too.
	err = unit.UnassignFromMachine()
	c.Assert(err, gc.IsNil)
	_, err = subUnit.AssignedMachineId()
	c.Assert(err, gc.ErrorMatches, `unit "logging/0" is not assigned to a machine`)
}

func (s *AssignSuite) TestDeployerTag(c *gc.C) {
	machine, err := s.State.AddMachine("quantal", state.JobHostUnits)
	c.Assert(err, gc.IsNil)
	principal, err := s.wordpress.AddUnit()
	c.Assert(err, gc.IsNil)
	subordinate := s.addSubordinate(c, principal)

	assertDeployer := func(u *state.Unit, d state.Entity) {
		err := u.Refresh()
		c.Assert(err, gc.IsNil)
		name, ok := u.DeployerTag()
		if d == nil {
			c.Assert(ok, jc.IsFalse)
		} else {
			c.Assert(ok, jc.IsTrue)
			c.Assert(name, gc.Equals, d.Tag())
		}
	}
	assertDeployer(subordinate, principal)
	assertDeployer(principal, nil)

	err = principal.AssignToMachine(machine)
	c.Assert(err, gc.IsNil)
	assertDeployer(subordinate, principal)
	assertDeployer(principal, machine)

	err = principal.UnassignFromMachine()
	c.Assert(err, gc.IsNil)
	assertDeployer(subordinate, principal)
	assertDeployer(principal, nil)
}

func (s *AssignSuite) TestDirectAssignIgnoresConstraints(c *gc.C) {
	// Set up constraints.
	scons := constraints.MustParse("mem=2G cpu-power=400")
	err := s.wordpress.SetConstraints(scons)
	c.Assert(err, gc.IsNil)
	econs := constraints.MustParse("mem=4G cpu-cores=2")
	err = s.State.SetEnvironConstraints(econs)
	c.Assert(err, gc.IsNil)

	// Machine will take environment constraints on creation.
	machine, err := s.State.AddMachine("quantal", state.JobHostUnits)
	c.Assert(err, gc.IsNil)

	// Unit will take combined service/environ constraints on creation.
	unit, err := s.wordpress.AddUnit()
	c.Assert(err, gc.IsNil)

	// Machine keeps its original constraints on direct assignment.
	err = unit.AssignToMachine(machine)
	c.Assert(err, gc.IsNil)
	mcons, err := machine.Constraints()
	c.Assert(err, gc.IsNil)
	c.Assert(mcons, gc.DeepEquals, econs)
}

func (s *AssignSuite) TestAssignBadSeries(c *gc.C) {
	machine, err := s.State.AddMachine("burble", state.JobHostUnits)
	c.Assert(err, gc.IsNil)
	unit, err := s.wordpress.AddUnit()
	c.Assert(err, gc.IsNil)
	err = unit.AssignToMachine(machine)
	c.Assert(err, gc.ErrorMatches, `cannot assign unit "wordpress/0" to machine 0: series does not match`)
}

func (s *AssignSuite) TestAssignMachineWhenDying(c *gc.C) {
	machine, err := s.State.AddMachine("quantal", state.JobHostUnits)
	c.Assert(err, gc.IsNil)

	unit, err := s.wordpress.AddUnit()
	c.Assert(err, gc.IsNil)
	subUnit := s.addSubordinate(c, unit)
	assignTest := func() error {
		err := unit.AssignToMachine(machine)
		c.Assert(unit.UnassignFromMachine(), gc.IsNil)
		if subUnit != nil {
			err := subUnit.EnsureDead()
			c.Assert(err, gc.IsNil)
			err = subUnit.Remove()
			c.Assert(err, gc.IsNil)
			subUnit = nil
		}
		return err
	}
	expect := ".*: unit is not alive"
	testWhenDying(c, unit, expect, expect, assignTest)

	expect = ".*: machine is not alive"
	unit, err = s.wordpress.AddUnit()
	c.Assert(err, gc.IsNil)
	testWhenDying(c, machine, expect, expect, assignTest)
}

func (s *AssignSuite) TestAssignMachinePrincipalsChange(c *gc.C) {
	machine, err := s.State.AddMachine("quantal", state.JobHostUnits)
	c.Assert(err, gc.IsNil)
	unit, err := s.wordpress.AddUnit()
	c.Assert(err, gc.IsNil)
	err = unit.AssignToMachine(machine)
	c.Assert(err, gc.IsNil)
	unit, err = s.wordpress.AddUnit()
	c.Assert(err, gc.IsNil)
	err = unit.AssignToMachine(machine)
	c.Assert(err, gc.IsNil)
	subUnit := s.addSubordinate(c, unit)

	doc := make(map[string][]string)
	s.ConnSuite.machines.FindId(machine.Id()).One(&doc)
	principals, ok := doc["principals"]
	if !ok {
		c.Errorf(`machine document does not have a "principals" field`)
	}
	c.Assert(principals, gc.DeepEquals, []string{"wordpress/0", "wordpress/1"})

	err = subUnit.EnsureDead()
	c.Assert(err, gc.IsNil)
	err = subUnit.Remove()
	c.Assert(err, gc.IsNil)
	err = unit.EnsureDead()
	c.Assert(err, gc.IsNil)
	err = unit.Remove()
	c.Assert(err, gc.IsNil)
	doc = make(map[string][]string)
	s.ConnSuite.machines.FindId(machine.Id()).One(&doc)
	principals, ok = doc["principals"]
	if !ok {
		c.Errorf(`machine document does not have a "principals" field`)
	}
	c.Assert(principals, gc.DeepEquals, []string{"wordpress/0"})
}

func (s *AssignSuite) assertAssignedUnit(c *gc.C, unit *state.Unit) string {
	// Check the machine on the unit is set.
	machineId, err := unit.AssignedMachineId()
	c.Assert(err, gc.IsNil)
	// Check that the principal is set on the machine.
	machine, err := s.State.Machine(machineId)
	c.Assert(err, gc.IsNil)
	machineUnits, err := machine.Units()
	c.Assert(err, gc.IsNil)
	c.Assert(machineUnits, gc.HasLen, 1)
	// Make sure it is the right unit.
	c.Assert(machineUnits[0].Name(), gc.Equals, unit.Name())
	return machineId
}

func (s *AssignSuite) TestAssignUnitToNewMachine(c *gc.C) {
	unit, err := s.wordpress.AddUnit()
	c.Assert(err, gc.IsNil)

	err = unit.AssignToNewMachine()
	c.Assert(err, gc.IsNil)
	s.assertAssignedUnit(c, unit)
}

func (s *AssignSuite) assertAssignUnitToNewMachineContainerConstraint(c *gc.C) {
	unit, err := s.wordpress.AddUnit()
	c.Assert(err, gc.IsNil)
	err = unit.AssignToNewMachine()
	c.Assert(err, gc.IsNil)
	machineId := s.assertAssignedUnit(c, unit)
	c.Assert(state.ParentId(machineId), gc.Not(gc.Equals), "")
	c.Assert(state.ContainerTypeFromId(machineId), gc.Equals, instance.LXC)
}

func (s *AssignSuite) TestAssignUnitToNewMachineContainerConstraint(c *gc.C) {
	// Set up service constraints.
	scons := constraints.MustParse("container=lxc")
	err := s.wordpress.SetConstraints(scons)
	c.Assert(err, gc.IsNil)
	s.assertAssignUnitToNewMachineContainerConstraint(c)
}

func (s *AssignSuite) TestAssignUnitToNewMachineDefaultContainerConstraint(c *gc.C) {
	// Set up env constraints.
	econs := constraints.MustParse("container=lxc")
	err := s.State.SetEnvironConstraints(econs)
	c.Assert(err, gc.IsNil)
	s.assertAssignUnitToNewMachineContainerConstraint(c)
}

func (s *AssignSuite) TestAssignToNewMachineMakesDirty(c *gc.C) {
	unit, err := s.wordpress.AddUnit()
	c.Assert(err, gc.IsNil)

	err = unit.AssignToNewMachine()
	c.Assert(err, gc.IsNil)
	mid, err := unit.AssignedMachineId()
	c.Assert(err, gc.IsNil)
	machine, err := s.State.Machine(mid)
	c.Assert(err, gc.IsNil)
	c.Assert(machine.Clean(), jc.IsFalse)
}

func (s *AssignSuite) TestAssignUnitToNewMachineSetsConstraints(c *gc.C) {
	// Set up constraints.
	scons := constraints.MustParse("mem=2G cpu-power=400")
	err := s.wordpress.SetConstraints(scons)
	c.Assert(err, gc.IsNil)
	econs := constraints.MustParse("mem=4G cpu-cores=2")
	err = s.State.SetEnvironConstraints(econs)
	c.Assert(err, gc.IsNil)

	// Unit will take combined service/environ constraints on creation.
	unit, err := s.wordpress.AddUnit()
	c.Assert(err, gc.IsNil)

	// Change service/env constraints before assigning, to verify this.
	scons = constraints.MustParse("mem=6G cpu-power=800")
	err = s.wordpress.SetConstraints(scons)
	c.Assert(err, gc.IsNil)
	econs = constraints.MustParse("cpu-cores=4")
	err = s.State.SetEnvironConstraints(econs)
	c.Assert(err, gc.IsNil)

	// The new machine takes the original combined unit constraints.
	err = unit.AssignToNewMachine()
	c.Assert(err, gc.IsNil)
	err = unit.Refresh()
	c.Assert(err, gc.IsNil)
	mid, err := unit.AssignedMachineId()
	c.Assert(err, gc.IsNil)
	machine, err := s.State.Machine(mid)
	c.Assert(err, gc.IsNil)
	mcons, err := machine.Constraints()
	c.Assert(err, gc.IsNil)
	expect := constraints.MustParse("mem=2G cpu-cores=2 cpu-power=400")
	c.Assert(mcons, gc.DeepEquals, expect)
}

func (s *AssignSuite) TestAssignUnitToNewMachineCleanAvailable(c *gc.C) {
	unit, err := s.wordpress.AddUnit()
	c.Assert(err, gc.IsNil)

	// Add a clean machine.
	clean, err := s.State.AddMachine("quantal", state.JobHostUnits)
	c.Assert(err, gc.IsNil)

	err = unit.AssignToNewMachine()
	c.Assert(err, gc.IsNil)
	// Check the machine on the unit is set.
	machineId, err := unit.AssignedMachineId()
	c.Assert(err, gc.IsNil)
	// Check that the machine isn't our clean one.
	machine, err := s.State.Machine(machineId)
	c.Assert(err, gc.IsNil)
	c.Assert(machine.Id(), gc.Not(gc.Equals), clean.Id())
}

func (s *AssignSuite) TestAssignUnitToNewMachineAlreadyAssigned(c *gc.C) {
	unit, err := s.wordpress.AddUnit()
	c.Assert(err, gc.IsNil)
	// Make the unit assigned
	err = unit.AssignToNewMachine()
	c.Assert(err, gc.IsNil)
	// Try to assign it again
	err = unit.AssignToNewMachine()
	c.Assert(err, gc.ErrorMatches, `cannot assign unit "wordpress/0" to new machine: unit is already assigned to a machine`)
}

func (s *AssignSuite) TestAssignUnitToNewMachineUnitNotAlive(c *gc.C) {
	unit, err := s.wordpress.AddUnit()
	c.Assert(err, gc.IsNil)
	subUnit := s.addSubordinate(c, unit)

	// Try to assign a dying unit...
	err = unit.Destroy()
	c.Assert(err, gc.IsNil)
	err = unit.AssignToNewMachine()
	c.Assert(err, gc.ErrorMatches, `cannot assign unit "wordpress/0" to new machine: unit is not alive`)

	// ...and a dead one.
	err = subUnit.EnsureDead()
	c.Assert(err, gc.IsNil)
	err = subUnit.Remove()
	c.Assert(err, gc.IsNil)
	err = unit.EnsureDead()
	c.Assert(err, gc.IsNil)
	err = unit.AssignToNewMachine()
	c.Assert(err, gc.ErrorMatches, `cannot assign unit "wordpress/0" to new machine: unit is not alive`)
}

func (s *AssignSuite) TestAssignUnitToNewMachineUnitRemoved(c *gc.C) {
	unit, err := s.wordpress.AddUnit()
	c.Assert(err, gc.IsNil)
	err = unit.Destroy()
	c.Assert(err, gc.IsNil)
	err = unit.AssignToNewMachine()
	c.Assert(err, gc.ErrorMatches, `cannot assign unit "wordpress/0" to new machine: unit not found`)
}

func (s *AssignSuite) TestAssignUnitToNewMachineBecomesDirty(c *gc.C) {
	_, err := s.State.AddMachine("quantal", state.JobManageEnviron) // bootstrap machine
	c.Assert(err, gc.IsNil)

	// Set up constraints to specify we want to install into a container.
	econs := constraints.MustParse("container=lxc")
	err = s.State.SetEnvironConstraints(econs)
	c.Assert(err, gc.IsNil)

	// Create some units and a clean machine.
	unit, err := s.wordpress.AddUnit()
	c.Assert(err, gc.IsNil)
	anotherUnit, err := s.wordpress.AddUnit()
	c.Assert(err, gc.IsNil)
	machine, err := s.State.AddMachine("quantal", state.JobHostUnits)
	c.Assert(err, gc.IsNil)

	makeDirty := state.TransactionHook{
		Before: func() { c.Assert(unit.AssignToMachine(machine), gc.IsNil) },
	}
	defer state.SetTransactionHooks(
		c, s.State, makeDirty,
	).Check()

	err = anotherUnit.AssignToNewMachineOrContainer()
	c.Assert(err, gc.IsNil)

	mid, err := unit.AssignedMachineId()
	c.Assert(err, gc.IsNil)
	c.Assert(mid, gc.Equals, "1")

	mid, err = anotherUnit.AssignedMachineId()
	c.Assert(err, gc.IsNil)
	c.Assert(mid, gc.Equals, "2/lxc/0")
}

func (s *AssignSuite) TestAssignUnitToNewMachineBecomesHost(c *gc.C) {
	_, err := s.State.AddMachine("quantal", state.JobManageEnviron) // bootstrap machine
	c.Assert(err, gc.IsNil)

	// Set up constraints to specify we want to install into a container.
	econs := constraints.MustParse("container=lxc")
	err = s.State.SetEnvironConstraints(econs)
	c.Assert(err, gc.IsNil)

	// Create a unit and a clean machine.
	unit, err := s.wordpress.AddUnit()
	c.Assert(err, gc.IsNil)
	machine, err := s.State.AddMachine("quantal", state.JobHostUnits)
	c.Assert(err, gc.IsNil)

	addContainer := state.TransactionHook{
		Before: func() {
			_, err := s.State.AddMachineInsideMachine(state.MachineTemplate{
				Series: "quantal",
				Jobs:   []state.MachineJob{state.JobHostUnits},
			}, machine.Id(), instance.LXC)
			c.Assert(err, gc.IsNil)
		},
	}
	defer state.SetTransactionHooks(
		c, s.State, addContainer,
	).Check()

	err = unit.AssignToNewMachineOrContainer()
	c.Assert(err, gc.IsNil)

	mid, err := unit.AssignedMachineId()
	c.Assert(err, gc.IsNil)
	c.Assert(mid, gc.Equals, "2/lxc/0")
}

func (s *AssignSuite) TestAssignUnitBadPolicy(c *gc.C) {
	unit, err := s.wordpress.AddUnit()
	c.Assert(err, gc.IsNil)
	// Check nonsensical policy
	err = s.State.AssignUnit(unit, state.AssignmentPolicy("random"))
	c.Assert(err, gc.ErrorMatches, `.*unknown unit assignment policy: "random"`)
	_, err = unit.AssignedMachineId()
	c.Assert(err, gc.NotNil)
	assertMachineCount(c, s.State, 0)
}

func (s *AssignSuite) TestAssignUnitLocalPolicy(c *gc.C) {
	m, err := s.State.AddMachine("quantal", state.JobManageEnviron, state.JobHostUnits) // bootstrap machine
	c.Assert(err, gc.IsNil)
	unit, err := s.wordpress.AddUnit()
	c.Assert(err, gc.IsNil)

	for i := 0; i < 2; i++ {
		err = s.State.AssignUnit(unit, state.AssignLocal)
		c.Assert(err, gc.IsNil)
		mid, err := unit.AssignedMachineId()
		c.Assert(err, gc.IsNil)
		c.Assert(mid, gc.Equals, m.Id())
		assertMachineCount(c, s.State, 1)
	}
}

func (s *AssignSuite) assertAssignUnitNewPolicyNoContainer(c *gc.C) {
	_, err := s.State.AddMachine("quantal", state.JobHostUnits) // available machine
	c.Assert(err, gc.IsNil)
	unit, err := s.wordpress.AddUnit()
	c.Assert(err, gc.IsNil)

	err = s.State.AssignUnit(unit, state.AssignNew)
	c.Assert(err, gc.IsNil)
	assertMachineCount(c, s.State, 2)
	id, err := unit.AssignedMachineId()
	c.Assert(err, gc.IsNil)
	c.Assert(state.ParentId(id), gc.Equals, "")
}

func (s *AssignSuite) TestAssignUnitNewPolicy(c *gc.C) {
	s.assertAssignUnitNewPolicyNoContainer(c)
}

func (s *AssignSuite) TestAssignUnitNewPolicyWithContainerConstraintIgnoresNone(c *gc.C) {
	scons := constraints.MustParse("container=none")
	err := s.wordpress.SetConstraints(scons)
	c.Assert(err, gc.IsNil)
	s.assertAssignUnitNewPolicyNoContainer(c)
}

func (s *AssignSuite) assertAssignUnitNewPolicyWithContainerConstraint(c *gc.C) {
	unit, err := s.wordpress.AddUnit()
	c.Assert(err, gc.IsNil)
	err = s.State.AssignUnit(unit, state.AssignNew)
	c.Assert(err, gc.IsNil)
	assertMachineCount(c, s.State, 3)
	id, err := unit.AssignedMachineId()
	c.Assert(err, gc.IsNil)
	c.Assert(id, gc.Equals, "1/lxc/0")
}

func (s *AssignSuite) TestAssignUnitNewPolicyWithContainerConstraint(c *gc.C) {
	_, err := s.State.AddMachine("quantal", state.JobHostUnits)
	c.Assert(err, gc.IsNil)
	// Set up service constraints.
	scons := constraints.MustParse("container=lxc")
	err = s.wordpress.SetConstraints(scons)
	c.Assert(err, gc.IsNil)
	s.assertAssignUnitNewPolicyWithContainerConstraint(c)
}

func (s *AssignSuite) TestAssignUnitNewPolicyWithDefaultContainerConstraint(c *gc.C) {
	_, err := s.State.AddMachine("quantal", state.JobHostUnits)
	c.Assert(err, gc.IsNil)
	// Set up env constraints.
	econs := constraints.MustParse("container=lxc")
	err = s.State.SetEnvironConstraints(econs)
	c.Assert(err, gc.IsNil)
	s.assertAssignUnitNewPolicyWithContainerConstraint(c)
}

func (s *AssignSuite) TestAssignUnitWithSubordinate(c *gc.C) {
	_, err := s.State.AddMachine("quantal", state.JobManageEnviron) // bootstrap machine
	c.Assert(err, gc.IsNil)
	unit, err := s.wordpress.AddUnit()
	c.Assert(err, gc.IsNil)

	// Check cannot assign subordinates to machines
	subUnit := s.addSubordinate(c, unit)
	for _, policy := range []state.AssignmentPolicy{
		state.AssignLocal, state.AssignNew, state.AssignClean, state.AssignCleanEmpty,
	} {
		err = s.State.AssignUnit(subUnit, policy)
		c.Assert(err, gc.ErrorMatches, `subordinate unit "logging/0" cannot be assigned directly to a machine`)
	}
}

func assertMachineCount(c *gc.C, st *state.State, expect int) {
	ms, err := st.AllMachines()
	c.Assert(err, gc.IsNil)
	c.Assert(ms, gc.HasLen, expect, gc.Commentf("%v", ms))
}

// assignCleanSuite has tests for assigning units to 1. clean, and 2. clean&empty machines.
type assignCleanSuite struct {
	ConnSuite
	policy    state.AssignmentPolicy
	wordpress *state.Service
}

func (s *assignCleanSuite) SetUpTest(c *gc.C) {
	c.Logf("assignment policy for this test: %q", s.policy)
	s.ConnSuite.SetUpTest(c)
	wordpress := s.AddTestingService(c, "wordpress", s.AddTestingCharm(c, "wordpress"))
	s.wordpress = wordpress
}

func (s *assignCleanSuite) errorMessage(msg string) string {
	context := "clean"
	if s.policy == state.AssignCleanEmpty {
		context += ", empty"
	}
	return fmt.Sprintf(msg, context)
}

func (s *assignCleanSuite) assignUnit(unit *state.Unit) (*state.Machine, error) {
	if s.policy == state.AssignCleanEmpty {
		return unit.AssignToCleanEmptyMachine()
	}
	return unit.AssignToCleanMachine()
}

func (s *assignCleanSuite) assertMachineEmpty(c *gc.C, machine *state.Machine) {
	containers, err := machine.Containers()
	c.Assert(err, gc.IsNil)
	c.Assert(len(containers), gc.Equals, 0)
}

func (s *assignCleanSuite) assertMachineNotEmpty(c *gc.C, machine *state.Machine) {
	containers, err := machine.Containers()
	c.Assert(err, gc.IsNil)
	c.Assert(len(containers), gc.Not(gc.Equals), 0)
}

// setupMachines creates a combination of machines with which to test.
func (s *assignCleanSuite) setupMachines(c *gc.C) (hostMachine *state.Machine, container *state.Machine, cleanEmptyMachine *state.Machine) {
	_, err := s.State.AddMachine("quantal", state.JobManageEnviron) // bootstrap machine
	c.Assert(err, gc.IsNil)

	// Add some units to another service and allocate them to machines
	service1 := s.AddTestingService(c, "mysql", s.AddTestingCharm(c, "mysql"))
	units := make([]*state.Unit, 3)
	for i := range units {
		u, err := service1.AddUnit()
		c.Assert(err, gc.IsNil)
		m, err := s.State.AddMachine("quantal", state.JobHostUnits)
		c.Assert(err, gc.IsNil)
		err = u.AssignToMachine(m)
		c.Assert(err, gc.IsNil)
		units[i] = u
	}

	// Create a new, clean machine but add containers so it is not empty.
	hostMachine, err = s.State.AddMachine("quantal", state.JobHostUnits)
	c.Assert(err, gc.IsNil)
	container, err = s.State.AddMachineInsideMachine(state.MachineTemplate{
		Series: "quantal",
		Jobs:   []state.MachineJob{state.JobHostUnits},
	}, hostMachine.Id(), instance.LXC)
	c.Assert(hostMachine.Clean(), jc.IsTrue)
	s.assertMachineNotEmpty(c, hostMachine)

	// Create a new, clean, empty machine.
	cleanEmptyMachine, err = s.State.AddMachine("quantal", state.JobHostUnits)
	c.Assert(err, gc.IsNil)
	c.Assert(cleanEmptyMachine.Clean(), jc.IsTrue)
	s.assertMachineEmpty(c, cleanEmptyMachine)
	return hostMachine, container, cleanEmptyMachine
}

func (s *assignCleanSuite) assertAssignUnit(c *gc.C, expectedMachine *state.Machine) {
	unit, err := s.wordpress.AddUnit()
	c.Assert(err, gc.IsNil)
	reusedMachine, err := s.assignUnit(unit)
	c.Assert(err, gc.IsNil)
	c.Assert(reusedMachine.Id(), gc.Equals, expectedMachine.Id())
	c.Assert(reusedMachine.Clean(), jc.IsFalse)
}

func (s *assignCleanSuite) TestAssignUnit(c *gc.C) {
	hostMachine, container, cleanEmptyMachine := s.setupMachines(c)
	// Check that AssignToClean(Empty)Machine finds a newly created, clean (maybe empty) machine.
	if s.policy == state.AssignCleanEmpty {
		// The first clean, empty machine is the container.
		s.assertAssignUnit(c, container)
		// The next deployment will use the remaining clean, empty machine.
		s.assertAssignUnit(c, cleanEmptyMachine)
	} else {
		s.assertAssignUnit(c, hostMachine)
	}
}

func (s *assignCleanSuite) TestAssignUnitTwiceFails(c *gc.C) {
	s.setupMachines(c)
	unit, err := s.wordpress.AddUnit()
	c.Assert(err, gc.IsNil)
	// Assign the first time.
	_, err = s.assignUnit(unit)
	c.Assert(err, gc.IsNil)

	// Check that it fails when called again, even when there's an available machine
	m, err := s.State.AddMachine("quantal", state.JobHostUnits)
	c.Assert(err, gc.IsNil)
	_, err = s.assignUnit(unit)
	c.Assert(err, gc.ErrorMatches, s.errorMessage(`cannot assign unit "wordpress/0" to %s machine: unit is already assigned to a machine`))
	c.Assert(m.EnsureDead(), gc.IsNil)
	c.Assert(m.Remove(), gc.IsNil)
}

const eligibleMachinesInUse = "all eligible machines in use"

func (s *assignCleanSuite) TestAssignToMachineNoneAvailable(c *gc.C) {
	// Try to assign a unit to a clean (maybe empty) machine and check that we can't.
	unit, err := s.wordpress.AddUnit()
	c.Assert(err, gc.IsNil)

	m, err := s.assignUnit(unit)
	c.Assert(m, gc.IsNil)
	c.Assert(err, gc.ErrorMatches, eligibleMachinesInUse)

	// Add a state management machine which can host units and check it is not chosen.
	// Note that this must the first machine added, as AddMachine can only
	// be used to add state-manager machines for the bootstrap machine.
	m, err = s.State.AddMachine("quantal", state.JobManageEnviron, state.JobHostUnits)
	c.Assert(err, gc.IsNil)
	m, err = s.assignUnit(unit)
	c.Assert(m, gc.IsNil)
	c.Assert(err, gc.ErrorMatches, eligibleMachinesInUse)

	// Add a dying machine and check that it is not chosen.
	m, err = s.State.AddMachine("quantal", state.JobHostUnits)
	c.Assert(err, gc.IsNil)
<<<<<<< HEAD
=======
	err = m.Destroy()
	c.Assert(err, gc.IsNil)
>>>>>>> 23567548
	m, err = s.assignUnit(unit)
	c.Assert(m, gc.IsNil)
	c.Assert(err, gc.ErrorMatches, eligibleMachinesInUse)

<<<<<<< HEAD
	// Add a environ management machine which can host units and check it is not chosen.
	m, err = s.State.AddMachine("quantal", state.JobManageEnviron, state.JobHostUnits)
=======
	// Add two environ manager machines and check they are not chosen.
	err = s.State.EnsureAvailability(3, constraints.Value{}, "quantal")
>>>>>>> 23567548
	c.Assert(err, gc.IsNil)

	m, err = s.assignUnit(unit)
	c.Assert(m, gc.IsNil)
	c.Assert(err, gc.ErrorMatches, eligibleMachinesInUse)

	// Add a machine with the wrong series and check it is not chosen.
	m, err = s.State.AddMachine("anotherseries", state.JobHostUnits)
	c.Assert(err, gc.IsNil)
	m, err = s.assignUnit(unit)
	c.Assert(m, gc.IsNil)
	c.Assert(err, gc.ErrorMatches, eligibleMachinesInUse)
}

var assignUsingConstraintsTests = []struct {
	unitConstraints         string
	hardwareCharacteristics string
	assignOk                bool
}{
	{
		unitConstraints:         "",
		hardwareCharacteristics: "",
		assignOk:                true,
	}, {
		unitConstraints:         "arch=amd64",
		hardwareCharacteristics: "none",
		assignOk:                false,
	}, {
		unitConstraints:         "arch=amd64",
		hardwareCharacteristics: "cpu-cores=1",
		assignOk:                false,
	}, {
		unitConstraints:         "arch=amd64",
		hardwareCharacteristics: "arch=amd64",
		assignOk:                true,
	}, {
		unitConstraints:         "arch=amd64",
		hardwareCharacteristics: "arch=i386",
		assignOk:                false,
	}, {
		unitConstraints:         "mem=4G",
		hardwareCharacteristics: "none",
		assignOk:                false,
	}, {
		unitConstraints:         "mem=4G",
		hardwareCharacteristics: "cpu-cores=1",
		assignOk:                false,
	}, {
		unitConstraints:         "mem=4G",
		hardwareCharacteristics: "mem=4G",
		assignOk:                true,
	}, {
		unitConstraints:         "mem=4G",
		hardwareCharacteristics: "mem=2G",
		assignOk:                false,
	}, {
		unitConstraints:         "cpu-cores=2",
		hardwareCharacteristics: "cpu-cores=2",
		assignOk:                true,
	}, {
		unitConstraints:         "cpu-cores=2",
		hardwareCharacteristics: "cpu-cores=1",
		assignOk:                false,
	}, {
		unitConstraints:         "cpu-cores=2",
		hardwareCharacteristics: "mem=4G",
		assignOk:                false,
	}, {
		unitConstraints:         "cpu-power=50",
		hardwareCharacteristics: "cpu-power=50",
		assignOk:                true,
	}, {
		unitConstraints:         "cpu-power=100",
		hardwareCharacteristics: "cpu-power=50",
		assignOk:                false,
	}, {
		unitConstraints:         "cpu-power=50",
		hardwareCharacteristics: "mem=4G",
		assignOk:                false,
	}, {
		unitConstraints:         "root-disk=8192",
		hardwareCharacteristics: "cpu-power=50",
		assignOk:                false,
	}, {
		unitConstraints:         "root-disk=8192",
		hardwareCharacteristics: "root-disk=4096",
		assignOk:                false,
	}, {
		unitConstraints:         "root-disk=8192",
		hardwareCharacteristics: "root-disk=8192",
		assignOk:                true,
	}, {
		unitConstraints:         "arch=amd64 mem=4G cpu-cores=2 root-disk=8192",
		hardwareCharacteristics: "arch=amd64 mem=8G cpu-cores=2 root-disk=8192 cpu-power=50",
		assignOk:                true,
	}, {
		unitConstraints:         "arch=amd64 mem=4G cpu-cores=2 root-disk=8192",
		hardwareCharacteristics: "arch=amd64 mem=8G cpu-cores=1 root-disk=4096 cpu-power=50",
		assignOk:                false,
	},
}

func (s *assignCleanSuite) TestAssignUsingConstraintsToMachine(c *gc.C) {
	for i, t := range assignUsingConstraintsTests {
		c.Logf("test %d", i)
		cons := constraints.MustParse(t.unitConstraints)
		err := s.State.SetEnvironConstraints(cons)
		c.Assert(err, gc.IsNil)

		unit, err := s.wordpress.AddUnit()
		c.Assert(err, gc.IsNil)

		m, err := s.State.AddMachine("quantal", state.JobHostUnits)
		c.Assert(err, gc.IsNil)
		if t.hardwareCharacteristics != "none" {
			hc := instance.MustParseHardware(t.hardwareCharacteristics)
			err = m.SetProvisioned("inst-id", "fake_nonce", &hc)
			c.Assert(err, gc.IsNil)
		}

		um, err := s.assignUnit(unit)
		if t.assignOk {
			c.Assert(err, gc.IsNil)
			c.Assert(um.Id(), gc.Equals, m.Id())
		} else {
			c.Assert(um, gc.IsNil)
			c.Assert(err, gc.ErrorMatches, eligibleMachinesInUse)
			// Destroy the machine so it can't be used for the next test.
			err = m.Destroy()
			c.Assert(err, gc.IsNil)
		}
	}
}

func (s *assignCleanSuite) TestAssignUnitWithRemovedService(c *gc.C) {
	_, err := s.State.AddMachine("quantal", state.JobManageEnviron) // bootstrap machine
	c.Assert(err, gc.IsNil)
	unit, err := s.wordpress.AddUnit()
	c.Assert(err, gc.IsNil)

	// Fail if service is removed.
	removeAllUnits(c, s.wordpress)
	err = s.wordpress.Destroy()
	c.Assert(err, gc.IsNil)
	_, err = s.State.AddMachine("quantal", state.JobHostUnits)
	c.Assert(err, gc.IsNil)
	_, err = s.assignUnit(unit)
	c.Assert(err, gc.ErrorMatches, s.errorMessage(`cannot assign unit "wordpress/0" to %s machine.*: unit not found`))
}

func (s *assignCleanSuite) TestAssignUnitToMachineWithRemovedUnit(c *gc.C) {
	_, err := s.State.AddMachine("quantal", state.JobManageEnviron) // bootstrap machine
	c.Assert(err, gc.IsNil)
	unit, err := s.wordpress.AddUnit()
	c.Assert(err, gc.IsNil)
	// Fail if unit is removed.
	err = unit.EnsureDead()
	c.Assert(err, gc.IsNil)
	err = unit.Remove()
	c.Assert(err, gc.IsNil)
	_, err = s.State.AddMachine("quantal", state.JobHostUnits)
	c.Assert(err, gc.IsNil)

	_, err = s.assignUnit(unit)
	c.Assert(err, gc.ErrorMatches, s.errorMessage(`cannot assign unit "wordpress/0" to %s machine.*: unit not found`))
}

func (s *assignCleanSuite) TestAssignUnitToMachineWorksWithMachine0(c *gc.C) {
	m, err := s.State.AddMachine("quantal", state.JobHostUnits)
	c.Assert(err, gc.IsNil)
	c.Assert(m.Id(), gc.Equals, "0")
	unit, err := s.wordpress.AddUnit()
	c.Assert(err, gc.IsNil)
	assignedTo, err := s.assignUnit(unit)
	c.Assert(err, gc.IsNil)
	c.Assert(assignedTo.Id(), gc.Equals, "0")
}

func (s *assignCleanSuite) TestAssignUnitPolicy(c *gc.C) {
	_, err := s.State.AddMachine("quantal", state.JobManageEnviron) // bootstrap machine
	c.Assert(err, gc.IsNil)

	// Check unassigned placements with no clean and/or empty machines.
	for i := 0; i < 10; i++ {
		unit, err := s.wordpress.AddUnit()
		c.Assert(err, gc.IsNil)
		err = s.State.AssignUnit(unit, s.policy)
		c.Assert(err, gc.IsNil)
		mid, err := unit.AssignedMachineId()
		c.Assert(err, gc.IsNil)
		c.Assert(mid, gc.Equals, strconv.Itoa(1+i))
		assertMachineCount(c, s.State, i+2)

		// Sanity check that the machine knows about its assigned unit and was
		// created with the appropriate series.
		m, err := s.State.Machine(mid)
		c.Assert(err, gc.IsNil)
		units, err := m.Units()
		c.Assert(err, gc.IsNil)
		c.Assert(units, gc.HasLen, 1)
		c.Assert(units[0].Name(), gc.Equals, unit.Name())
		c.Assert(m.Series(), gc.Equals, "quantal")
	}

	// Remove units from alternate machines. These machines will still be
	// considered as dirty so will continue to be ignored by the policy.
	for i := 1; i < 11; i += 2 {
		mid := strconv.Itoa(i)
		m, err := s.State.Machine(mid)
		c.Assert(err, gc.IsNil)
		units, err := m.Units()
		c.Assert(err, gc.IsNil)
		c.Assert(units, gc.HasLen, 1)
		unit := units[0]
		err = unit.UnassignFromMachine()
		c.Assert(err, gc.IsNil)
		err = unit.Destroy()
		c.Assert(err, gc.IsNil)
	}

	var expectedMachines []string
	// Create a new, clean machine but add containers so it is not empty.
	hostMachine, err := s.State.AddMachine("quantal", state.JobHostUnits)
	c.Assert(err, gc.IsNil)
	container, err := s.State.AddMachineInsideMachine(state.MachineTemplate{
		Series: "quantal",
		Jobs:   []state.MachineJob{state.JobHostUnits},
	}, hostMachine.Id(), instance.LXC)
	c.Assert(hostMachine.Clean(), jc.IsTrue)
	s.assertMachineNotEmpty(c, hostMachine)
	if s.policy == state.AssignClean {
		expectedMachines = append(expectedMachines, hostMachine.Id())
	}
	expectedMachines = append(expectedMachines, container.Id())

	// Add some more clean machines
	for i := 0; i < 4; i++ {
		m, err := s.State.AddMachine("quantal", state.JobHostUnits)
		c.Assert(err, gc.IsNil)
		expectedMachines = append(expectedMachines, m.Id())
	}

	// Assign units to all the expectedMachines machines.
	var got []string
	for _ = range expectedMachines {
		unit, err := s.wordpress.AddUnit()
		c.Assert(err, gc.IsNil)
		err = s.State.AssignUnit(unit, s.policy)
		c.Assert(err, gc.IsNil)
		mid, err := unit.AssignedMachineId()
		c.Assert(err, gc.IsNil)
		got = append(got, mid)
	}
	sort.Strings(expectedMachines)
	sort.Strings(got)
	c.Assert(got, gc.DeepEquals, expectedMachines)
}

func (s *assignCleanSuite) TestAssignUnitPolicyWithContainers(c *gc.C) {
	_, err := s.State.AddMachine("quantal", state.JobManageEnviron) // bootstrap machine
	c.Assert(err, gc.IsNil)

	// Create a machine and add a new container.
	hostMachine, err := s.State.AddMachine("quantal", state.JobHostUnits)
	c.Assert(err, gc.IsNil)
	container, err := s.State.AddMachineInsideMachine(state.MachineTemplate{
		Series: "quantal",
		Jobs:   []state.MachineJob{state.JobHostUnits},
	}, hostMachine.Id(), instance.LXC)
	err = hostMachine.Refresh()
	c.Assert(err, gc.IsNil)
	c.Assert(hostMachine.Clean(), jc.IsTrue)
	s.assertMachineNotEmpty(c, hostMachine)

	// Set up constraints to specify we want to install into a container.
	econs := constraints.MustParse("container=lxc")
	err = s.State.SetEnvironConstraints(econs)
	c.Assert(err, gc.IsNil)

	// Check the first placement goes into the newly created, clean container above.
	unit, err := s.wordpress.AddUnit()
	c.Assert(err, gc.IsNil)
	err = s.State.AssignUnit(unit, s.policy)
	c.Assert(err, gc.IsNil)
	mid, err := unit.AssignedMachineId()
	c.Assert(err, gc.IsNil)
	c.Assert(mid, gc.Equals, container.Id())

	assertContainerPlacement := func(expectedNumUnits int) {
		unit, err := s.wordpress.AddUnit()
		c.Assert(err, gc.IsNil)
		err = s.State.AssignUnit(unit, s.policy)
		c.Assert(err, gc.IsNil)
		mid, err := unit.AssignedMachineId()
		c.Assert(err, gc.IsNil)
		c.Assert(mid, gc.Equals, fmt.Sprintf("%d/lxc/0", expectedNumUnits+1))
		assertMachineCount(c, s.State, 2*expectedNumUnits+3)

		// Sanity check that the machine knows about its assigned unit and was
		// created with the appropriate series.
		m, err := s.State.Machine(mid)
		c.Assert(err, gc.IsNil)
		units, err := m.Units()
		c.Assert(err, gc.IsNil)
		c.Assert(units, gc.HasLen, 1)
		c.Assert(units[0].Name(), gc.Equals, unit.Name())
		c.Assert(m.Series(), gc.Equals, "quantal")
	}

	// Check unassigned placements with no clean and/or empty machines cause a new container to be created.
	assertContainerPlacement(1)
	assertContainerPlacement(2)

	// Create a new, clean instance and check that the next container creation uses it.
	hostMachine, err = s.State.AddMachine("quantal", state.JobHostUnits)
	c.Assert(err, gc.IsNil)
	unit, err = s.wordpress.AddUnit()
	c.Assert(err, gc.IsNil)
	err = s.State.AssignUnit(unit, s.policy)
	c.Assert(err, gc.IsNil)
	mid, err = unit.AssignedMachineId()
	c.Assert(err, gc.IsNil)
	c.Assert(mid, gc.Equals, hostMachine.Id()+"/lxc/0")
}

func (s *assignCleanSuite) TestAssignUnitPolicyConcurrently(c *gc.C) {
	_, err := s.State.AddMachine("quantal", state.JobManageEnviron) // bootstrap machine
	c.Assert(err, gc.IsNil)
	us := make([]*state.Unit, 50)
	for i := range us {
		us[i], err = s.wordpress.AddUnit()
		c.Assert(err, gc.IsNil)
	}
	type result struct {
		u   *state.Unit
		err error
	}
	done := make(chan result)
	for i, u := range us {
		i, u := i, u
		go func() {
			// Start the AssignUnit at different times
			// to increase the likeliness of a race.
			time.Sleep(time.Duration(i) * time.Millisecond / 2)
			err := s.State.AssignUnit(u, s.policy)
			done <- result{u, err}
		}()
	}
	assignments := make(map[string][]*state.Unit)
	for _ = range us {
		r := <-done
		if !c.Check(r.err, gc.IsNil) {
			continue
		}
		id, err := r.u.AssignedMachineId()
		c.Assert(err, gc.IsNil)
		assignments[id] = append(assignments[id], r.u)
	}
	for id, us := range assignments {
		if len(us) != 1 {
			c.Errorf("machine %s expected one unit, got %q", id, us)
		}
	}
	c.Assert(assignments, gc.HasLen, len(us))
}<|MERGE_RESOLUTION|>--- conflicted
+++ resolved
@@ -787,22 +787,14 @@
 	// Add a dying machine and check that it is not chosen.
 	m, err = s.State.AddMachine("quantal", state.JobHostUnits)
 	c.Assert(err, gc.IsNil)
-<<<<<<< HEAD
-=======
 	err = m.Destroy()
 	c.Assert(err, gc.IsNil)
->>>>>>> 23567548
 	m, err = s.assignUnit(unit)
 	c.Assert(m, gc.IsNil)
 	c.Assert(err, gc.ErrorMatches, eligibleMachinesInUse)
 
-<<<<<<< HEAD
-	// Add a environ management machine which can host units and check it is not chosen.
-	m, err = s.State.AddMachine("quantal", state.JobManageEnviron, state.JobHostUnits)
-=======
 	// Add two environ manager machines and check they are not chosen.
 	err = s.State.EnsureAvailability(3, constraints.Value{}, "quantal")
->>>>>>> 23567548
 	c.Assert(err, gc.IsNil)
 
 	m, err = s.assignUnit(unit)
