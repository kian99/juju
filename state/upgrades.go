// Copyright 2014 Canonical Ltd.
// Licensed under the AGPLv3, see LICENCE file for details.

package state

import (
	"fmt"
	"strings"
	"time"

	"github.com/juju/errors"
	"github.com/juju/loggo"
	"github.com/juju/names"
	"gopkg.in/juju/charm.v4"
	"gopkg.in/mgo.v2/bson"
	"gopkg.in/mgo.v2/txn"

	"github.com/juju/juju/instance"
	"github.com/juju/juju/network"
	"github.com/juju/juju/provider"
)

var upgradesLogger = loggo.GetLogger("juju.state.upgrade")

type userDocBefore struct {
	Name           string    `bson:"_id"`
	LastConnection time.Time `bson:"lastconnection"`
}

func MigrateUserLastConnectionToLastLogin(st *State) error {
	var oldDocs []userDocBefore

	err := st.ResumeTransactions()
	if err != nil {
		return err
	}

	users, closer := st.getCollection(usersC)
	defer closer()
	err = users.Find(bson.D{{
		"lastconnection", bson.D{{"$exists", true}}}}).All(&oldDocs)
	if err != nil {
		return err
	}

	var zeroTime time.Time

	ops := []txn.Op{}
	for _, oldDoc := range oldDocs {
		upgradesLogger.Debugf("updating user %q", oldDoc.Name)
		var lastLogin *time.Time
		if oldDoc.LastConnection != zeroTime {
			lastLogin = &oldDoc.LastConnection
		}
		ops = append(ops,
			txn.Op{
				C:      usersC,
				Id:     oldDoc.Name,
				Assert: txn.DocExists,
				Update: bson.D{
					{"$set", bson.D{{"lastlogin", lastLogin}}},
					{"$unset", bson.D{{"lastconnection", nil}}},
					{"$unset", bson.D{{"_id_", nil}}},
				},
			})
	}

	return st.runTransaction(ops)
}

// AddStateUsersAsEnvironUsers loops through all users stored in state and
// adds them as environment users with a local provider.
func AddStateUsersAsEnvironUsers(st *State) error {
	err := st.ResumeTransactions()
	if err != nil {
		return err
	}

	var userSlice []userDoc
	users, closer := st.getCollection(usersC)
	defer closer()

	err = users.Find(nil).All(&userSlice)
	if err != nil {
		return errors.Trace(err)
	}

	for _, uDoc := range userSlice {
		user := &User{
			st:  st,
			doc: uDoc,
		}
		uTag := user.UserTag()

		_, err := st.EnvironmentUser(uTag)
		if err != nil && errors.IsNotFound(err) {
			_, err = st.AddEnvironmentUser(uTag, uTag)
			if err != nil {
				return errors.Trace(err)
			}
		} else {
			upgradesLogger.Infof("user '%s' already added to environment", uTag.Username())
		}

	}
	return nil
}

func validateUnitPorts(st *State, unit *Unit) (
	skippedRanges int,
	mergedRanges []network.PortRange,
	validRanges []PortRange,
) {
	// Collapse individual ports into port ranges.
	mergedRanges = network.CollapsePorts(unit.doc.Ports)
	upgradesLogger.Debugf("merged raw port ranges for unit %q: %v", unit, mergedRanges)

	skippedRanges = 0

	// Validate each merged range.
	for _, mergedRange := range mergedRanges {
		// Convert to state.PortRange, without validation.
		stateRange := PortRange{
			UnitName: unit.Name(),
			FromPort: mergedRange.FromPort,
			ToPort:   mergedRange.ToPort,
			Protocol: strings.ToLower(mergedRange.Protocol),
		}

		// Validate the constructed range.
		if err := stateRange.Validate(); err != nil {
			// Don't give up yet - log it, but try to sanitize first.
			upgradesLogger.Warningf(
				"merged port range %v invalid; trying to sanitize bounds",
				stateRange,
			)
			stateRange = stateRange.SanitizeBounds()
			upgradesLogger.Debugf(
				"merged range %v sanitized as %v",
				mergedRange, stateRange,
			)
			// Now try again.
			if err := stateRange.Validate(); err != nil {
				// Despite trying, the converted port range is still invalid,
				// just skip the migration and log it.
				upgradesLogger.Warningf(
					"cannot migrate unit %q's invalid ports %v: %v (skipping)",
					unit, stateRange, err,
				)
				skippedRanges++
				continue
			}
		}
		validRanges = append(validRanges, stateRange)
	}
	upgradesLogger.Debugf("unit %q valid merged ranges: %v", unit, validRanges)
	return skippedRanges, mergedRanges, validRanges
}

func beginUnitMigrationOps(st *State, unit *Unit, machineId string) (
	ops []txn.Op,
	machinePorts *Ports,
	err error,
) {
	// First ops ensure both the unit and its assigned machine are
	// not dead.
	ops = []txn.Op{{
		C:      machinesC,
		Id:     st.docID(machineId),
		Assert: notDeadDoc,
	}, {
		C:      unitsC,
		Id:     unit.doc.DocID,
		Assert: notDeadDoc,
	}}

	// TODO(dimitern) 2014-09-10 bug #1337804: network name is
	// hard-coded until multiple network support lands
	portsId := portsGlobalKey(machineId, network.DefaultPublic)
	machinePorts, err = st.Ports(portsId)
	if errors.IsNotFound(err) {
		// No ports document on this machine yet, let's add ops to
		// create an empty one first.
		pdoc := portsDoc{
			Id:    portsId,
			Ports: []PortRange{},
		}
		ops = append(ops, txn.Op{
			C:      openedPortsC,
			Id:     portsId,
			Insert: pdoc,
		})
		machinePorts = &Ports{st, pdoc, true}
		upgradesLogger.Debugf(
			"created ports for machine %q, network %q",
			machineId, network.DefaultPublic,
		)
	} else if err != nil {
		return nil, nil, errors.Annotatef(
			err,
			"cannot get machine %q (of unit %q) ports",
			machineId, unit,
		)
	}
	return ops, machinePorts, nil
}

func filterUnitRangesToMigrate(
	unit *Unit,
	allMachineRanges map[network.PortRange]string,
	validRanges []PortRange,
) (
	rangesToMigrate map[PortRange]bool,
	skippedRanges int,
	err error,
) {
	// Process all existing machine port ranges to validate each
	// of the unit's already validated merged ranges against them.
	rangesToMigrate = make(map[PortRange]bool)
	for unitRange, unitName := range allMachineRanges {
		machineRange, err := NewPortRange(
			unitName,
			unitRange.FromPort,
			unitRange.ToPort,
			unitRange.Protocol,
		)
		if err != nil {
			return nil, 0, errors.Annotatef(
				err,
				"invalid existing ports %v for unit %q",
				unitRange, unitName,
			)
		}
		for _, unitRange := range validRanges {
			if err := machineRange.CheckConflicts(unitRange); err != nil {
				if unitName == unit.Name() {
					// The same unit has opened the same ports multiple times.
					// That's OK - just skip the duplicates.
					upgradesLogger.Debugf("ignoring conflict (%v) for same unit %q", err, unit)
					skippedRanges++
					rangesToMigrate[unitRange] = false
					continue
				}
				upgradesLogger.Warningf(
					"cannot migrate unit %q's ports %v: %v (skipping)",
					unit, unitRange, err,
				)
				skippedRanges++
				rangesToMigrate[unitRange] = false
				continue
			}
			shouldMigrate, exists := rangesToMigrate[unitRange]
			if shouldMigrate || !exists {
				// It's only OK to migrate if it wasn't skipped
				// earlier.
				rangesToMigrate[unitRange] = true
			}
		}
	}
	if len(allMachineRanges) == 0 {
		// No existing machine ranges, so use all valid unit
		// ranges.
		for _, validRange := range validRanges {
			rangesToMigrate[validRange] = true
		}
	}
	upgradesLogger.Debugf("unit %q port ranges to migrate: %v", unit, rangesToMigrate)
	return rangesToMigrate, skippedRanges, nil
}

func finishUnitMigrationOps(
	unit *Unit,
	rangesToMigrate map[PortRange]bool,
	portsId string,
	opsSoFar []txn.Op,
) (
	migratedPorts, migratedRanges int,
	ops []txn.Op,
) {
	ops = append([]txn.Op(nil), opsSoFar...)

	// Prepare ops for all ranges good to migrate.
	migratedPorts = 0
	migratedRanges = 0
	for portRange, shouldMigrate := range rangesToMigrate {
		if !shouldMigrate {
			continue
		}
		ops = append(ops, txn.Op{
			C:      openedPortsC,
			Id:     portsId,
			Update: bson.D{{"$addToSet", bson.D{{"ports", portRange}}}},
		})
		migratedPorts += portRange.Length()
		migratedRanges++
	}

	// Delete any remainging ports on the unit.
	ops = append(ops, txn.Op{
		C:      unitsC,
		Id:     unit.doc.DocID,
		Assert: txn.DocExists,
		Update: bson.D{{"$unset", bson.D{{"ports", nil}}}},
	})

	return migratedPorts, migratedRanges, ops
}

// MigrateUnitPortsToOpenedPorts loops through all units stored in state and
// migrates any ports into the openedPorts collection.
func MigrateUnitPortsToOpenedPorts(st *State) error {
	err := st.ResumeTransactions()
	if err != nil {
		return errors.Trace(err)
	}

	var unitSlice []unitDoc
	units, closer := st.getCollection(unitsC)
	defer closer()

	// Get all units ordered by their service and name.
	err = units.Find(nil).Sort("service", "name").All(&unitSlice)
	if err != nil {
		return errors.Trace(err)
	}

	upgradesLogger.Infof("migrating legacy ports to port ranges for all %d units", len(unitSlice))
	for _, uDoc := range unitSlice {
		unit := &Unit{st: st, doc: uDoc}
		upgradesLogger.Infof("migrating ports for unit %q", unit)
		upgradesLogger.Debugf("raw ports for unit %q: %v", unit, uDoc.Ports)

		skippedRanges, mergedRanges, validRanges := validateUnitPorts(st, unit)

		// Get the unit's assigned machine.
		machineId, err := unit.AssignedMachineId()
		if IsNotAssigned(err) {
			upgradesLogger.Infof("unit %q has no assigned machine; skipping migration", unit)
			continue
		} else if err != nil {
			return errors.Annotatef(err, "cannot get the assigned machine for unit %q", unit)
		}
		upgradesLogger.Debugf("unit %q assigned to machine %q", unit, machineId)

		ops, machinePorts, err := beginUnitMigrationOps(st, unit, machineId)
		if err != nil {
			return errors.Trace(err)
		}

		// Get all existing port ranges on the machine.
		allMachineRanges := machinePorts.AllPortRanges()
		upgradesLogger.Debugf(
			"existing port ranges for unit %q's machine %q: %v",
			unit.Name(), machineId, allMachineRanges,
		)

		rangesToMigrate, filteredRanges, err := filterUnitRangesToMigrate(unit, allMachineRanges, validRanges)
		if err != nil {
			return errors.Trace(err)
		}
		skippedRanges += filteredRanges

		migratedPorts, migratedRanges, ops := finishUnitMigrationOps(
			unit, rangesToMigrate, machinePorts.Id(), ops,
		)

		if err = st.runTransaction(ops); err != nil {
			upgradesLogger.Warningf("migration failed for unit %q: %v", unit, err)
		}

		if len(uDoc.Ports) > 0 {
			totalPorts := len(uDoc.Ports)
			upgradesLogger.Infof(
				"unit %q's ports (ranges) migrated: total %d(%d); ok %d(%d); skipped %d(%d)",
				unit,
				totalPorts, len(mergedRanges),
				migratedPorts, migratedRanges,
				totalPorts-migratedPorts, skippedRanges,
			)
		} else {
			upgradesLogger.Infof("no ports to migrate for unit %q", unit)
		}
	}
	upgradesLogger.Infof("legacy unit ports migrated to machine port ranges")

	return nil
}

// CreateUnitMeterStatus creates documents in the meter status collection for all existing units.
func CreateUnitMeterStatus(st *State) error {
	err := st.ResumeTransactions()
	if err != nil {
		return errors.Trace(err)
	}

	var unitSlice []unitDoc
	units, closer := st.getCollection(unitsC)
	defer closer()

	meterStatuses, closer := st.getCollection(meterStatusC)
	defer closer()

	// Get all units ordered by their service and name.
	err = units.Find(nil).Sort("service", "_id").All(&unitSlice)
	if err != nil {
		return errors.Trace(err)
	}

	upgradesLogger.Infof("creating meter status entries for all %d units", len(unitSlice))
	for _, uDoc := range unitSlice {
		unit := &Unit{st: st, doc: uDoc}
		upgradesLogger.Infof("creating meter status doc for unit %q", unit)
		cnt, err := meterStatuses.FindId(unit.globalKey()).Count()
		if err != nil {
			return errors.Trace(err)
		}
		if cnt == 1 {
			upgradesLogger.Infof("meter status doc already exists for unit %q", unit)
			continue
		}

		msdoc := meterStatusDoc{
			Code: MeterNotSet,
		}
		ops := []txn.Op{createMeterStatusOp(st, unit.globalKey(), msdoc)}
		if err = st.runTransaction(ops); err != nil {
			upgradesLogger.Warningf("migration failed for unit %q: %v", unit, err)
		}
	}
	upgradesLogger.Infof("meter status docs created for all units")
	return nil
}

// AddEnvironmentUUIDToStateServerDoc adds environment uuid to state server doc.
func AddEnvironmentUUIDToStateServerDoc(st *State) error {
	env, err := st.Environment()
	if err != nil {
		return errors.Annotate(err, "failed to load environment")
	}
	upgradesLogger.Debugf("adding env uuid %q", env.UUID())

	ops := []txn.Op{{
		C:      stateServersC,
		Id:     environGlobalKey,
		Assert: txn.DocExists,
		Update: bson.D{{"$set", bson.D{
			{"env-uuid", env.UUID()},
		}}},
	}}

	return st.runTransaction(ops)
}

// AddCharmStoragePaths adds storagepath fields
// to the specified charms.
func AddCharmStoragePaths(st *State, storagePaths map[*charm.URL]string) error {
	var ops []txn.Op
	for curl, storagePath := range storagePaths {
		upgradesLogger.Debugf("adding storage path %q to %s", storagePath, curl)
		op := txn.Op{
			C:      charmsC,
			Id:     st.docID(curl.String()),
			Assert: txn.DocExists,
			Update: bson.D{
				{"$set", bson.D{{"storagepath", storagePath}}},
				{"$unset", bson.D{{"bundleurl", nil}}},
			},
		}
		ops = append(ops, op)
	}
	err := st.runTransaction(ops)
	if err == txn.ErrAborted {
		return errors.NotFoundf("charms")
	}
	return err
}

// SetOwnerAndServerUUIDForEnvironment adds the environment uuid as the server
// uuid as well (it is the initial environment, so all good), and the owner to
// "admin@local", again all good as all existing environments have a user
// called "admin".
func SetOwnerAndServerUUIDForEnvironment(st *State) error {
	err := st.ResumeTransactions()
	if err != nil {
		return err
	}

	env, err := st.Environment()
	if err != nil {
		return errors.Annotate(err, "failed to load environment")
	}
	owner := names.NewLocalUserTag("admin")
	ops := []txn.Op{{
		C:      environmentsC,
		Id:     env.UUID(),
		Assert: txn.DocExists,
		Update: bson.D{{"$set", bson.D{
			{"server-uuid", env.UUID()},
			{"owner", owner.Username()},
		}}},
	}}
	return st.runTransaction(ops)
}

// MigrateMachineInstanceIdToInstanceData migrates the deprecated "instanceid"
// machine field into "instanceid" in the instanceData doc.
func MigrateMachineInstanceIdToInstanceData(st *State) error {
	err := st.ResumeTransactions()
	if err != nil {
		return errors.Trace(err)
	}

	instDatas, closer := st.getCollection(instanceDataC)
	defer closer()
	machines, closer := st.getCollection(machinesC)
	defer closer()

	var ops []txn.Op
	var doc bson.M
	iter := machines.Find(nil).Iter()
	defer iter.Close()
	for iter.Next(&doc) {
		var instID interface{}
		mID := doc["_id"].(string)
		i, err := instDatas.FindId(mID).Count()
		if err != nil {
			return errors.Trace(err)
		}
		if i == 0 {
			var ok bool
			if instID, ok = doc["instanceid"]; !ok || instID == "" {
				upgradesLogger.Warningf("machine %q doc has no instanceid", mID)
				continue
			}

			// Insert instanceData doc.
			ops = append(ops, txn.Op{
				C:      instanceDataC,
				Id:     mID,
				Assert: txn.DocMissing,
				Insert: instanceData{
					DocID:      mID,
					MachineId:  mID,
					EnvUUID:    st.EnvironUUID(),
					InstanceId: instance.Id(instID.(string)),
				},
			})
		}

		// Remove instanceid field from machine doc.
		ops = append(ops, txn.Op{
			C:      machinesC,
			Id:     mID,
			Assert: txn.DocExists,
			Update: bson.D{
				{"$unset", bson.D{{"instanceid", nil}}},
			},
		})
	}
	if err = iter.Err(); err != nil {
		return errors.Trace(err)
	}
	return st.runTransaction(ops)
}

// AddEnvUUIDToServices prepends the environment UUID to the ID of
// all service docs and adds new "env-uuid" field.
func AddEnvUUIDToServices(st *State) error {
	return addEnvUUIDToEntityCollection(st, servicesC, "name")
}

// AddEnvUUIDToUnits prepends the environment UUID to the ID of all
// unit docs and adds new "env-uuid" field.
func AddEnvUUIDToUnits(st *State) error {
	return addEnvUUIDToEntityCollection(st, unitsC, "name")
}

// AddEnvUUIDToMachines prepends the environment UUID to the ID of
// all machine docs and adds new "env-uuid" field.
func AddEnvUUIDToMachines(st *State) error {
	return addEnvUUIDToEntityCollection(st, machinesC, "machineid")
}

<<<<<<< HEAD
// AddEnvUUIDToCharms prepends the environment UUID to the ID of
// all charm docs and adds new "env-uuid" field.
func AddEnvUUIDToCharms(st *State) error {
	return addEnvUUIDToEntityCollection(st, charmsC, "url")
=======
// AddEnvUUIDToMinUnits prepends the environment UUID to the ID of
// all minUnits docs and adds new "env-uuid" field.
func AddEnvUUIDToMinUnits(st *State) error {
	return addEnvUUIDToEntityCollection(st, minUnitsC, "servicename")
>>>>>>> 4d05fdfd
}

// AddEnvUUIDToSequences prepends the environment UUID to the ID of
// all sequence docs and adds new "env-uuid" field.
func AddEnvUUIDToSequences(st *State) error {
	return addEnvUUIDToEntityCollection(st, sequenceC, "name")
}

// AddEnvUUIDToReboots prepends the environment UUID to the ID of
// all reboot docs and adds new "env-uuid" field.
func AddEnvUUIDToReboots(st *State) error {
	return addEnvUUIDToEntityCollection(st, rebootC, "machineid")
}

// AddEnvUUIDToContainerRefs prepends the environment UUID to the ID of all
// containerRef docs and adds new "env-uuid" field.
func AddEnvUUIDToContainerRefs(st *State) error {
	return addEnvUUIDToEntityCollection(st, containerRefsC, "machineid")
}

// AddEnvUUIDToInstanceData prepends the environment UUID to the ID of
// all instanceData docs and adds new "env-uuid" field.
func AddEnvUUIDToInstanceData(st *State) error {
	return addEnvUUIDToEntityCollection(st, instanceDataC, "machineid")
}

// AddEnvUUIDToCleanups prepends the environment UUID to the ID of
// all cleanup docs and adds new "env-uuid" field.
func AddEnvUUIDToCleanups(st *State) error {
	return addEnvUUIDToEntityCollection(st, cleanupsC, "")
}

// AddEnvUUIDToRelations prepends the environment UUID to the ID of
// all relations docs and adds new "env-uuid" and "key" fields.
func AddEnvUUIDToRelations(st *State) error {
	return addEnvUUIDToEntityCollection(st, relationsC, "key")
}

// AddEnvUUIDToRelationScopes prepends the environment UUID to the ID of
// all relationscopes docs and adds new "env-uuid" field and "key" fields.
func AddEnvUUIDToRelationScopes(st *State) error {
	return addEnvUUIDToEntityCollection(st, relationScopesC, "key")
}

func addEnvUUIDToEntityCollection(st *State, collName, fieldForOldID string) error {
	env, err := st.Environment()
	if err != nil {
		return errors.Annotate(err, "failed to load environment")
	}

	coll, closer := st.getCollection(collName)
	defer closer()

	upgradesLogger.Debugf("adding the env uuid %q to the %s collection", env.UUID(), collName)
	uuid := env.UUID()
	iter := coll.Find(bson.D{{"env-uuid", bson.D{{"$exists", false}}}}).Iter()
	defer iter.Close()
	ops := []txn.Op{}
	var doc bson.M
	for iter.Next(&doc) {
		oldID := doc["_id"]
		id := st.docID(fmt.Sprint(oldID))
		if fieldForOldID != "" {
			doc[fieldForOldID] = oldID
		}
		doc["_id"] = id
		doc["env-uuid"] = uuid
		ops = append(ops,
			[]txn.Op{{
				C:      collName,
				Id:     oldID,
				Assert: txn.DocExists,
				Remove: true,
			}, {
				C:      collName,
				Id:     id,
				Assert: txn.DocMissing,
				Insert: doc,
			}}...)
		doc = nil // Force creation of new map for the next iteration
	}
	if err = iter.Err(); err != nil {
		return errors.Trace(err)
	}
	return st.runTransaction(ops)
}

// migrateJobManageNetworking adds the job JobManageNetworking to all
// machines except for:
//
// - machines in a MAAS environment,
// - machines in a manual environment,
// - bootstrap node (host machine) in a local environment, and
// - manually provisioned machines.
func MigrateJobManageNetworking(st *State) error {
	// Retrieve the provider.
	envConfig, err := st.EnvironConfig()
	if err != nil {
		return errors.Annotate(err, "failed to read current config")
	}
	envType := envConfig.Type()

	// Check for MAAS or manual (aka null) provider.
	if envType == provider.MAAS || provider.IsManual(envType) {
		// No job adding for these environment types.
		return nil
	}

	// Iterate over all machines and create operations.
	machinesCollection, closer := st.getCollection(machinesC)
	defer closer()

	iter := machinesCollection.Find(nil).Iter()
	defer iter.Close()

	ops := []txn.Op{}
	mdoc := machineDoc{}

	for iter.Next(&mdoc) {
		// Check possible exceptions.
		localID := st.localID(mdoc.Id)
		if localID == "0" && envType == provider.Local {
			// Skip machine 0 in local environment.
			continue
		}
		if strings.HasPrefix(mdoc.Nonce, manualMachinePrefix) {
			// Skip manually provisioned machine in non-manual environments.
			continue
		}
		if hasJob(mdoc.Jobs, JobManageNetworking) {
			// Should not happen during update, but just to
			// prevent double entries.
			continue
		}
		// Everything fine, now add job.
		ops = append(ops, txn.Op{
			C:      machinesC,
			Id:     mdoc.DocID,
			Update: bson.D{{"$addToSet", bson.D{{"jobs", JobManageNetworking}}}},
		})
	}

	// Run transaction.
	return st.runTransaction(ops)
}<|MERGE_RESOLUTION|>--- conflicted
+++ resolved
@@ -581,17 +581,16 @@
 	return addEnvUUIDToEntityCollection(st, machinesC, "machineid")
 }
 
-<<<<<<< HEAD
 // AddEnvUUIDToCharms prepends the environment UUID to the ID of
 // all charm docs and adds new "env-uuid" field.
 func AddEnvUUIDToCharms(st *State) error {
 	return addEnvUUIDToEntityCollection(st, charmsC, "url")
-=======
+}
+
 // AddEnvUUIDToMinUnits prepends the environment UUID to the ID of
 // all minUnits docs and adds new "env-uuid" field.
 func AddEnvUUIDToMinUnits(st *State) error {
 	return addEnvUUIDToEntityCollection(st, minUnitsC, "servicename")
->>>>>>> 4d05fdfd
 }
 
 // AddEnvUUIDToSequences prepends the environment UUID to the ID of
