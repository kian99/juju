--- conflicted
+++ resolved
@@ -496,19 +496,14 @@
 	c.Assert(err, jc.Satisfies, errors.IsNotFound)
 }
 
-<<<<<<< HEAD
 func LeadershipLeases(st *State) (map[string]lease.Info, error) {
 	client, err := st.getLeadershipLeaseClient()
 	if err != nil {
 		return nil, errors.Trace(err)
 	}
 	return client.Leases(), nil
-=======
-func LeadershipLeases(st *State) map[string]lease.Info {
-	return st.leadershipClient.Leases()
 }
 
 func DeleteCharm(st *State, curl *charm.URL) error {
 	return st.deleteCharm(curl)
->>>>>>> c5210673
 }