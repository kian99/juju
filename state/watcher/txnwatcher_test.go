--- conflicted
+++ resolved
@@ -21,7 +21,6 @@
 	gc "gopkg.in/check.v1"
 	"gopkg.in/tomb.v2"
 
-	"github.com/juju/juju/mongo"
 	"github.com/juju/juju/state/watcher"
 	"github.com/juju/juju/testing"
 )
@@ -30,18 +29,8 @@
 	mgotesting.MgoSuite
 	testing.BaseSuite
 
-<<<<<<< HEAD
 	runner jujutxn.Runner
-	w      *watcher.TxnWatcher
-	ch     chan watcher.Change
 	clock  clock.Clock
-=======
-	log          *mgo.Collection
-	stash        *mgo.Collection
-	runner       *txn.Runner
-	iteratorFunc func(collection *mgo.Collection) mongo.Iterator
-	clock        *testclock.Clock
->>>>>>> 22559093
 }
 
 var _ = gc.Suite(&TxnWatcherSuite{})
@@ -437,27 +426,6 @@
 	})
 }
 
-type fakeIterator struct {
-	iter mongo.Iterator
-	err  error
-}
-
-func (i *fakeIterator) Next(result interface{}) bool {
-	return i.iter.Next(result)
-}
-
-func (i *fakeIterator) Timeout() bool {
-	return i.iter.Timeout()
-}
-
-func (i *fakeIterator) Close() error {
-	err := i.iter.Close()
-	if i.err != nil {
-		err = i.err
-	}
-	return err
-}
-
 type fakeHub struct {
 	c      *gc.C
 	expect int
@@ -496,26 +464,6 @@
 	return nil
 }
 
-// setupSync should be called prior to clock advancement if you need to
-// synchronise on a subsequent change.
-// This can be used to prevent a scenario where steps like:
-// - change
-// - clock advance
-// - change
-// race with the worker loop causing both change events to be processed
-// in a single pass.
-// Failing to call waitSync at some point after setupSync will block the
-// hub from processing publish events.
-func (hub *fakeHub) setupSync() {
-	hub.syncMu.Lock()
-	defer hub.syncMu.Unlock()
-
-	if hub.sync != nil {
-		hub.c.Errorf("sync is already set up; did you fail to call waitSync?")
-	}
-	hub.sync = make(chan struct{})
-}
-
 // This is executed on a different Goroutine to setupSync and waitSync;
 // hence the read lock protection.
 func (hub *fakeHub) doSync() {
@@ -527,28 +475,6 @@
 	}
 }
 
-// waitSync unblocks after a publish event.
-// if setupSync was not called prior, an error results.
-func (hub *fakeHub) waitSync() {
-	hub.syncMu.RLock()
-	if hub.sync == nil {
-		hub.syncMu.RUnlock()
-		hub.c.Errorf("waitSync called without preceding setupSync")
-		return
-	}
-
-	select {
-	case <-hub.sync:
-	case <-time.After(testing.LongWait):
-		hub.c.Error("hub did not receive a publish event")
-	}
-
-	hub.syncMu.RUnlock()
-	hub.syncMu.Lock()
-	hub.sync = nil
-	hub.syncMu.Unlock()
-}
-
 func (hub *fakeHub) waitForExpected() {
 	select {
 	case <-hub.done:
