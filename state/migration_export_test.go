// Copyright 2016 Canonical Ltd.
// Licensed under the AGPLv3, see LICENCE file for details.

package state_test

import (
	"math/rand"
	"time"

	"github.com/juju/names"
	jc "github.com/juju/testing/checkers"
	"github.com/juju/version"
	gc "gopkg.in/check.v1"

	"github.com/juju/juju/constraints"
	"github.com/juju/juju/core/description"
	"github.com/juju/juju/network"
	"github.com/juju/juju/state"
	"github.com/juju/juju/status"
	"github.com/juju/juju/testing/factory"
)

// Constraints stores megabytes by default for memory and root disk.
const (
	gig uint64 = 1024

	addedHistoryCount = 5
	// 6 for the one initial + 5 added.
	expectedHistoryCount = addedHistoryCount + 1
)

var testAnnotations = map[string]string{
	"string":  "value",
	"another": "one",
}

type MigrationSuite struct {
	ConnSuite
}

func (s *MigrationSuite) setLatestTools(c *gc.C, latestTools version.Number) {
	dbModel, err := s.State.Model()
	c.Assert(err, jc.ErrorIsNil)
	err = dbModel.UpdateLatestToolsVersion(latestTools)
	c.Assert(err, jc.ErrorIsNil)
}

func (s *MigrationSuite) setRandSequenceValue(c *gc.C, name string) int {
	var value int
	var err error
	count := rand.Intn(5) + 1
	for i := 0; i < count; i++ {
		value, err = state.Sequence(s.State, name)
		c.Assert(err, jc.ErrorIsNil)
	}
	// The value stored in the doc is one higher than what it returns.
	return value + 1
}

func (s *MigrationSuite) primeStatusHistory(c *gc.C, entity statusSetter, statusVal status.Status, count int) {
	primeStatusHistory(c, entity, statusVal, count, func(i int) map[string]interface{} {
		return map[string]interface{}{"index": count - i}
	}, 0)
}

func (s *MigrationSuite) makeServiceWithLeader(c *gc.C, serviceName string, count int, leader int) {
	c.Assert(leader < count, jc.IsTrue)
	units := make([]*state.Unit, count)
	service := s.Factory.MakeService(c, &factory.ServiceParams{
		Name: serviceName,
		Charm: s.Factory.MakeCharm(c, &factory.CharmParams{
			Name: serviceName,
		}),
	})
	for i := 0; i < count; i++ {
		units[i] = s.Factory.MakeUnit(c, &factory.UnitParams{
			Service: service,
		})
	}
	err := s.State.LeadershipClaimer().ClaimLeadership(
		service.Name(),
		units[leader].Name(),
		time.Minute)
	c.Assert(err, jc.ErrorIsNil)
}

type MigrationExportSuite struct {
	MigrationSuite
}

var _ = gc.Suite(&MigrationExportSuite{})

func (s *MigrationExportSuite) checkStatusHistory(c *gc.C, history []description.Status, statusVal status.Status) {
	for i, st := range history {
		c.Logf("status history #%d: %s", i, st.Updated())
		c.Check(st.Value(), gc.Equals, string(statusVal))
		c.Check(st.Message(), gc.Equals, "")
		c.Check(st.Data(), jc.DeepEquals, map[string]interface{}{"index": i + 1})
	}
}

func (s *MigrationExportSuite) TestModelInfo(c *gc.C) {
	stModel, err := s.State.Model()
	c.Assert(err, jc.ErrorIsNil)
	err = s.State.SetAnnotations(stModel, testAnnotations)
	c.Assert(err, jc.ErrorIsNil)
	latestTools := version.MustParse("2.0.1")
	s.setLatestTools(c, latestTools)
	err = s.State.SetModelConstraints(constraints.MustParse("arch=amd64 mem=8G"))
	c.Assert(err, jc.ErrorIsNil)
	machineSeq := s.setRandSequenceValue(c, "machine")
	fooSeq := s.setRandSequenceValue(c, "service-foo")
	s.State.SwitchBlockOn(state.ChangeBlock, "locked down")

	model, err := s.State.Export()
	c.Assert(err, jc.ErrorIsNil)

	dbModel, err := s.State.Model()
	c.Assert(err, jc.ErrorIsNil)
	c.Assert(model.Tag(), gc.Equals, dbModel.ModelTag())
	c.Assert(model.Owner(), gc.Equals, dbModel.Owner())
	config, err := dbModel.Config()
	c.Assert(err, jc.ErrorIsNil)
	c.Assert(model.Config(), jc.DeepEquals, config.AllAttrs())
	c.Assert(model.LatestToolsVersion(), gc.Equals, latestTools)
	c.Assert(model.Annotations(), jc.DeepEquals, testAnnotations)
	constraints := model.Constraints()
	c.Assert(constraints, gc.NotNil)
	c.Assert(constraints.Architecture(), gc.Equals, "amd64")
	c.Assert(constraints.Memory(), gc.Equals, 8*gig)
	c.Assert(model.Sequences(), jc.DeepEquals, map[string]int{
		"machine":     machineSeq,
		"service-foo": fooSeq,
		// blocks is added by the switch block on call above.
		"block": 1,
	})
	c.Assert(model.Blocks(), jc.DeepEquals, map[string]string{
		"all-changes": "locked down",
	})
}

func (s *MigrationExportSuite) TestModelUsers(c *gc.C) {
	// Make sure we have some last connection times for the admin user,
	// and create a few other users.
	lastConnection := state.NowToTheSecond()
	owner, err := s.State.ModelUser(s.Owner)
	c.Assert(err, jc.ErrorIsNil)
	err = state.UpdateModelUserLastConnection(owner, lastConnection)
	c.Assert(err, jc.ErrorIsNil)

	bobTag := names.NewUserTag("bob@external")
	bob, err := s.State.AddModelUser(state.ModelUserSpec{
		User:      bobTag,
		CreatedBy: s.Owner,
		Access:    state.ModelReadAccess,
	})
	c.Assert(err, jc.ErrorIsNil)
	err = state.UpdateModelUserLastConnection(bob, lastConnection)
	c.Assert(err, jc.ErrorIsNil)

	model, err := s.State.Export()
	c.Assert(err, jc.ErrorIsNil)

	users := model.Users()
	c.Assert(users, gc.HasLen, 2)

	exportedBob := users[0]
	// admin is "test-admin", and results are sorted
	exportedAdmin := users[1]

	c.Assert(exportedAdmin.Name(), gc.Equals, s.Owner)
	c.Assert(exportedAdmin.DisplayName(), gc.Equals, owner.DisplayName())
	c.Assert(exportedAdmin.CreatedBy(), gc.Equals, s.Owner)
	c.Assert(exportedAdmin.DateCreated(), gc.Equals, owner.DateCreated())
	c.Assert(exportedAdmin.LastConnection(), gc.Equals, lastConnection)
	c.Assert(exportedAdmin.ReadOnly(), jc.IsFalse)

	c.Assert(exportedBob.Name(), gc.Equals, bobTag)
	c.Assert(exportedBob.DisplayName(), gc.Equals, "")
	c.Assert(exportedBob.CreatedBy(), gc.Equals, s.Owner)
	c.Assert(exportedBob.DateCreated(), gc.Equals, bob.DateCreated())
	c.Assert(exportedBob.LastConnection(), gc.Equals, lastConnection)
	c.Assert(exportedBob.ReadOnly(), jc.IsTrue)
}

func (s *MigrationExportSuite) TestMachines(c *gc.C) {
	// Add a machine with an LXC container.
	machine1 := s.Factory.MakeMachine(c, &factory.MachineParams{
		Constraints: constraints.MustParse("arch=amd64 mem=8G"),
	})
	nested := s.Factory.MakeMachineNested(c, machine1.Id(), nil)
	err := s.State.SetAnnotations(machine1, testAnnotations)
	c.Assert(err, jc.ErrorIsNil)
	s.primeStatusHistory(c, machine1, status.StatusStarted, addedHistoryCount)

	model, err := s.State.Export()
	c.Assert(err, jc.ErrorIsNil)

	machines := model.Machines()
	c.Assert(machines, gc.HasLen, 1)

	exported := machines[0]
	c.Assert(exported.Tag(), gc.Equals, machine1.MachineTag())
	c.Assert(exported.Series(), gc.Equals, machine1.Series())
	c.Assert(exported.Annotations(), jc.DeepEquals, testAnnotations)
	constraints := exported.Constraints()
	c.Assert(constraints, gc.NotNil)
	c.Assert(constraints.Architecture(), gc.Equals, "amd64")
	c.Assert(constraints.Memory(), gc.Equals, 8*gig)

	tools, err := machine1.AgentTools()
	c.Assert(err, jc.ErrorIsNil)
	exTools := exported.Tools()
	c.Assert(exTools, gc.NotNil)
	c.Assert(exTools.Version(), jc.DeepEquals, tools.Version)

	history := exported.StatusHistory()
	c.Assert(history, gc.HasLen, expectedHistoryCount)
	s.checkStatusHistory(c, history[:addedHistoryCount], status.StatusStarted)

	containers := exported.Containers()
	c.Assert(containers, gc.HasLen, 1)
	container := containers[0]
	c.Assert(container.Tag(), gc.Equals, nested.MachineTag())
}

func (s *MigrationExportSuite) TestMachineDevices(c *gc.C) {
	machine := s.Factory.MakeMachine(c, nil)
	// Create two devices, first with all fields set, second just to show that
	// we do both.
	sda := state.BlockDeviceInfo{
		DeviceName:     "sda",
		DeviceLinks:    []string{"some", "data"},
		Label:          "sda-label",
		UUID:           "some-uuid",
		HardwareId:     "magic",
		BusAddress:     "bus stop",
		Size:           16 * 1024 * 1024 * 1024,
		FilesystemType: "ext4",
		InUse:          true,
		MountPoint:     "/",
	}
	sdb := state.BlockDeviceInfo{DeviceName: "sdb", MountPoint: "/var/lib/lxd"}
	err := machine.SetMachineBlockDevices(sda, sdb)
	c.Assert(err, jc.ErrorIsNil)

	model, err := s.State.Export()
	c.Assert(err, jc.ErrorIsNil)
	machines := model.Machines()
	c.Assert(machines, gc.HasLen, 1)
	exported := machines[0]

	devices := exported.BlockDevices()
	c.Assert(devices, gc.HasLen, 2)
	ex1, ex2 := devices[0], devices[1]

	c.Check(ex1.Name(), gc.Equals, "sda")
	c.Check(ex1.Links(), jc.DeepEquals, []string{"some", "data"})
	c.Check(ex1.Label(), gc.Equals, "sda-label")
	c.Check(ex1.UUID(), gc.Equals, "some-uuid")
	c.Check(ex1.HardwareID(), gc.Equals, "magic")
	c.Check(ex1.BusAddress(), gc.Equals, "bus stop")
	c.Check(ex1.Size(), gc.Equals, uint64(16*1024*1024*1024))
	c.Check(ex1.FilesystemType(), gc.Equals, "ext4")
	c.Check(ex1.InUse(), jc.IsTrue)
	c.Check(ex1.MountPoint(), gc.Equals, "/")

	c.Check(ex2.Name(), gc.Equals, "sdb")
	c.Check(ex2.MountPoint(), gc.Equals, "/var/lib/lxd")
}

func (s *MigrationExportSuite) TestServices(c *gc.C) {
	service := s.Factory.MakeService(c, &factory.ServiceParams{
		Settings: map[string]interface{}{
			"foo": "bar",
		},
		Constraints: constraints.MustParse("arch=amd64 mem=8G"),
	})
	err := service.UpdateLeaderSettings(&goodToken{}, map[string]string{
		"leader": "true",
	})
	c.Assert(err, jc.ErrorIsNil)
	err = service.SetMetricCredentials([]byte("sekrit"))
	c.Assert(err, jc.ErrorIsNil)
	err = s.State.SetAnnotations(service, testAnnotations)
	c.Assert(err, jc.ErrorIsNil)
	s.primeStatusHistory(c, service, status.StatusActive, addedHistoryCount)

	model, err := s.State.Export()
	c.Assert(err, jc.ErrorIsNil)

	services := model.Services()
	c.Assert(services, gc.HasLen, 1)

	exported := services[0]
	c.Assert(exported.Name(), gc.Equals, service.Name())
	c.Assert(exported.Tag(), gc.Equals, service.ServiceTag())
	c.Assert(exported.Series(), gc.Equals, service.Series())
	c.Assert(exported.Annotations(), jc.DeepEquals, testAnnotations)

	c.Assert(exported.Settings(), jc.DeepEquals, map[string]interface{}{
		"foo": "bar",
	})
	c.Assert(exported.SettingsRefCount(), gc.Equals, 1)
	c.Assert(exported.LeadershipSettings(), jc.DeepEquals, map[string]interface{}{
		"leader": "true",
	})
	c.Assert(exported.MetricsCredentials(), jc.DeepEquals, []byte("sekrit"))

	constraints := exported.Constraints()
	c.Assert(constraints, gc.NotNil)
	c.Assert(constraints.Architecture(), gc.Equals, "amd64")
	c.Assert(constraints.Memory(), gc.Equals, 8*gig)

	history := exported.StatusHistory()
	c.Assert(history, gc.HasLen, expectedHistoryCount)
	s.checkStatusHistory(c, history[:addedHistoryCount], status.StatusActive)
}

func (s *MigrationExportSuite) TestMultipleServices(c *gc.C) {
	s.Factory.MakeService(c, &factory.ServiceParams{Name: "first"})
	s.Factory.MakeService(c, &factory.ServiceParams{Name: "second"})
	s.Factory.MakeService(c, &factory.ServiceParams{Name: "third"})

	model, err := s.State.Export()
	c.Assert(err, jc.ErrorIsNil)

	services := model.Services()
	c.Assert(services, gc.HasLen, 3)
}

func (s *MigrationExportSuite) TestUnits(c *gc.C) {
	unit := s.Factory.MakeUnit(c, &factory.UnitParams{
		Constraints: constraints.MustParse("arch=amd64 mem=8G"),
	})
	err := unit.SetMeterStatus("GREEN", "some info")
	c.Assert(err, jc.ErrorIsNil)
	err = s.State.SetAnnotations(unit, testAnnotations)
	c.Assert(err, jc.ErrorIsNil)
	s.primeStatusHistory(c, unit, status.StatusActive, addedHistoryCount)
	s.primeStatusHistory(c, unit.Agent(), status.StatusIdle, addedHistoryCount)

	model, err := s.State.Export()
	c.Assert(err, jc.ErrorIsNil)

	services := model.Services()
	c.Assert(services, gc.HasLen, 1)

	service := services[0]
	units := service.Units()
	c.Assert(units, gc.HasLen, 1)

	exported := units[0]

	c.Assert(exported.Name(), gc.Equals, unit.Name())
	c.Assert(exported.Tag(), gc.Equals, unit.UnitTag())
	c.Assert(exported.Validate(), jc.ErrorIsNil)
	c.Assert(exported.MeterStatusCode(), gc.Equals, "GREEN")
	c.Assert(exported.MeterStatusInfo(), gc.Equals, "some info")
	c.Assert(exported.Annotations(), jc.DeepEquals, testAnnotations)
	constraints := exported.Constraints()
	c.Assert(constraints, gc.NotNil)
	c.Assert(constraints.Architecture(), gc.Equals, "amd64")
	c.Assert(constraints.Memory(), gc.Equals, 8*gig)

	workloadHistory := exported.WorkloadStatusHistory()
	c.Assert(workloadHistory, gc.HasLen, expectedHistoryCount)
	s.checkStatusHistory(c, workloadHistory[:addedHistoryCount], status.StatusActive)

	agentHistory := exported.AgentStatusHistory()
	c.Assert(agentHistory, gc.HasLen, expectedHistoryCount)
	s.checkStatusHistory(c, agentHistory[:addedHistoryCount], status.StatusIdle)
}

func (s *MigrationExportSuite) TestServiceLeadership(c *gc.C) {
	s.makeServiceWithLeader(c, "mysql", 2, 1)
	s.makeServiceWithLeader(c, "wordpress", 4, 2)

	model, err := s.State.Export()
	c.Assert(err, jc.ErrorIsNil)

	leaders := make(map[string]string)
	for _, service := range model.Services() {
		leaders[service.Name()] = service.Leader()
	}
	c.Assert(leaders, jc.DeepEquals, map[string]string{
		"mysql":     "mysql/1",
		"wordpress": "wordpress/2",
	})
}

func (s *MigrationExportSuite) TestUnitsOpenPorts(c *gc.C) {
	unit := s.Factory.MakeUnit(c, nil)
	err := unit.OpenPorts("tcp", 1234, 2345)
	c.Assert(err, jc.ErrorIsNil)

	model, err := s.State.Export()
	c.Assert(err, jc.ErrorIsNil)

	machines := model.Machines()
	c.Assert(machines, gc.HasLen, 1)

	ports := machines[0].OpenedPorts()
	c.Assert(ports, gc.HasLen, 1)

	port := ports[0]
	c.Assert(port.SubnetID(), gc.Equals, "")
	opened := port.OpenPorts()
	c.Assert(opened, gc.HasLen, 1)
	c.Assert(opened[0].UnitName(), gc.Equals, unit.Name())
}

func (s *MigrationExportSuite) TestRelations(c *gc.C) {
	// Need to remove owner from service.
	ignored := s.Owner
	wordpress := state.AddTestingService(c, s.State, "wordpress", state.AddTestingCharm(c, s.State, "wordpress"), ignored)
	mysql := state.AddTestingService(c, s.State, "mysql", state.AddTestingCharm(c, s.State, "mysql"), ignored)
	// InferEndpoints will always return provider, requirer
	eps, err := s.State.InferEndpoints("mysql", "wordpress")
	c.Assert(err, jc.ErrorIsNil)
	rel, err := s.State.AddRelation(eps...)
	msEp, wpEp := eps[0], eps[1]
	c.Assert(err, jc.ErrorIsNil)
	wordpress_0 := s.Factory.MakeUnit(c, &factory.UnitParams{Service: wordpress})
	mysql_0 := s.Factory.MakeUnit(c, &factory.UnitParams{Service: mysql})

	ru, err := rel.Unit(wordpress_0)
	c.Assert(err, jc.ErrorIsNil)
	wordpressSettings := map[string]interface{}{
		"name": "wordpress/0",
	}
	err = ru.EnterScope(wordpressSettings)
	c.Assert(err, jc.ErrorIsNil)

	ru, err = rel.Unit(mysql_0)
	c.Assert(err, jc.ErrorIsNil)
	mysqlSettings := map[string]interface{}{
		"name": "mysql/0",
	}
	err = ru.EnterScope(mysqlSettings)
	c.Assert(err, jc.ErrorIsNil)

	model, err := s.State.Export()
	c.Assert(err, jc.ErrorIsNil)

	rels := model.Relations()
	c.Assert(rels, gc.HasLen, 1)

	exRel := rels[0]
	c.Assert(exRel.Id(), gc.Equals, rel.Id())
	c.Assert(exRel.Key(), gc.Equals, rel.String())

	exEps := exRel.Endpoints()
	c.Assert(exEps, gc.HasLen, 2)

	checkEndpoint := func(
		exEndpoint description.Endpoint,
		unitName string,
		ep state.Endpoint,
		settings map[string]interface{},
	) {
		c.Logf("%#v", exEndpoint)
		c.Check(exEndpoint.ServiceName(), gc.Equals, ep.ServiceName)
		c.Check(exEndpoint.Name(), gc.Equals, ep.Name)
		c.Check(exEndpoint.UnitCount(), gc.Equals, 1)
		c.Check(exEndpoint.Settings(unitName), jc.DeepEquals, settings)
		c.Check(exEndpoint.Role(), gc.Equals, string(ep.Role))
		c.Check(exEndpoint.Interface(), gc.Equals, ep.Interface)
		c.Check(exEndpoint.Optional(), gc.Equals, ep.Optional)
		c.Check(exEndpoint.Limit(), gc.Equals, ep.Limit)
		c.Check(exEndpoint.Scope(), gc.Equals, string(ep.Scope))
	}
	checkEndpoint(exEps[0], mysql_0.Name(), msEp, mysqlSettings)
	checkEndpoint(exEps[1], wordpress_0.Name(), wpEp, wordpressSettings)
}

func (s *MigrationExportSuite) TestSpaces(c *gc.C) {
	s.Factory.MakeSpace(c, &factory.SpaceParams{
		Name: "one", ProviderID: network.Id("provider"), IsPublic: true})

	model, err := s.State.Export()
	c.Assert(err, jc.ErrorIsNil)

	spaces := model.Spaces()
	c.Assert(spaces, gc.HasLen, 1)
	space := spaces[0]
	c.Assert(space.Name(), gc.Equals, "one")
	c.Assert(space.ProviderID(), gc.Equals, "provider")
	c.Assert(space.Public(), jc.IsTrue)
}

func (s *MigrationExportSuite) TestMultipleSpaces(c *gc.C) {
	s.Factory.MakeSpace(c, &factory.SpaceParams{Name: "one"})
	s.Factory.MakeSpace(c, &factory.SpaceParams{Name: "two"})
	s.Factory.MakeSpace(c, &factory.SpaceParams{Name: "three"})

	model, err := s.State.Export()
	c.Assert(err, jc.ErrorIsNil)
	c.Assert(model.Spaces(), gc.HasLen, 3)
}

<<<<<<< HEAD
func (s *MigrationExportSuite) TestSubnets(c *gc.C) {
	_, err := s.State.AddSubnet(state.SubnetInfo{
		CIDR:             "10.0.0.0/24",
		ProviderId:       network.Id("foo"),
		VLANTag:          64,
		AvailabilityZone: "bar",
		SpaceName:        "bam",
	})
=======
func (s *MigrationExportSuite) TestIPAddresses(c *gc.C) {
	machine := s.Factory.MakeMachine(c, &factory.MachineParams{
		Constraints: constraints.MustParse("arch=amd64 mem=8G"),
	})
	_, err := s.State.AddSubnet(state.SubnetInfo{CIDR: "0.1.2.0/24"})
	c.Assert(err, jc.ErrorIsNil)
	deviceArgs := state.LinkLayerDeviceArgs{
		Name: "foo",
		Type: state.EthernetDevice,
	}
	err = machine.SetLinkLayerDevices(deviceArgs)
	c.Assert(err, jc.ErrorIsNil)
	args := state.LinkLayerDeviceAddress{
		DeviceName:       "foo",
		ConfigMethod:     state.StaticAddress,
		CIDRAddress:      "0.1.2.3/24",
		ProviderID:       "bar",
		DNSServers:       []string{"bam", "mam"},
		DNSSearchDomains: []string{"weeee"},
		GatewayAddress:   "0.1.2.1",
	}
	err = machine.SetDevicesAddresses(args)
>>>>>>> da9b4a86
	c.Assert(err, jc.ErrorIsNil)

	model, err := s.State.Export()
	c.Assert(err, jc.ErrorIsNil)

<<<<<<< HEAD
	subnets := model.Subnets()
	c.Assert(subnets, gc.HasLen, 1)
	subnet := subnets[0]
	c.Assert(subnet.CIDR(), gc.Equals, "10.0.0.0/24")
	c.Assert(subnet.ProviderId(), gc.Equals, "foo")
	c.Assert(subnet.VLANTag(), gc.Equals, 64)
	c.Assert(subnet.AvailabilityZone(), gc.Equals, "bar")
	c.Assert(subnet.SpaceName(), gc.Equals, "bam")
=======
	addresses := model.IPAddresses()
	c.Assert(addresses, gc.HasLen, 1)
	addr := addresses[0]
	c.Assert(addr.Value(), gc.Equals, "0.1.2.3")
	c.Assert(addr.MachineID(), gc.Equals, machine.Id())
	c.Assert(addr.DeviceName(), gc.Equals, "foo")
	c.Assert(addr.ConfigMethod(), gc.Equals, string(state.StaticAddress))
	c.Assert(addr.SubnetCIDR(), gc.Equals, "0.1.2.0/24")
	c.Assert(addr.ProviderID(), gc.Equals, "bar")
	c.Assert(addr.DNSServers(), jc.DeepEquals, []string{"bam", "mam"})
	c.Assert(addr.DNSSearchDomains(), jc.DeepEquals, []string{"weeee"})
	c.Assert(addr.GatewayAddress(), gc.Equals, "0.1.2.1")
>>>>>>> da9b4a86
}

type goodToken struct{}

// Check implements leadership.Token
func (*goodToken) Check(interface{}) error {
	return nil
}<|MERGE_RESOLUTION|>--- conflicted
+++ resolved
@@ -499,7 +499,6 @@
 	c.Assert(model.Spaces(), gc.HasLen, 3)
 }
 
-<<<<<<< HEAD
 func (s *MigrationExportSuite) TestSubnets(c *gc.C) {
 	_, err := s.State.AddSubnet(state.SubnetInfo{
 		CIDR:             "10.0.0.0/24",
@@ -508,7 +507,21 @@
 		AvailabilityZone: "bar",
 		SpaceName:        "bam",
 	})
-=======
+	c.Assert(err, jc.ErrorIsNil)
+
+	model, err := s.State.Export()
+	c.Assert(err, jc.ErrorIsNil)
+
+	subnets := model.Subnets()
+	c.Assert(subnets, gc.HasLen, 1)
+	subnet := subnets[0]
+	c.Assert(subnet.CIDR(), gc.Equals, "10.0.0.0/24")
+	c.Assert(subnet.ProviderId(), gc.Equals, "foo")
+	c.Assert(subnet.VLANTag(), gc.Equals, 64)
+	c.Assert(subnet.AvailabilityZone(), gc.Equals, "bar")
+	c.Assert(subnet.SpaceName(), gc.Equals, "bam")
+}
+
 func (s *MigrationExportSuite) TestIPAddresses(c *gc.C) {
 	machine := s.Factory.MakeMachine(c, &factory.MachineParams{
 		Constraints: constraints.MustParse("arch=amd64 mem=8G"),
@@ -531,22 +544,11 @@
 		GatewayAddress:   "0.1.2.1",
 	}
 	err = machine.SetDevicesAddresses(args)
->>>>>>> da9b4a86
-	c.Assert(err, jc.ErrorIsNil)
-
-	model, err := s.State.Export()
-	c.Assert(err, jc.ErrorIsNil)
-
-<<<<<<< HEAD
-	subnets := model.Subnets()
-	c.Assert(subnets, gc.HasLen, 1)
-	subnet := subnets[0]
-	c.Assert(subnet.CIDR(), gc.Equals, "10.0.0.0/24")
-	c.Assert(subnet.ProviderId(), gc.Equals, "foo")
-	c.Assert(subnet.VLANTag(), gc.Equals, 64)
-	c.Assert(subnet.AvailabilityZone(), gc.Equals, "bar")
-	c.Assert(subnet.SpaceName(), gc.Equals, "bam")
-=======
+	c.Assert(err, jc.ErrorIsNil)
+
+	model, err := s.State.Export()
+	c.Assert(err, jc.ErrorIsNil)
+
 	addresses := model.IPAddresses()
 	c.Assert(addresses, gc.HasLen, 1)
 	addr := addresses[0]
@@ -559,7 +561,6 @@
 	c.Assert(addr.DNSServers(), jc.DeepEquals, []string{"bam", "mam"})
 	c.Assert(addr.DNSSearchDomains(), jc.DeepEquals, []string{"weeee"})
 	c.Assert(addr.GatewayAddress(), gc.Equals, "0.1.2.1")
->>>>>>> da9b4a86
 }
 
 type goodToken struct{}
