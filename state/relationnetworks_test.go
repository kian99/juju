--- conflicted
+++ resolved
@@ -7,12 +7,8 @@
 	"fmt"
 	"regexp"
 
-<<<<<<< HEAD
+	"github.com/juju/errors"
 	"github.com/juju/mgo/v3/bson"
-=======
-	"github.com/juju/errors"
-	"github.com/juju/mgo/v2/bson"
->>>>>>> ee238709
 	jc "github.com/juju/testing/checkers"
 	gc "gopkg.in/check.v1"
 
