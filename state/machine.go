// Copyright 2012, 2013 Canonical Ltd.
// Licensed under the AGPLv3, see LICENCE file for details.

package state

import (
	"fmt"
	"strings"
	"time"

	"github.com/juju/collections/set"
	"github.com/juju/errors"
	"github.com/juju/names/v4"
	jujutxn "github.com/juju/txn"
	"github.com/juju/utils"
	"github.com/juju/version"
	"github.com/kr/pretty"
	"gopkg.in/mgo.v2"
	"gopkg.in/mgo.v2/bson"
	"gopkg.in/mgo.v2/txn"

	"github.com/juju/juju/core/actions"
	"github.com/juju/juju/core/constraints"
	"github.com/juju/juju/core/instance"
	"github.com/juju/juju/core/model"
	corenetwork "github.com/juju/juju/core/network"
	"github.com/juju/juju/core/status"
	"github.com/juju/juju/mongo"
	"github.com/juju/juju/network"
	"github.com/juju/juju/tools"
)

// Machine represents the state of a machine.
type Machine struct {
	st  *State
	doc machineDoc
}

// MachineJob values define responsibilities that machines may be
// expected to fulfil.
type MachineJob int

const (
	_ MachineJob = iota
	JobHostUnits
	JobManageModel
)

var (
	jobNames = map[MachineJob]model.MachineJob{
		JobHostUnits:   model.JobHostUnits,
		JobManageModel: model.JobManageModel,
	}
	jobMigrationValue = map[MachineJob]string{
		JobHostUnits:   "host-units",
		JobManageModel: "api-server",
	}
)

// ToParams returns the job as model.MachineJob.
func (job MachineJob) ToParams() model.MachineJob {
	if jujuJob, ok := jobNames[job]; ok {
		return jujuJob
	}
	return model.MachineJob(fmt.Sprintf("<unknown job %d>", int(job)))
}

// paramsJobsFromJobs converts state jobs to juju jobs.
func paramsJobsFromJobs(jobs []MachineJob) []model.MachineJob {
	jujuJobs := make([]model.MachineJob, len(jobs))
	for i, machineJob := range jobs {
		jujuJobs[i] = machineJob.ToParams()
	}
	return jujuJobs
}

// MigrationValue converts the state job into a useful human readable
// string for model migration.
func (job MachineJob) MigrationValue() string {
	if value, ok := jobMigrationValue[job]; ok {
		return value
	}
	return "unknown"
}

func (job MachineJob) String() string {
	return string(job.ToParams())
}

// manualMachinePrefix signals as prefix of Nonce that a machine is
// manually provisioned.
const manualMachinePrefix = "manual:"

// machineDoc represents the internal state of a machine in MongoDB.
// Note the correspondence with MachineInfo in apiserver/juju.
type machineDoc struct {
	DocID          string `bson:"_id"`
	Id             string `bson:"machineid"`
	ModelUUID      string `bson:"model-uuid"`
	Nonce          string
	Series         string
	ContainerType  string
	Principals     []string
	Life           Life
	Tools          *tools.Tools `bson:",omitempty"`
	Jobs           []MachineJob
	PasswordHash   string
	Clean          bool
	ForceDestroyed bool `bson:"force-destroyed"`

	// Volumes contains the names of volumes attached to the machine.
	Volumes []string `bson:"volumes,omitempty"`
	// Filesystems contains the names of filesystems attached to the machine.
	Filesystems []string `bson:"filesystems,omitempty"`

	// We store 2 different sets of addresses for the machine, obtained
	// from different sources.
	// Addresses is the set of addresses obtained by asking the provider.
	Addresses []address

	// MachineAddresses is the set of addresses obtained from the machine itself.
	MachineAddresses []address

	// PreferredPublicAddress is the preferred address to be used for
	// the machine when a public address is requested.
	PreferredPublicAddress address `bson:",omitempty"`

	// PreferredPrivateAddress is the preferred address to be used for
	// the machine when a private address is requested.
	PreferredPrivateAddress address `bson:",omitempty"`

	// The SupportedContainers attributes are used to advertise what containers this
	// machine is capable of hosting.
	SupportedContainersKnown bool
	SupportedContainers      []instance.ContainerType `bson:",omitempty"`
	// Placement is the placement directive that should be used when provisioning
	// an instance for the machine.
	Placement string `bson:",omitempty"`

	// StopMongoUntilVersion holds the version that must be checked to
	// know if mongo must be stopped.
	StopMongoUntilVersion string `bson:",omitempty"`

	// AgentStartedAt records the time when the machine agent started.
	AgentStartedAt time.Time `bson:"agent-started-at,omitempty"`
}

func newMachine(st *State, doc *machineDoc) *Machine {
	machine := &Machine{
		st:  st,
		doc: *doc,
	}
	return machine
}

// Id returns the machine id.
func (m *Machine) Id() string {
	return m.doc.Id
}

// Principals returns the principals for the machine.
func (m *Machine) Principals() []string {
	return m.doc.Principals
}

// Series returns the operating system series running on the machine.
func (m *Machine) Series() string {
	return m.doc.Series
}

// ContainerType returns the type of container hosting this machine.
func (m *Machine) ContainerType() instance.ContainerType {
	return instance.ContainerType(m.doc.ContainerType)
}

func (m *Machine) ModelName() string {
	name, err := m.st.modelName()
	if err != nil {
		logger.Errorf(err.Error())
	}
	return name
}

// ForceDestroyed returns whether the destruction of a dying/dead
// machine was forced. It's always false for a machine that's alive.
func (m *Machine) ForceDestroyed() bool {
	return m.doc.ForceDestroyed
}

func (m *Machine) forceDestroyedOps() []txn.Op {
	return []txn.Op{{
		C:      machinesC,
		Id:     m.doc.DocID,
		Assert: txn.DocExists,
		Update: bson.D{{"$set", bson.D{{"force-destroyed", true}}}},
	}}
}

// machineGlobalKey returns the global database key for the identified machine.
func machineGlobalKey(id string) string {
	return "m#" + id
}

// machineGlobalInstanceKey returns the global database key for the identified
// machine's instance.
func machineGlobalInstanceKey(id string) string {
	return machineGlobalKey(id) + "#instance"
}

// globalInstanceKey returns the global database key for the machine's instance.
func (m *Machine) globalInstanceKey() string {
	return machineGlobalInstanceKey(m.doc.Id)
}

// machineGlobalModificationKey returns the global database key for the
// identified machine's modification changes.
func machineGlobalModificationKey(id string) string {
	return machineGlobalKey(id) + "#modification"
}

// globalModificationKey returns the global database key for the machine's
// modification changes.
func (m *Machine) globalModificationKey() string {
	return machineGlobalModificationKey(m.doc.Id)
}

// globalKey returns the global database key for the machine.
func (m *Machine) globalKey() string {
	return machineGlobalKey(m.doc.Id)
}

// instanceData holds attributes relevant to a provisioned machine.
type instanceData struct {
	DocID          string      `bson:"_id"`
	MachineId      string      `bson:"machineid"`
	InstanceId     instance.Id `bson:"instanceid"`
	DisplayName    string      `bson:"display-name"`
	ModelUUID      string      `bson:"model-uuid"`
	Arch           *string     `bson:"arch,omitempty"`
	Mem            *uint64     `bson:"mem,omitempty"`
	RootDisk       *uint64     `bson:"rootdisk,omitempty"`
	RootDiskSource *string     `bson:"rootdisksource,omitempty"`
	CpuCores       *uint64     `bson:"cpucores,omitempty"`
	CpuPower       *uint64     `bson:"cpupower,omitempty"`
	Tags           *[]string   `bson:"tags,omitempty"`
	AvailZone      *string     `bson:"availzone,omitempty"`

	// KeepInstance is set to true if, on machine removal from Juju,
	// the cloud instance should be retained.
	KeepInstance bool `bson:"keep-instance,omitempty"`

	// CharmProfiles contains the names of LXD profiles used by this machine.
	// Profiles would have been defined in the charm deployed to this machine.
	CharmProfiles []string `bson:"charm-profiles,omitempty"`
}

func hardwareCharacteristics(instData instanceData) *instance.HardwareCharacteristics {
	return &instance.HardwareCharacteristics{
		Arch:             instData.Arch,
		Mem:              instData.Mem,
		RootDisk:         instData.RootDisk,
		RootDiskSource:   instData.RootDiskSource,
		CpuCores:         instData.CpuCores,
		CpuPower:         instData.CpuPower,
		Tags:             instData.Tags,
		AvailabilityZone: instData.AvailZone,
	}
}

// TODO(wallyworld): move this method to a service.
func (m *Machine) HardwareCharacteristics() (*instance.HardwareCharacteristics, error) {
	instData, err := getInstanceData(m.st, m.Id())
	if err != nil {
		return nil, err
	}
	return hardwareCharacteristics(instData), nil
}

func getInstanceData(st *State, id string) (instanceData, error) {
	instanceDataCollection, closer := st.db().GetCollection(instanceDataC)
	defer closer()

	var instData instanceData
	err := instanceDataCollection.FindId(id).One(&instData)
	if err == mgo.ErrNotFound {
		return instanceData{}, errors.NotFoundf("instance data for machine %v", id)
	}
	if err != nil {
		return instanceData{}, fmt.Errorf("cannot get instance data for machine %v: %v", id, err)
	}
	return instData, nil
}

// AllInstanceData retrieves all instance data in the model
// and provides a way to query hardware characteristics and
// charm profiles by machine.
func (m *Model) AllInstanceData() (*ModelInstanceData, error) {
	coll, closer := m.st.db().GetCollection(instanceDataC)
	defer closer()

	var docs []instanceData
	err := coll.Find(nil).All(&docs)
	if err != nil {
		return nil, errors.Annotate(err, "cannot get all instance data for model")
	}
	all := &ModelInstanceData{
		data: make(map[string]instanceData),
	}
	for _, doc := range docs {
		all.data[doc.MachineId] = doc
	}
	return all, nil
}

// ModelInstanceData represents all the instance data for a model
// keyed on machine ID.
type ModelInstanceData struct {
	data map[string]instanceData
}

// HardwareCharacteristics returns the hardware characteristics of the
// machine. If it isn't found in the map, a nil is returned.
func (d *ModelInstanceData) HardwareCharacteristics(machineID string) *instance.HardwareCharacteristics {
	instData, found := d.data[machineID]
	if !found {
		return nil
	}
	return hardwareCharacteristics(instData)
}

// CharmProfiles returns the names of the profiles that are defined for
// the machine. If the machine isn't found in the map, a nil is returned.
func (d *ModelInstanceData) CharmProfiles(machineID string) []string {
	instData, found := d.data[machineID]
	if !found {
		return nil
	}
	return instData.CharmProfiles
}

// InstanceNames returns both the provider instance id and the user
// friendly name. If the machine isn't found, empty strings are returned.
func (d *ModelInstanceData) InstanceNames(machineID string) (instance.Id, string) {
	instData, found := d.data[machineID]
	if !found {
		return "", ""
	}
	return instData.InstanceId, instData.DisplayName
}

// Tag returns a tag identifying the machine. The String method provides a
// string representation that is safe to use as a file name. The returned name
// will be different from other Tag values returned by any other entities
// from the same state.
func (m *Machine) Tag() names.Tag {
	return m.MachineTag()
}

// MachineTag returns the more specific MachineTag type as opposed
// to the more generic Tag type.
func (m *Machine) MachineTag() names.MachineTag {
	return names.NewMachineTag(m.Id())
}

// Life returns whether the machine is Alive, Dying or Dead.
func (m *Machine) Life() Life {
	return m.doc.Life
}

// Jobs returns the responsibilities that must be fulfilled by m's agent.
func (m *Machine) Jobs() []MachineJob {
	return m.doc.Jobs
}

// SetKeepInstance sets whether the cloud machine instance
// will be retained when the machine is removed from Juju.
// This is only relevant if an instance exists.
func (m *Machine) SetKeepInstance(keepInstance bool) error {
	ops := []txn.Op{{
		C:      instanceDataC,
		Id:     m.doc.DocID,
		Assert: txn.DocExists,
		Update: bson.D{{"$set", bson.D{{"keep-instance", keepInstance}}}},
	}}
	if err := m.st.db().RunTransaction(ops); err != nil {
		// If instance doc doesn't exist, that's ok; there's nothing to keep,
		// but that's not an error we care about.
		return errors.Annotatef(onAbort(err, nil), "cannot set KeepInstance on machine %v", m)
	}
	return nil
}

// KeepInstance reports whether a machine, when removed from
// Juju, will cause the corresponding cloud instance to be stopped.
func (m *Machine) KeepInstance() (bool, error) {
	instData, err := getInstanceData(m.st, m.Id())
	if err != nil {
		return false, err
	}
	return instData.KeepInstance, nil
}

// CharmProfiles returns the names of any LXD profiles used by the machine,
// which were defined in the charm deployed to that machine.
func (m *Machine) CharmProfiles() ([]string, error) {
	instData, err := getInstanceData(m.st, m.Id())
	if errors.IsNotFound(err) {
		err = errors.NotProvisionedf("machine %v", m.Id())
	}
	if err != nil {
		return nil, err
	}
	return instData.CharmProfiles, nil
}

// SetCharmProfiles sets the names of the charm profiles used on a machine
// in its instanceData.
func (m *Machine) SetCharmProfiles(profiles []string) error {
	if len(profiles) == 0 {
		return nil
	}
	buildTxn := func(attempt int) ([]txn.Op, error) {
		if attempt > 0 {
			if err := m.Refresh(); err != nil {
				return nil, errors.Trace(err)
			}
		}
		// Exit early if the Machine profiles doesn't need to change.
		mProfiles, err := m.CharmProfiles()
		if err != nil {
			return nil, errors.Trace(err)
		}
		mProfilesSet := set.NewStrings(mProfiles...)
		if mProfilesSet.Union(set.NewStrings(profiles...)).Size() == mProfilesSet.Size() {
			return nil, jujutxn.ErrNoOperations
		}

		ops := []txn.Op{{
			C:      instanceDataC,
			Id:     m.doc.DocID,
			Assert: txn.DocExists,
			Update: bson.D{{"$set", bson.D{{"charm-profiles", profiles}}}},
		}}

		return ops, nil
	}
	err := m.st.db().Run(buildTxn)
	return errors.Annotatef(err, "cannot update profiles for %q to %s", m, strings.Join(profiles, ", "))
}

// SetStopMongoUntilVersion sets a version that is to be checked against
// the agent config before deciding if mongo must be started on a
// state server.
func (m *Machine) SetStopMongoUntilVersion(v mongo.Version) error {
	ops := []txn.Op{{
		C:      machinesC,
		Id:     m.doc.DocID,
		Update: bson.D{{"$set", bson.D{{"stopmongountilversion", v.String()}}}},
	}}
	if err := m.st.db().RunTransaction(ops); err != nil {
		return fmt.Errorf("cannot set StopMongoUntilVersion %v: %v", m, onAbort(err, ErrDead))
	}
	m.doc.StopMongoUntilVersion = v.String()
	return nil
}

// StopMongoUntilVersion returns the current minimum version that
// is required for this machine to have mongo running.
func (m *Machine) StopMongoUntilVersion() (mongo.Version, error) {
	return mongo.NewVersion(m.doc.StopMongoUntilVersion)
}

// IsManager returns true if the machine has JobManageModel.
func (m *Machine) IsManager() bool {
	return isController(&m.doc)
}

// IsManual returns true if the machine was manually provisioned.
func (m *Machine) IsManual() (bool, error) {
	// Apart from the bootstrap machine, manually provisioned
	// machines have a nonce prefixed with "manual:". This is
	// unique to manual provisioning.
	if strings.HasPrefix(m.doc.Nonce, manualMachinePrefix) {
		return true, nil
	}
	// The bootstrap machine uses BootstrapNonce, so in that
	// case we need to check if its provider type is "manual".
	// We also check for "null", which is an alias for manual.
	if m.doc.Id == "0" {
		model, err := m.st.Model()
		if err != nil {
			return false, errors.Trace(err)
		}

		cfg, err := model.ModelConfig()
		if err != nil {
			return false, err
		}
		t := cfg.Type()
		return t == "null" || t == "manual", nil
	}
	return false, nil
}

// AgentTools returns the tools that the agent is currently running.
// It returns an error that satisfies errors.IsNotFound if the tools
// have not yet been set.
func (m *Machine) AgentTools() (*tools.Tools, error) {
	if m.doc.Tools == nil {
		return nil, errors.NotFoundf("agent binaries for machine %v", m)
	}
	tools := *m.doc.Tools
	return &tools, nil
}

// checkVersionValidity checks whether the given version is suitable
// for passing to SetAgentVersion.
func checkVersionValidity(v version.Binary) error {
	if v.Series == "" || v.Arch == "" {
		return fmt.Errorf("empty series or arch")
	}
	return nil
}

// SetAgentVersion sets the version of juju that the agent is
// currently running.
func (m *Machine) SetAgentVersion(v version.Binary) (err error) {
	defer errors.DeferredAnnotatef(&err, "cannot set agent version for machine %v", m)
	ops, tools, err := m.setAgentVersionOps(v)
	if err != nil {
		return errors.Trace(err)
	}
	// A "raw" transaction is needed here because this function gets
	// called before database migrations have run so we don't
	// necessarily want the model UUID added to the id.
	if err := m.st.runRawTransaction(ops); err != nil {
		return onAbort(err, ErrDead)
	}
	m.doc.Tools = tools
	return nil
}

func (m *Machine) setAgentVersionOps(v version.Binary) ([]txn.Op, *tools.Tools, error) {
	if err := checkVersionValidity(v); err != nil {
		return nil, nil, err
	}
	tools := &tools.Tools{Version: v}
	ops := []txn.Op{{
		C:      machinesC,
		Id:     m.doc.DocID,
		Assert: notDeadDoc,
		Update: bson.D{{"$set", bson.D{{"tools", tools}}}},
	}}
	return ops, tools, nil
}

// SetMongoPassword sets the password the agent responsible for the machine
// should use to communicate with the controllers.  Previous passwords
// are invalidated.
func (m *Machine) SetMongoPassword(password string) error {
	if !m.IsManager() {
		return errors.NotSupportedf("setting mongo password for non-controller machine %v", m)
	}
	return mongo.SetAdminMongoPassword(m.st.session, m.Tag().String(), password)
}

// SetPassword sets the password for the machine's agent.
func (m *Machine) SetPassword(password string) error {
	if len(password) < utils.MinAgentPasswordLength {
		return errors.Errorf("password is only %d bytes long, and is not a valid Agent password", len(password))
	}
	passwordHash := utils.AgentPasswordHash(password)
	op := m.UpdateOperation()
	op.PasswordHash = &passwordHash
	if err := m.st.ApplyOperation(op); err != nil {
		return errors.Trace(err)
	}
	m.doc.PasswordHash = passwordHash
	return nil
}

func (m *Machine) setPasswordHashOps(passwordHash string) ([]txn.Op, error) {
	if m.doc.Life == Dead {
		return nil, ErrDead
	}
	ops := []txn.Op{{
		C:      machinesC,
		Id:     m.doc.DocID,
		Assert: notDeadDoc,
		Update: bson.D{{"$set", bson.D{{"passwordhash", passwordHash}}}},
	}}
	return ops, nil
}

// PasswordValid returns whether the given password is valid
// for the given machine.
func (m *Machine) PasswordValid(password string) bool {
	agentHash := utils.AgentPasswordHash(password)
	return agentHash == m.doc.PasswordHash
}

// Destroy sets the machine lifecycle to Dying if it is Alive. It does
// nothing otherwise. Destroy will fail if the machine has principal
// units assigned, or if the machine has JobManageModel.
// If the machine has assigned units, Destroy will return
// a HasAssignedUnitsError.
func (m *Machine) Destroy() error {
	return errors.Trace(m.advanceLifecycle(Dying, false, 0))
}

// ForceDestroy queues the machine for complete removal, including the
// destruction of all units and containers on the machine.
func (m *Machine) ForceDestroy(maxWait time.Duration) error {
	ops, err := m.forceDestroyOps(maxWait)
	if err != nil {
		return errors.Trace(err)
	}
	if err := m.st.db().RunTransaction(ops); err != txn.ErrAborted {
		return errors.Annotatef(err, "failed to run transaction: %s", pretty.Sprint(ops))
	}
	return nil
}

func (m *Machine) forceDestroyOps(maxWait time.Duration) ([]txn.Op, error) {
	if m.IsManager() {
		controllerIds, err := m.st.ControllerIds()
		if err != nil {
			return nil, errors.Annotatef(err, "reading controller info")
		}
		if len(controllerIds) <= 1 {
			return nil, errors.Errorf("controller %s is the only controller", m.Id())
		}
		// We set the machine to Dying if it isn't already dead.
		var machineOp txn.Op
		if m.Life() < Dead {
			// Make sure we don't want the vote, and we are queued to be Dying.
			// Since we are force deleting, life assert should be current machine's life.
			machineOp = txn.Op{
				C:      machinesC,
				Id:     m.doc.DocID,
				Assert: bson.D{{"life", bson.D{{"$in", []Life{Alive, Dying}}}}},
				Update: bson.D{{"$set", bson.D{{"life", Dying}}}},
			}
		}
		controllerOp := txn.Op{
			C:      controllersC,
			Id:     modelGlobalKey,
			Assert: bson.D{{"controller-ids", controllerIds}},
		}
		// Note that ForceDestroy does *not* cleanup the replicaset, so it might cause problems.
		// However, we're letting the user handle times when the machine agent isn't running, etc.
		// We may need to update the peergrouper for this.
		return []txn.Op{
			machineOp,
			controllerOp,
			setControllerWantsVoteOp(m.st, m.Id(), false),
			newCleanupOp(cleanupForceDestroyedMachine, m.doc.Id, maxWait),
		}, nil
	} else {
		// Make sure the machine doesn't become a manager while we're destroying it
		return []txn.Op{{
			C:      machinesC,
			Id:     m.doc.DocID,
			Assert: bson.D{{"jobs", bson.D{{"$nin", []MachineJob{JobManageModel}}}}},
		}, newCleanupOp(cleanupForceDestroyedMachine, m.doc.Id, maxWait),
		}, nil
	}
}

// EnsureDead sets the machine lifecycle to Dead if it is Alive or Dying.
// It does nothing otherwise. EnsureDead will fail if the machine has
// principal units assigned, or if the machine has JobManageModel.
// If the machine has assigned units, EnsureDead will return
// a HasAssignedUnitsError.
func (m *Machine) EnsureDead() error {
	return m.advanceLifecycle(Dead, false, 0)
}

type HasAssignedUnitsError struct {
	MachineId string
	UnitNames []string
}

func (e *HasAssignedUnitsError) Error() string {
	return fmt.Sprintf("machine %s has unit %q assigned", e.MachineId, e.UnitNames[0])
}

func IsHasAssignedUnitsError(err error) bool {
	_, ok := errors.Cause(err).(*HasAssignedUnitsError)
	return ok
}

// Containers returns the container ids belonging to a parent machine.
// TODO(wallyworld): move this method to a service
func (m *Machine) Containers() ([]string, error) {
	containerRefs, closer := m.st.db().GetCollection(containerRefsC)
	defer closer()

	var mc machineContainers
	err := containerRefs.FindId(m.doc.DocID).One(&mc)
	if err == nil {
		return mc.Children, nil
	}
	if err == mgo.ErrNotFound {
		return nil, errors.NotFoundf("container info for machine %v", m.Id())
	}
	return nil, err
}

// ParentId returns the Id of the host machine if this machine is a container.
func (m *Machine) ParentId() (string, bool) {
	parentId := ParentId(m.Id())
	return parentId, parentId != ""
}

// IsContainer returns true if the machine is a container.
func (m *Machine) IsContainer() bool {
	_, isContainer := m.ParentId()
	return isContainer
}

type HasContainersError struct {
	MachineId    string
	ContainerIds []string
}

func (e *HasContainersError) Error() string {
	return fmt.Sprintf("machine %s is hosting containers %q", e.MachineId, strings.Join(e.ContainerIds, ","))
}

// IsHasContainersError reports whether or not the error is a
// HasContainersError, indicating that an attempt to destroy
// a machine failed due to it having containers.
func IsHasContainersError(err error) bool {
	_, ok := errors.Cause(err).(*HasContainersError)
	return ok
}

// HasAttachmentsError is the error returned by EnsureDead if the machine
// has attachments to resources that must be cleaned up first.
type HasAttachmentsError struct {
	MachineId   string
	Attachments []names.Tag
}

func (e *HasAttachmentsError) Error() string {
	return fmt.Sprintf(
		"machine %s has attachments %s",
		e.MachineId, e.Attachments,
	)
}

// IsHasAttachmentsError reports whether or not the error is a
// HasAttachmentsError, indicating that an attempt to destroy
// a machine failed due to it having storage attachments.
func IsHasAttachmentsError(err error) bool {
	_, ok := errors.Cause(err).(*HasAttachmentsError)
	return ok
}

// advanceLifecycle ensures that the machine's lifecycle is no earlier
// than the supplied value. If the machine already has that lifecycle
// value, or a later one, no changes will be made to remote state. If
// the machine has any responsibilities that preclude a valid change in
// lifecycle, it will return an error.
func (original *Machine) advanceLifecycle(life Life, force bool, maxWait time.Duration) (err error) {
	containers, err := original.Containers()
	if err != nil {
		return err
	}
	if len(containers) > 0 {
		return &HasContainersError{
			MachineId:    original.doc.Id,
			ContainerIds: containers,
		}
	}

	locked, err := original.IsLockedForSeriesUpgrade()
	if err != nil {
		return errors.Annotatef(err, "reading machine %s upgrade-series lock", original.Id())
	}
	if locked {
		return errors.Errorf("machine %s is locked for series upgrade", original.Id())
	}

	m := original
	defer func() {
		if err == nil {
			// The machine's lifecycle is known to have advanced; it may be
			// known to have already advanced further than requested, in
			// which case we set the latest known valid value.
			if m == nil {
				life = Dead
			} else if m.doc.Life > life {
				life = m.doc.Life
			}
			original.doc.Life = life
		}
	}()

	ops := []txn.Op{
		{
			C:      machinesC,
			Id:     m.doc.DocID,
			Update: bson.D{{"$set", bson.D{{"life", life}}}},
		},
		{
			C:      machineUpgradeSeriesLocksC,
			Id:     m.doc.Id,
			Assert: txn.DocMissing,
		},
	}
<<<<<<< HEAD
=======

	cleanupOp := newCleanupOp(cleanupDyingMachine, m.doc.Id, force, maxWait)
>>>>>>> e24eb53d
	// multiple attempts: one with original data, one with refreshed data, and a final
	// one intended to determine the cause of failure of the preceding attempt.
	buildTxn := func(attempt int) ([]txn.Op, error) {
		var asserts bson.D
		// Grab a fresh copy of the machine data.
		// We don't write to original, because the expectation is that state-
		// changing methods only set the requested change on the receiver; a case
		// could perhaps be made that this is not a helpful convention in the
		// context of the new state API, but we maintain consistency in the
		// face of uncertainty.
		if m, err = m.st.Machine(m.doc.Id); errors.IsNotFound(err) {
			return nil, jujutxn.ErrNoOperations
		} else if err != nil {
			return nil, err
		}
		node, err := m.st.ControllerNode(m.doc.Id)
		if err != nil && !errors.IsNotFound(err) {
			return nil, err
		}
		hasVote := err == nil && node.HasVote()

		// Check that the life change is sane, and collect the assertions
		// necessary to determine that it remains so.
		switch life {
		case Dying:
			if m.doc.Life != Alive {
				return nil, jujutxn.ErrNoOperations
			}
			// Manager nodes are allowed to go to dying even when they have the vote, as that is used as the signal
			// that they should lose their vote
			asserts = append(asserts, isAliveDoc...)
		case Dead:
			if m.doc.Life == Dead {
				return nil, jujutxn.ErrNoOperations
			}
			if hasVote {
				return nil, fmt.Errorf("machine %s is still a voting controller member", m.doc.Id)
			}
			if m.IsManager() {
				return nil, errors.Errorf("machine %s is still a controller member", m.Id())
			}
			asserts = append(asserts, bson.DocElem{
				Name: "jobs", Value: bson.D{{Name: "$nin", Value: []MachineJob{JobManageModel}}}})
			asserts = append(asserts, notDeadDoc...)
			controllerOp := txn.Op{
				C:  controllersC,
				Id: modelGlobalKey,
				Assert: bson.D{
					{"has-vote", bson.M{"$ne": true}},
					{"wants-vote", bson.M{"$ne": true}},
				},
			}
			ops = append(ops, controllerOp)
		default:
			panic(fmt.Errorf("cannot advance lifecycle to %v", life))
		}

		// Check that the machine does not have any responsibilities that
		// prevent a lifecycle change.
		// If there are no alive units left on the machine, or all the applications are dying,
		// then the machine may be soon destroyed by a cleanup worker.
		// In that case, we don't want to return any error about not being able to
		// destroy a machine with units as it will be a lie.
		if life == Dying {
			canDie := true
			if isController(&m.doc) || hasVote {
				// If we're responsible for managing the model, make sure we ask to drop our vote
				ops[0].Update = bson.D{
					{"$set", bson.D{{"life", life}}},
				}
				controllerIds, err := m.st.ControllerIds()
				if err != nil {
					return nil, errors.Annotatef(err, "reading controller info")
				}
				if len(controllerIds) <= 1 {
					return nil, errors.Errorf("controller %s is the only controller", m.Id())
				}
				controllerOp := txn.Op{
					C:      controllersC,
					Id:     modelGlobalKey,
					Assert: bson.D{{"controller-ids", controllerIds}},
				}
				ops = append(ops, controllerOp)
				ops = append(ops, setControllerWantsVoteOp(m.st, m.doc.Id, false))
			}

			var principalUnitNames []string
			for _, principalUnit := range m.doc.Principals {
				principalUnitNames = append(principalUnitNames, principalUnit)
				u, err := m.st.Unit(principalUnit)
				if err != nil {
					return nil, errors.Annotatef(err, "reading machine %s principal unit %v", m, m.doc.Principals[0])
				}
				app, err := u.Application()
				if err != nil {
					return nil, errors.Annotatef(err, "reading machine %s principal unit application %v", m, u.doc.Application)
				}
				if u.Life() == Alive && app.Life() == Alive {
					canDie = false
					break
				}
			}

			if canDie {
				containers, err := m.Containers()
				if err != nil {
					return nil, errors.Annotatef(err, "reading machine %s containers", m)
				}
				canDie = len(containers) == 0
				containerCheck := txn.Op{
					C:  containerRefsC,
					Id: m.doc.DocID,
					Assert: bson.D{{"$or", []bson.D{
						{{"children", bson.D{{"$size", 0}}}},
						{{"children", bson.D{{"$exists", false}}}},
					}}},
				}
				ops = append(ops, containerCheck)
			}
<<<<<<< HEAD
			cleanupOp := newCleanupOp(cleanupDyingMachine, m.doc.Id, force, maxWait)
			ops = append(ops, cleanupOp)
=======

>>>>>>> e24eb53d
			if canDie {
				checkUnits := bson.DocElem{
					Name: "$or", Value: []bson.D{
						{{Name: "principals", Value: principalUnitNames}},
						{{Name: "principals", Value: bson.D{{"$size", 0}}}},
						{{Name: "principals", Value: bson.D{{"$exists", false}}}},
					},
				}
				ops[0].Assert = append(asserts, checkUnits)
<<<<<<< HEAD
=======
				ops = append(ops, cleanupOp)

>>>>>>> e24eb53d
				txnLogger.Debugf("txn moving machine %q to %s", m.Id(), life)
				return ops, nil
			}
		}

		if len(m.doc.Principals) > 0 {
			return nil, &HasAssignedUnitsError{
				MachineId: m.doc.Id,
				UnitNames: m.doc.Principals,
			}
		}
		asserts = append(asserts, bson.DocElem{
			Name: "$or", Value: []bson.D{
				{{"principals", bson.D{{"$size", 0}}}},
				{{"principals", bson.D{{"$exists", false}}}},
			},
		})

		if life == Dead {
			if isController(&m.doc) {
				return nil, errors.Errorf("machine %s is still responsible for being a controller", m.Id())
			}
			// A machine may not become Dead until it has no more
			// attachments to detachable storage.
			storageAsserts, err := m.assertNoPersistentStorage()
			if err != nil {
				return nil, errors.Trace(err)
			}
			asserts = append(asserts, storageAsserts...)
		}

		// Add the additional asserts needed for this transaction.
		ops[0].Assert = asserts
		return ops, nil
	}

	if err = m.st.db().Run(buildTxn); err == jujutxn.ErrExcessiveContention {
		err = errors.Annotatef(err, "machine %s cannot advance lifecycle", m)
	}
	return err
}

// assertNoPersistentStorage ensures that there are no persistent volumes or
// filesystems attached to the machine, and returns any mgo/txn assertions
// required to ensure that remains true.
func (m *Machine) assertNoPersistentStorage() (bson.D, error) {
	attachments := names.NewSet()
	for _, v := range m.doc.Volumes {
		tag := names.NewVolumeTag(v)
		detachable, err := isDetachableVolumeTag(m.st.db(), tag)
		if err != nil {
			return nil, errors.Trace(err)
		}
		if detachable {
			attachments.Add(tag)
		}
	}
	for _, f := range m.doc.Filesystems {
		tag := names.NewFilesystemTag(f)
		detachable, err := isDetachableFilesystemTag(m.st.db(), tag)
		if err != nil {
			return nil, errors.Trace(err)
		}
		if detachable {
			attachments.Add(tag)
		}
	}
	if len(attachments) > 0 {
		return nil, &HasAttachmentsError{
			MachineId:   m.doc.Id,
			Attachments: attachments.SortedValues(),
		}
	}
	if m.doc.Life == Dying {
		return nil, nil
	}
	// A Dying machine cannot have attachments added to it,
	// but if we're advancing from Alive to Dead then we
	// must ensure no concurrent attachments are made.
	noNewVolumes := bson.DocElem{
		Name: "volumes", Value: bson.D{{
			"$not", bson.D{{
				"$elemMatch", bson.D{{
					"$nin", m.doc.Volumes,
				}},
			}},
		}},
		// There are no volumes that are not in
		// the set of volumes we previously knew
		// about => the current set of volumes
		// is a subset of the previously known set.
	}
	noNewFilesystems := bson.DocElem{
		Name: "filesystems", Value: bson.D{{
			"$not", bson.D{{
				"$elemMatch", bson.D{{
					"$nin", m.doc.Filesystems,
				}},
			}},
		}},
	}
	return bson.D{noNewVolumes, noNewFilesystems}, nil
}

func (m *Machine) removePortsOps() ([]txn.Op, error) {
	if m.doc.Life != Dead {
		return nil, errors.Errorf("machine is not dead")
	}
	ports, err := m.AllPorts()
	if err != nil {
		return nil, err
	}
	var ops []txn.Op
	for _, p := range ports {
		ops = append(ops, p.removeOps()...)
	}
	return ops, nil
}

func (m *Machine) removeOps() ([]txn.Op, error) {
	if m.doc.Life != Dead {
		return nil, fmt.Errorf("machine is not dead")
	}
	ops := []txn.Op{
		{
			C:      machinesC,
			Id:     m.doc.DocID,
			Assert: txn.DocExists,
			Remove: true,
		},
		{
			C:      machinesC,
			Id:     m.doc.DocID,
			Assert: isDeadDoc,
		},
		removeStatusOp(m.st, m.globalKey()),
		removeStatusOp(m.st, m.globalInstanceKey()),
		removeStatusOp(m.st, m.globalModificationKey()),
		removeConstraintsOp(m.globalKey()),
		annotationRemoveOp(m.st, m.globalKey()),
		removeRebootDocOp(m.st, m.globalKey()),
		removeMachineBlockDevicesOp(m.Id()),
		removeModelMachineRefOp(m.st, m.Id()),
		removeSSHHostKeyOp(m.globalKey()),
	}
	linkLayerDevicesOps, err := m.removeAllLinkLayerDevicesOps()
	if err != nil {
		return nil, errors.Trace(err)
	}
	devicesAddressesOps, err := m.removeAllAddressesOps()
	if err != nil {
		return nil, errors.Trace(err)
	}
	portsOps, err := m.removePortsOps()
	if err != nil {
		return nil, errors.Trace(err)
	}

	sb, err := NewStorageBackend(m.st)
	if err != nil {
		return nil, errors.Trace(err)
	}
	filesystemOps, err := sb.removeMachineFilesystemsOps(m)
	if err != nil {
		return nil, errors.Trace(err)
	}
	volumeOps, err := sb.removeMachineVolumesOps(m)
	if err != nil {
		return nil, errors.Trace(err)
	}

	ops = append(ops, removeControllerNodeOp(m.st, m.Id()))
	ops = append(ops, linkLayerDevicesOps...)
	ops = append(ops, devicesAddressesOps...)
	ops = append(ops, portsOps...)
	ops = append(ops, removeContainerRefOps(m.st, m.Id())...)
	ops = append(ops, filesystemOps...)
	ops = append(ops, volumeOps...)
	return ops, nil
}

// Remove removes the machine from state. It will fail if the machine
// is not Dead.
func (m *Machine) Remove() (err error) {
	defer errors.DeferredAnnotatef(&err, "cannot remove machine %s", m.doc.Id)
	logger.Tracef("removing machine %q", m.Id())
	// Local variable so we can re-get the machine without disrupting
	// the caller.
	machine := m
	buildTxn := func(attempt int) ([]txn.Op, error) {
		if attempt != 0 {
			machine, err = machine.st.Machine(machine.Id())
			if errors.IsNotFound(err) {
				// The machine's gone away, that's fine.
				return nil, jujutxn.ErrNoOperations
			}
			if err != nil {
				return nil, errors.Trace(err)
			}
		}
		ops, err := machine.removeOps()
		if err != nil {
			return nil, errors.Trace(err)
		}
		return ops, nil
	}
	return m.st.db().Run(buildTxn)
}

// Refresh refreshes the contents of the machine from the underlying
// state. It returns an error that satisfies errors.IsNotFound if the
// machine has been removed.
func (m *Machine) Refresh() error {
	mdoc, err := m.st.getMachineDoc(m.Id())
	if err != nil {
		if errors.IsNotFound(err) {
			return err
		}
		return errors.Annotatef(err, "cannot refresh machine %v", m)
	}
	m.doc = *mdoc
	return nil
}

// InstanceId returns the provider specific instance id for this
// machine, or a NotProvisionedError, if not set.
func (m *Machine) InstanceId() (instance.Id, error) {
	instId, _, err := m.InstanceNames()
	return instId, err
}

// InstanceNames returns both the provider's instance id and a user-friendly
// display name. The display name is intended used for human input and
// is ignored internally.
func (m *Machine) InstanceNames() (instance.Id, string, error) {
	instData, err := getInstanceData(m.st, m.Id())
	if errors.IsNotFound(err) {
		err = errors.NotProvisionedf("machine %v", m.Id())
	}
	if err != nil {
		return "", "", err
	}
	return instData.InstanceId, instData.DisplayName, nil
}

// InstanceStatus returns the provider specific instance status for this machine,
// or a NotProvisionedError if instance is not yet provisioned.
func (m *Machine) InstanceStatus() (status.StatusInfo, error) {
	machineStatus, err := getStatus(m.st.db(), m.globalInstanceKey(), "instance")
	if err != nil {
		logger.Warningf("error when retrieving instance status for machine: %s, %v", m.Id(), err)
		return status.StatusInfo{}, err
	}
	return machineStatus, nil
}

// SetInstanceStatus sets the provider specific instance status for a machine.
func (m *Machine) SetInstanceStatus(sInfo status.StatusInfo) (err error) {
	return setStatus(m.st.db(), setStatusParams{
		badge:     "instance",
		globalKey: m.globalInstanceKey(),
		status:    sInfo.Status,
		message:   sInfo.Message,
		rawData:   sInfo.Data,
		updated:   timeOrNow(sInfo.Since, m.st.clock()),
	})
}

// InstanceStatusHistory returns a slice of at most filter.Size StatusInfo items
// or items as old as filter.Date or items newer than now - filter.Delta time
// representing past statuses for this machine instance.
// Instance represents the provider underlying [v]hardware or container where
// this juju machine is deployed.
func (m *Machine) InstanceStatusHistory(filter status.StatusHistoryFilter) ([]status.StatusInfo, error) {
	args := &statusHistoryArgs{
		db:        m.st.db(),
		globalKey: m.globalInstanceKey(),
		filter:    filter,
	}
	return statusHistory(args)
}

// ModificationStatus returns the provider specific modification status for
// this machine or NotProvisionedError if instance is not yet provisioned.
func (m *Machine) ModificationStatus() (status.StatusInfo, error) {
	machineStatus, err := getStatus(m.st.db(), m.globalModificationKey(), "modification")
	if err != nil {
		logger.Warningf("error when retrieving instance status for machine: %s, %v", m.Id(), err)
		return status.StatusInfo{}, err
	}
	return machineStatus, nil
}

// SetModificationStatus sets the provider specific modification status
// for a machine. Allowing the propagation of status messages to the
// operator.
func (m *Machine) SetModificationStatus(sInfo status.StatusInfo) (err error) {
	return setStatus(m.st.db(), setStatusParams{
		badge:     "modification",
		globalKey: m.globalModificationKey(),
		status:    sInfo.Status,
		message:   sInfo.Message,
		rawData:   sInfo.Data,
		updated:   timeOrNow(sInfo.Since, m.st.clock()),
	})
}

// AvailabilityZone returns the provider-specific instance availability
// zone in which the machine was provisioned.
func (m *Machine) AvailabilityZone() (string, error) {
	instData, err := getInstanceData(m.st, m.Id())
	if errors.IsNotFound(err) {
		return "", errors.Trace(errors.NotProvisionedf("machine %v", m.Id()))
	}
	if err != nil {
		return "", errors.Trace(err)
	}
	var zone string
	if instData.AvailZone != nil {
		zone = *instData.AvailZone
	}
	return zone, nil
}

// ApplicationNames returns the names of applications
// represented by units running on the machine.
func (m *Machine) ApplicationNames() ([]string, error) {
	units, err := m.Units()
	if err != nil {
		return nil, errors.Trace(err)
	}
	apps := set.NewStrings()
	for _, unit := range units {
		apps.Add(unit.ApplicationName())
	}
	return apps.SortedValues(), nil
}

// Units returns all the units that have been assigned to the machine.
func (m *Machine) Units() (units []*Unit, err error) {
	defer errors.DeferredAnnotatef(&err, "cannot get units assigned to machine %v", m)
	unitsCollection, closer := m.st.db().GetCollection(unitsC)
	defer closer()

	pudocs := []unitDoc{}
	err = unitsCollection.Find(bson.D{{"machineid", m.doc.Id}}).All(&pudocs)
	if err != nil {
		return nil, err
	}
	model, err := m.st.Model()
	if err != nil {
		return nil, errors.Trace(err)
	}
	for _, pudoc := range pudocs {
		units = append(units, newUnit(m.st, model.Type(), &pudoc))
	}
	return units, nil
}

// SetProvisioned stores the machine's provider-specific details in the
// database. These details are used to infer that the machine has
// been provisioned.
//
// When provisioning an instance, a nonce should be created and passed
// when starting it, before adding the machine to the state. This means
// that if the provisioner crashes (or its connection to the state is
// lost) after starting the instance, we can be sure that only a single
// instance will be able to act for that machine.
//
// Once set, the instance id cannot be changed. A non-empty instance id
// will be detected as a provisioned machine.
func (m *Machine) SetProvisioned(
	id instance.Id,
	displayName string,
	nonce string,
	characteristics *instance.HardwareCharacteristics,
) (err error) {
	defer errors.DeferredAnnotatef(&err, "cannot set instance data for machine %q", m)

	if id == "" || nonce == "" {
		return fmt.Errorf("instance id and nonce cannot be empty")
	}

	coll, closer := m.st.db().GetCollection(instanceDataC)
	defer closer()
	count, err := coll.Find(bson.D{{"instanceid", id}}).Count()
	if err != nil {
		return errors.Trace(err)
	}
	if count > 0 {
		logger.Warningf("duplicate instance id %q already saved", id)
	}

	if characteristics == nil {
		characteristics = &instance.HardwareCharacteristics{}
	}
	instData := &instanceData{
		DocID:          m.doc.DocID,
		MachineId:      m.doc.Id,
		InstanceId:     id,
		DisplayName:    displayName,
		ModelUUID:      m.doc.ModelUUID,
		Arch:           characteristics.Arch,
		Mem:            characteristics.Mem,
		RootDisk:       characteristics.RootDisk,
		RootDiskSource: characteristics.RootDiskSource,
		CpuCores:       characteristics.CpuCores,
		CpuPower:       characteristics.CpuPower,
		Tags:           characteristics.Tags,
		AvailZone:      characteristics.AvailabilityZone,
	}

	ops := []txn.Op{
		{
			C:      machinesC,
			Id:     m.doc.DocID,
			Assert: append(isAliveDoc, bson.DocElem{Name: "nonce", Value: ""}),
			Update: bson.D{{"$set", bson.D{{"nonce", nonce}}}},
		}, {
			C:      instanceDataC,
			Id:     m.doc.DocID,
			Assert: txn.DocMissing,
			Insert: instData,
		},
	}

	if err = m.st.db().RunTransaction(ops); err == nil {
		m.doc.Nonce = nonce
		return nil
	} else if err != txn.ErrAborted {
		return err
	} else if alive, err := isAlive(m.st, machinesC, m.doc.DocID); err != nil {
		return err
	} else if !alive {
		return machineNotAliveErr
	}
	return fmt.Errorf("already set")
}

// SetInstanceInfo is used to provision a machine and in one step sets its
// instance ID, nonce, hardware characteristics, add link-layer devices and set
// their addresses as needed.  After, set charm profiles if needed.
func (m *Machine) SetInstanceInfo(
	id instance.Id, displayName string, nonce string, characteristics *instance.HardwareCharacteristics,
	devicesArgs []LinkLayerDeviceArgs, devicesAddrs []LinkLayerDeviceAddress,
	volumes map[names.VolumeTag]VolumeInfo,
	volumeAttachments map[names.VolumeTag]VolumeAttachmentInfo,
	charmProfiles []string,
) error {
	logger.Tracef(
		"setting instance info: machine %v, deviceAddrs: %#v, devicesArgs: %#v",
		m.Id(), devicesAddrs, devicesArgs)

	if err := m.SetParentLinkLayerDevicesBeforeTheirChildren(devicesArgs); err != nil {
		return errors.Trace(err)
	}
	if err := m.SetDevicesAddressesIdempotently(devicesAddrs); err != nil {
		return errors.Trace(err)
	}

	sb, err := NewStorageBackend(m.st)
	if err != nil {
		return errors.Trace(err)
	}

	// Record volumes and volume attachments, and set the initial
	// status: attached or attaching.
	if err := setProvisionedVolumeInfo(sb, volumes); err != nil {
		return errors.Trace(err)
	}
	if err := setMachineVolumeAttachmentInfo(sb, m.Id(), volumeAttachments); err != nil {
		return errors.Trace(err)
	}
	volumeStatus := make(map[names.VolumeTag]status.Status)
	for tag := range volumes {
		volumeStatus[tag] = status.Attaching
	}
	for tag := range volumeAttachments {
		volumeStatus[tag] = status.Attached
	}
	for tag, volStatus := range volumeStatus {
		vol, err := sb.Volume(tag)
		if err != nil {
			return errors.Trace(err)
		}
		if err := vol.SetStatus(status.StatusInfo{
			Status: volStatus,
		}); err != nil {
			return errors.Annotatef(
				err, "setting status of %s", names.ReadableString(tag),
			)
		}
	}

	if err := m.SetProvisioned(id, displayName, nonce, characteristics); err != nil {
		return errors.Trace(err)
	}
	return m.SetCharmProfiles(charmProfiles)
}

// Addresses returns any hostnames and ips associated with a machine,
// determined both by the machine itself, and by asking the provider.
//
// The addresses returned by the provider shadow any of the addresses
// that the machine reported with the same address value.
// Provider-reported addresses always come before machine-reported
// addresses. Duplicates are removed.
func (m *Machine) Addresses() (addresses corenetwork.SpaceAddresses) {
	return corenetwork.MergedAddresses(networkAddresses(m.doc.MachineAddresses), networkAddresses(m.doc.Addresses))
}

func containsAddress(addresses []address, address address) bool {
	for _, addr := range addresses {
		if addr.Value == address.Value {
			return true
		}
	}
	return false
}

// PublicAddress returns a public address for the machine. If no address is
// available it returns an error that satisfies network.IsNoAddressError().
func (m *Machine) PublicAddress() (corenetwork.SpaceAddress, error) {
	publicAddress := m.doc.PreferredPublicAddress.networkAddress()
	var err error
	if publicAddress.Value == "" {
		err = network.NoAddressError("public")
	}
	return publicAddress, err
}

// maybeGetNewAddress determines if the current address is the most appropriate
// match, and if not it selects the best from the slice of all available
// addresses. It returns the new address and a bool indicating if a different
// one was picked.
func maybeGetNewAddress(
	addr address,
	providerAddresses,
	machineAddresses []address,
	getAddr func([]address) corenetwork.SpaceAddress,
	checkScope func(address) bool,
) (address, bool) {
	// For picking the best address, try provider addresses first.
	var newAddr address
	netAddr := getAddr(providerAddresses)
	if netAddr.Value == "" {
		netAddr = getAddr(machineAddresses)
		newAddr = fromNetworkAddress(netAddr, corenetwork.OriginMachine)
	} else {
		newAddr = fromNetworkAddress(netAddr, corenetwork.OriginProvider)
	}
	// The order of these checks is important. If the stored address is
	// empty we *always* want to check for a new address so we do that
	// first. If the stored address is unavailable we also *must* check for
	// a new address so we do that next. If the original is a machine
	// address and a provider address is available we want to switch to
	// that. Finally we check to see if a better match on scope from the
	// same origin is available.
	if addr.Value == "" {
		return newAddr, newAddr.Value != ""
	}
	if !containsAddress(providerAddresses, addr) && !containsAddress(machineAddresses, addr) {
		return newAddr, true
	}
	if corenetwork.Origin(addr.Origin) != corenetwork.OriginProvider &&
		corenetwork.Origin(newAddr.Origin) == corenetwork.OriginProvider {
		return newAddr, true
	}
	if !checkScope(addr) {
		// If addr.Origin is machine and newAddr.Origin is provider we will
		// have already caught that, and for the inverse we don't want to
		// replace the address.
		if addr.Origin == newAddr.Origin {
			return newAddr, checkScope(newAddr)
		}
	}
	return addr, false
}

// PrivateAddress returns a private address for the machine. If no address is
// available it returns an error that satisfies network.IsNoAddressError().
func (m *Machine) PrivateAddress() (corenetwork.SpaceAddress, error) {
	privateAddress := m.doc.PreferredPrivateAddress.networkAddress()
	var err error
	if privateAddress.Value == "" {
		err = network.NoAddressError("private")
	}
	return privateAddress, err
}

func (m *Machine) setPreferredAddressOps(addr address, isPublic bool) []txn.Op {
	fieldName := "preferredprivateaddress"
	current := m.doc.PreferredPrivateAddress
	if isPublic {
		fieldName = "preferredpublicaddress"
		current = m.doc.PreferredPublicAddress
	}
	// Assert that the field is either missing (never been set) or is
	// unchanged from its previous value.

	// Since using a struct in the assert also asserts ordering, and we know that mgo
	// can change the ordering, we assert on the dotted values, effectively checking each
	// of the attributes of the address.
	currentD := []bson.D{
		{{fieldName + ".value", current.Value}},
		{{fieldName + ".addresstype", current.AddressType}},
	}
	// Since scope, origin, and space have omitempty, we don't add them if they are empty.
	if current.Scope != "" {
		currentD = append(currentD, bson.D{{fieldName + ".networkscope", current.Scope}})
	}
	if current.Origin != "" {
		currentD = append(currentD, bson.D{{fieldName + ".origin", current.Origin}})
	}
	if current.SpaceID != "" {
		currentD = append(currentD, bson.D{{fieldName + ".spaceid", current.SpaceID}})
	}

	assert := bson.D{{"$or", []bson.D{
		{{"$and", currentD}},
		{{fieldName, nil}}}}}

	ops := []txn.Op{{
		C:      machinesC,
		Id:     m.doc.DocID,
		Update: bson.D{{"$set", bson.D{{fieldName, addr}}}},
		Assert: assert,
	}}
	logger.Tracef("setting preferred address to %v (isPublic %#v)", addr, isPublic)
	return ops
}

func (m *Machine) setPublicAddressOps(providerAddresses []address, machineAddresses []address) ([]txn.Op, *address) {
	publicAddress := m.doc.PreferredPublicAddress
	logger.Tracef(
		"machine %v: current public address: %#v \nprovider addresses: %#v \nmachine addresses: %#v",
		m.Id(), publicAddress, providerAddresses, machineAddresses)

	// Always prefer an exact match if available.
	checkScope := func(addr address) bool {
		return corenetwork.ExactScopeMatch(addr.networkAddress(), corenetwork.ScopePublic)
	}
	// Without an exact match, prefer a fallback match.
	getAddr := func(addresses []address) corenetwork.SpaceAddress {
		addr, _ := networkAddresses(addresses).OneMatchingScope(corenetwork.ScopeMatchPublic)
		return addr
	}

	newAddr, changed := maybeGetNewAddress(publicAddress, providerAddresses, machineAddresses, getAddr, checkScope)
	if !changed {
		// No change, so no ops.
		return []txn.Op{}, nil
	}

	ops := m.setPreferredAddressOps(newAddr, true)
	return ops, &newAddr
}

func (m *Machine) setPrivateAddressOps(providerAddresses []address, machineAddresses []address) ([]txn.Op, *address) {
	privateAddress := m.doc.PreferredPrivateAddress
	// Always prefer an exact match if available.
	checkScope := func(addr address) bool {
		return corenetwork.ExactScopeMatch(
			addr.networkAddress(), corenetwork.ScopeMachineLocal, corenetwork.ScopeCloudLocal, corenetwork.ScopeFanLocal)
	}
	// Without an exact match, prefer a fallback match.
	getAddr := func(addresses []address) corenetwork.SpaceAddress {
		addr, _ := networkAddresses(addresses).OneMatchingScope(corenetwork.ScopeMatchCloudLocal)
		return addr
	}

	newAddr, changed := maybeGetNewAddress(privateAddress, providerAddresses, machineAddresses, getAddr, checkScope)
	if !changed {
		// No change, so no ops.
		return []txn.Op{}, nil
	}
	ops := m.setPreferredAddressOps(newAddr, false)
	return ops, &newAddr
}

// SetProviderAddresses records any addresses related to the machine, sourced
// by asking the provider.
func (m *Machine) SetProviderAddresses(addresses ...corenetwork.SpaceAddress) error {
	err := m.setAddresses(nil, &addresses)
	return errors.Annotatef(err, "cannot set addresses of machine %v", m)
}

// ProviderAddresses returns any hostnames and ips associated with a machine,
// as determined by asking the provider.
func (m *Machine) ProviderAddresses() (addresses corenetwork.SpaceAddresses) {
	for _, address := range m.doc.Addresses {
		addresses = append(addresses, address.networkAddress())
	}
	return
}

// AddressesBySpaceID groups the machine addresses by space id and
// returns the result as a map where the space id is used a the key.
// Loopback addresses are skipped.
func (m *Machine) AddressesBySpaceID() (map[string][]corenetwork.SpaceAddress, error) {
	addresses, err := m.AllAddresses()
	if err != nil {
		return nil, err
	}

	res := make(map[string][]corenetwork.SpaceAddress)
	for _, address := range addresses {
		// TODO(achilleasa): currently, addresses do not come with
		// resolved space IDs (except MAAS). For the time being, we
		// need to pull out the space ID information from the
		// associated subnet.
		// we need to ignore the loopback else it will fail
		if address.LoopbackConfigMethod() {
			continue
		}
		subnet, err := address.Subnet()
		if err != nil {
			return nil, err
		}
		spaceID := subnet.SpaceID()
		res[spaceID] = append(res[spaceID], address.NetworkAddress())
	}
	return res, nil
}

// MachineAddresses returns any hostnames and ips associated with a machine,
// determined by asking the machine itself.
func (m *Machine) MachineAddresses() (addresses corenetwork.SpaceAddresses) {
	for _, address := range m.doc.MachineAddresses {
		addresses = append(addresses, address.networkAddress())
	}
	return
}

// SetMachineAddresses records any addresses related to the machine, sourced
// by asking the machine.
func (m *Machine) SetMachineAddresses(addresses ...corenetwork.SpaceAddress) error {
	err := m.setAddresses(&addresses, nil)
	return errors.Annotatef(err, "cannot set machine addresses of machine %v", m)
}

// setAddresses updates the machine's addresses (either Addresses or
// MachineAddresses, depending on the field argument). Changes are
// only predicated on the machine not being Dead; concurrent address
// changes are ignored.
func (m *Machine) setAddresses(machineAddresses, providerAddresses *[]corenetwork.SpaceAddress) error {
	var (
		machineStateAddresses, providerStateAddresses []address
		newPrivate, newPublic                         *address
		err                                           error
	)
	machine := m
	buildTxn := func(attempt int) ([]txn.Op, error) {
		if attempt != 0 {
			if machine, err = machine.st.Machine(machine.doc.Id); err != nil {
				return nil, err
			}
		}
		var ops []txn.Op
		ops, machineStateAddresses, providerStateAddresses, newPrivate, newPublic, err = machine.setAddressesOps(
			machineAddresses, providerAddresses,
		)
		if err != nil {
			return nil, err
		}
		return ops, nil
	}
	if err := m.st.db().Run(buildTxn); err != nil {
		return errors.Trace(err)
	}

	m.doc.MachineAddresses = machineStateAddresses
	m.doc.Addresses = providerStateAddresses
	if newPrivate != nil {
		oldPrivate := m.doc.PreferredPrivateAddress.networkAddress()
		m.doc.PreferredPrivateAddress = *newPrivate
		logger.Infof(
			"machine %q preferred private address changed from %q to %q",
			m.Id(), oldPrivate, newPrivate.networkAddress(),
		)
	}
	if newPublic != nil {
		oldPublic := m.doc.PreferredPublicAddress.networkAddress()
		m.doc.PreferredPublicAddress = *newPublic
		logger.Infof(
			"machine %q preferred public address changed from %q to %q",
			m.Id(), oldPublic, newPublic.networkAddress(),
		)
	}
	return nil
}

func (m *Machine) setAddressesOps(
	machineAddresses, providerAddresses *[]corenetwork.SpaceAddress,
) (_ []txn.Op, machineStateAddresses, providerStateAddresses []address, newPrivate, newPublic *address, _ error) {

	if m.doc.Life == Dead {
		return nil, nil, nil, nil, nil, ErrDead
	}

	fromNetwork := func(in corenetwork.SpaceAddresses, origin corenetwork.Origin) []address {
		sorted := make(corenetwork.SpaceAddresses, len(in))
		copy(sorted, in)
		corenetwork.SortAddresses(sorted)
		return fromNetworkAddresses(sorted, origin)
	}

	var set bson.D
	machineStateAddresses = m.doc.MachineAddresses
	providerStateAddresses = m.doc.Addresses
	if machineAddresses != nil {
		machineStateAddresses = fromNetwork(*machineAddresses, corenetwork.OriginMachine)
		set = append(set, bson.DocElem{Name: "machineaddresses", Value: machineStateAddresses})
	}
	if providerAddresses != nil {
		providerStateAddresses = fromNetwork(*providerAddresses, corenetwork.OriginProvider)
		set = append(set, bson.DocElem{Name: "addresses", Value: providerStateAddresses})
	}

	ops := []txn.Op{{
		C:      machinesC,
		Id:     m.doc.DocID,
		Assert: notDeadDoc,
		Update: bson.D{{"$set", set}},
	}}

	setPrivateAddressOps, newPrivate := m.setPrivateAddressOps(providerStateAddresses, machineStateAddresses)
	setPublicAddressOps, newPublic := m.setPublicAddressOps(providerStateAddresses, machineStateAddresses)
	ops = append(ops, setPrivateAddressOps...)
	ops = append(ops, setPublicAddressOps...)
	return ops, machineStateAddresses, providerStateAddresses, newPrivate, newPublic, nil
}

// CheckProvisioned returns true if the machine was provisioned with the given nonce.
func (m *Machine) CheckProvisioned(nonce string) bool {
	return nonce == m.doc.Nonce && nonce != ""
}

// String returns a unique description of this machine.
func (m *Machine) String() string {
	return m.doc.Id
}

// Placement returns the machine's Placement structure that should be used when
// provisioning an instance for the machine.
func (m *Machine) Placement() string {
	return m.doc.Placement
}

// Constraints returns the exact constraints that should apply when provisioning
// an instance for the machine.
func (m *Machine) Constraints() (constraints.Value, error) {
	return readConstraints(m.st, m.globalKey())
}

// SetConstraints sets the exact constraints to apply when provisioning an
// instance for the machine. It will fail if the machine is Dead, or if it
// is already provisioned.
func (m *Machine) SetConstraints(cons constraints.Value) (err error) {
	op := m.UpdateOperation()
	op.Constraints = &cons
	return m.st.ApplyOperation(op)
}

func (m *Machine) setConstraintsOps(cons constraints.Value) ([]txn.Op, error) {
	unsupported, err := m.st.validateConstraints(cons)
	if len(unsupported) > 0 {
		logger.Warningf(
			"setting constraints on machine %q: unsupported constraints: %v",
			m.Id(), strings.Join(unsupported, ","),
		)
	} else if err != nil {
		return nil, err
	}

	if m.doc.Life != Alive {
		return nil, machineNotAliveErr
	}
	if _, err := m.InstanceId(); err == nil {
		return nil, fmt.Errorf("machine is already provisioned")
	} else if !errors.IsNotProvisioned(err) {
		return nil, err
	}

	notSetYet := bson.D{{"nonce", ""}}
	ops := []txn.Op{{
		C:      machinesC,
		Id:     m.doc.DocID,
		Assert: append(isAliveDoc, notSetYet...),
	}}
	mcons, err := m.st.resolveMachineConstraints(cons)
	if err != nil {
		return nil, err
	}
	ops = append(ops, setConstraintsOp(m.globalKey(), mcons))
	return ops, nil
}

// Status returns the status of the machine.
func (m *Machine) Status() (status.StatusInfo, error) {
	mStatus, err := getStatus(m.st.db(), m.globalKey(), "machine")
	if err != nil {
		return mStatus, err
	}
	return mStatus, nil
}

// SetStatus sets the status of the machine.
func (m *Machine) SetStatus(statusInfo status.StatusInfo) error {
	switch statusInfo.Status {
	case status.Started, status.Stopped:
	case status.Error:
		if statusInfo.Message == "" {
			return errors.Errorf("cannot set status %q without info", statusInfo.Status)
		}
	case status.Pending:
		// If a machine is not yet provisioned, we allow its status
		// to be set back to pending (when a retry is to occur).
		_, err := m.InstanceId()
		allowPending := errors.IsNotProvisioned(err)
		if allowPending {
			break
		}
		fallthrough
	case status.Down:
		return errors.Errorf("cannot set status %q", statusInfo.Status)
	default:
		return errors.Errorf("cannot set invalid status %q", statusInfo.Status)
	}
	return setStatus(m.st.db(), setStatusParams{
		badge:     "machine",
		globalKey: m.globalKey(),
		status:    statusInfo.Status,
		message:   statusInfo.Message,
		rawData:   statusInfo.Data,
		updated:   timeOrNow(statusInfo.Since, m.st.clock()),
	})
}

// StatusHistory returns a slice of at most filter.Size StatusInfo items
// or items as old as filter.Date or items newer than now - filter.Delta time
// representing past statuses for this machine.
func (m *Machine) StatusHistory(filter status.StatusHistoryFilter) ([]status.StatusInfo, error) {
	args := &statusHistoryArgs{
		db:        m.st.db(),
		globalKey: m.globalKey(),
		filter:    filter,
	}
	return statusHistory(args)
}

// Clean returns true if the machine does not have any deployed units or containers.
func (m *Machine) Clean() bool {
	return m.doc.Clean
}

// SupportedContainers returns any containers this machine is capable of hosting, and a bool
// indicating if the supported containers have been determined or not.
func (m *Machine) SupportedContainers() ([]instance.ContainerType, bool) {
	return m.doc.SupportedContainers, m.doc.SupportedContainersKnown
}

// SupportsNoContainers records the fact that this machine doesn't support any containers.
func (m *Machine) SupportsNoContainers() (err error) {
	if err = m.updateSupportedContainers([]instance.ContainerType{}); err != nil {
		return err
	}
	return m.markInvalidContainers()
}

// SetSupportedContainers sets the list of containers supported by this machine.
func (m *Machine) SetSupportedContainers(containers []instance.ContainerType) (err error) {
	if len(containers) == 0 {
		return fmt.Errorf("at least one valid container type is required")
	}
	for _, container := range containers {
		if container == instance.NONE {
			return fmt.Errorf("%q is not a valid container type", container)
		}
	}
	if err = m.updateSupportedContainers(containers); err != nil {
		return err
	}
	return m.markInvalidContainers()
}

func isSupportedContainer(container instance.ContainerType, supportedContainers []instance.ContainerType) bool {
	for _, supportedContainer := range supportedContainers {
		if supportedContainer == container {
			return true
		}
	}
	return false
}

// updateSupportedContainers sets the supported containers on this host machine.
func (m *Machine) updateSupportedContainers(supportedContainers []instance.ContainerType) (err error) {
	if m.doc.SupportedContainersKnown {
		if len(m.doc.SupportedContainers) == len(supportedContainers) {
			equal := true
			types := make(map[instance.ContainerType]struct{}, len(m.doc.SupportedContainers))
			for _, v := range m.doc.SupportedContainers {
				types[v] = struct{}{}
			}
			for _, v := range supportedContainers {
				if _, ok := types[v]; !ok {
					equal = false
					break
				}
			}
			if equal {
				return nil
			}
		}
	}
	ops := []txn.Op{
		{
			C:      machinesC,
			Id:     m.doc.DocID,
			Assert: notDeadDoc,
			Update: bson.D{
				{"$set", bson.D{
					{"supportedcontainers", supportedContainers},
					{"supportedcontainersknown", true},
				}}},
		},
	}
	if err = m.st.db().RunTransaction(ops); err != nil {
		err = onAbort(err, ErrDead)
		logger.Errorf("cannot update supported containers of machine %v: %v", m, err)
		return err
	}
	m.doc.SupportedContainers = supportedContainers
	m.doc.SupportedContainersKnown = true
	return nil
}

// markInvalidContainers sets the status of any container belonging to this machine
// as being in error if the container type is not supported.
func (m *Machine) markInvalidContainers() error {
	currentContainers, err := m.Containers()
	if err != nil {
		return err
	}
	for _, containerId := range currentContainers {
		if !isSupportedContainer(ContainerTypeFromId(containerId), m.doc.SupportedContainers) {
			container, err := m.st.Machine(containerId)
			if err != nil {
				logger.Errorf("loading container %v to mark as invalid: %v", containerId, err)
				continue
			}
			// There should never be a circumstance where an unsupported container is started.
			// Nonetheless, we check and log an error if such a situation arises.
			statusInfo, err := container.Status()
			if err != nil {
				logger.Errorf("finding status of container %v to mark as invalid: %v", containerId, err)
				continue
			}
			if statusInfo.Status == status.Pending {
				containerType := ContainerTypeFromId(containerId)
				now := m.st.clock().Now()
				s := status.StatusInfo{
					Status:  status.Error,
					Message: "unsupported container",
					Data:    map[string]interface{}{"type": containerType},
					Since:   &now,
				}
				_ = container.SetStatus(s)
			} else {
				logger.Errorf("unsupported container %v has unexpected status %v", containerId, statusInfo.Status)
			}
		}
	}
	return nil
}

// SetMachineBlockDevices sets the block devices visible on the machine.
func (m *Machine) SetMachineBlockDevices(info ...BlockDeviceInfo) error {
	return setMachineBlockDevices(m.st, m.Id(), info)
}

// VolumeAttachments returns the machine's volume attachments.
func (m *Machine) VolumeAttachments() ([]VolumeAttachment, error) {
	sb, err := NewStorageBackend(m.st)
	if err != nil {
		return nil, errors.Trace(err)
	}
	return sb.MachineVolumeAttachments(m.MachineTag())
}

// AddAction is part of the ActionReceiver interface.
func (m *Machine) AddAction(operationID, name string, payload map[string]interface{}) (Action, error) {
	spec, ok := actions.PredefinedActionsSpec[name]
	if !ok {
		return nil, errors.Errorf("cannot add action %q to a machine; only predefined actions allowed", name)
	}

	// Reject bad payloads before attempting to insert defaults.
	err := spec.ValidateParams(payload)
	if err != nil {
		return nil, err
	}
	payloadWithDefaults, err := spec.InsertDefaults(payload)
	if err != nil {
		return nil, err
	}

	model, err := m.st.Model()
	if err != nil {
		return nil, errors.Trace(err)
	}

	return model.EnqueueAction(operationID, m.Tag(), name, payloadWithDefaults)
}

// CancelAction is part of the ActionReceiver interface.
func (m *Machine) CancelAction(action Action) (Action, error) {
	return action.Finish(ActionResults{Status: ActionCancelled})
}

// WatchActionNotifications is part of the ActionReceiver interface.
func (m *Machine) WatchActionNotifications() StringsWatcher {
	return m.st.watchActionNotificationsFilteredBy(m)
}

// WatchPendingActionNotifications is part of the ActionReceiver interface.
func (m *Machine) WatchPendingActionNotifications() StringsWatcher {
	return m.st.watchEnqueuedActionsFilteredBy(m)
}

// Actions is part of the ActionReceiver interface.
func (m *Machine) Actions() ([]Action, error) {
	return m.st.matchingActions(m)
}

// CompletedActions is part of the ActionReceiver interface.
func (m *Machine) CompletedActions() ([]Action, error) {
	return m.st.matchingActionsCompleted(m)
}

// PendingActions is part of the ActionReceiver interface.
func (m *Machine) PendingActions() ([]Action, error) {
	return m.st.matchingActionsPending(m)
}

// RunningActions is part of the ActionReceiver interface.
func (m *Machine) RunningActions() ([]Action, error) {
	return m.st.matchingActionsRunning(m)
}

// UpdateMachineSeries updates the series for the Machine.
func (m *Machine) UpdateMachineSeries(series string, force bool) error {
	buildTxn := func(attempt int) ([]txn.Op, error) {
		if attempt > 0 {
			if err := m.Refresh(); err != nil {
				return nil, errors.Trace(err)
			}
		}
		// Exit early if the Machine series doesn't need to change.
		if m.Series() == series {
			return nil, jujutxn.ErrNoOperations
		}

		principals := m.Principals() // unit names
		verifiedUnits, err := m.VerifyUnitsSeries(principals, series, force)
		if err != nil {
			return nil, err
		}

		ops := []txn.Op{{
			C:      machinesC,
			Id:     m.doc.DocID,
			Assert: bson.D{{"life", Alive}, {"principals", principals}},
			Update: bson.D{{"$set", bson.D{{"series", series}}}},
		}}
		for _, unit := range verifiedUnits {
			curl, _ := unit.CharmURL()
			ops = append(ops, txn.Op{
				C:  unitsC,
				Id: unit.doc.DocID,
				Assert: bson.D{{"life", Alive},
					{"charmurl", curl},
					{"subordinates", unit.SubordinateNames()}},
				Update: bson.D{{"$set", bson.D{{"series", series}}}},
			})
		}

		return ops, nil
	}
	err := m.st.db().Run(buildTxn)
	return errors.Annotatef(err, "updating series for machine %q", m)
}

// VerifyUnitsSeries iterates over the units with the input names, and checks
// that the application for each supports the input series.
// Recursion is used to verify all subordinates, with the results accrued into
// a slice before returning.
func (m *Machine) VerifyUnitsSeries(unitNames []string, series string, force bool) ([]*Unit, error) {
	var results []*Unit
	for _, u := range unitNames {
		unit, err := m.st.Unit(u)
		if err != nil {
			return nil, err
		}
		app, err := unit.Application()
		if err != nil {
			return nil, err
		}
		err = app.VerifySupportedSeries(series, force)
		if err != nil {
			return nil, err
		}

		subordinates := unit.SubordinateNames()
		subUnits, err := m.VerifyUnitsSeries(subordinates, series, force)
		if err != nil {
			return nil, err
		}
		results = append(results, unit)
		results = append(results, subUnits...)
	}
	return results, nil
}

// RecordAgentStartTime updates the time when the machine agent was started.
func (m *Machine) RecordAgentStartTime() error {
	now := m.st.clock().Now()
	ops := []txn.Op{{
		C:      machinesC,
		Id:     m.doc.DocID,
		Assert: notDeadDoc,
		Update: bson.D{
			{"$set", bson.D{
				{"agent-started-at", now},
			}}},
	}}
	if err := m.st.db().RunTransaction(ops); err != nil {
		// If instance doc doesn't exist, that's ok; there's nothing to keep,
		// but that's not an error we care about.
		return errors.Annotatef(onAbort(err, nil), "cannot update agent start time on machine %v", m)
	}
	m.doc.AgentStartedAt = now
	return nil
}

// AgentStartTime returns the last recorded timestamp when the machine agent
// was started.
func (m *Machine) AgentStartTime() time.Time {
	return m.doc.AgentStartedAt
}

// UpdateOperation returns a model operation that will update the machine.
func (m *Machine) UpdateOperation() *UpdateMachineOperation {
	return &UpdateMachineOperation{m: &Machine{st: m.st, doc: m.doc}}
}

// UpdateMachineOperation is a model operation for updating a machine.
type UpdateMachineOperation struct {
	// m holds the machine to update.
	m *Machine

	AgentVersion      *version.Binary
	Constraints       *constraints.Value
	MachineAddresses  *[]corenetwork.SpaceAddress
	ProviderAddresses *[]corenetwork.SpaceAddress
	PasswordHash      *string
}

// Build is part of the ModelOperation interface.
func (op *UpdateMachineOperation) Build(attempt int) ([]txn.Op, error) {
	if attempt > 0 {
		if err := op.m.Refresh(); err != nil {
			return nil, err
		}
	}

	var allOps []txn.Op

	if op.AgentVersion != nil {
		ops, _, err := op.m.setAgentVersionOps(*op.AgentVersion)
		if err != nil {
			return nil, errors.Annotate(err, "cannot set agent version")
		}
		allOps = append(allOps, ops...)
	}

	if op.Constraints != nil {
		ops, err := op.m.setConstraintsOps(*op.Constraints)
		if err != nil {
			return nil, errors.Annotate(err, "cannot set constraints")
		}
		allOps = append(allOps, ops...)
	}

	if op.MachineAddresses != nil || op.ProviderAddresses != nil {
		ops, _, _, _, _, err := op.m.setAddressesOps(op.MachineAddresses, op.ProviderAddresses)
		if err != nil {
			return nil, errors.Annotate(err, "cannot set addresses")
		}
		allOps = append(allOps, ops...)
	}

	if op.PasswordHash != nil {
		ops, err := op.m.setPasswordHashOps(*op.PasswordHash)
		if err != nil {
			return nil, errors.Annotate(err, "cannot set password")
		}
		allOps = append(allOps, ops...)
	}

	return allOps, nil
}

// Done is part of the ModelOperation interface.
func (op *UpdateMachineOperation) Done(err error) error {
	return errors.Annotatef(err, "updating machine %q", op.m)
}<|MERGE_RESOLUTION|>--- conflicted
+++ resolved
@@ -810,11 +810,6 @@
 			Assert: txn.DocMissing,
 		},
 	}
-<<<<<<< HEAD
-=======
-
-	cleanupOp := newCleanupOp(cleanupDyingMachine, m.doc.Id, force, maxWait)
->>>>>>> e24eb53d
 	// multiple attempts: one with original data, one with refreshed data, and a final
 	// one intended to determine the cause of failure of the preceding attempt.
 	buildTxn := func(attempt int) ([]txn.Op, error) {
@@ -934,12 +929,9 @@
 				}
 				ops = append(ops, containerCheck)
 			}
-<<<<<<< HEAD
 			cleanupOp := newCleanupOp(cleanupDyingMachine, m.doc.Id, force, maxWait)
 			ops = append(ops, cleanupOp)
-=======
-
->>>>>>> e24eb53d
+
 			if canDie {
 				checkUnits := bson.DocElem{
 					Name: "$or", Value: []bson.D{
@@ -949,11 +941,6 @@
 					},
 				}
 				ops[0].Assert = append(asserts, checkUnits)
-<<<<<<< HEAD
-=======
-				ops = append(ops, cleanupOp)
-
->>>>>>> e24eb53d
 				txnLogger.Debugf("txn moving machine %q to %s", m.Id(), life)
 				return ops, nil
 			}
