--- conflicted
+++ resolved
@@ -54,19 +54,13 @@
 				return nil, errors.Trace(err)
 			}
 			serviceName := entity.ServiceName()
-			serviceTag := names.NewServiceTag(serviceName).String()
-			return func(tag string) bool {
+			serviceTag := names.NewServiceTag(serviceName)
+			return func(tag names.Tag) bool {
 				return tag == serviceTag
 			}, nil
 		default:
 			return nil, errors.Errorf("expected names.UnitTag, got %T", tag)
 		}
-<<<<<<< HEAD
-		return func(tag names.Tag) bool {
-			return tag == names.NewServiceTag(unit.ServiceName())
-		}, nil
-=======
->>>>>>> d68510fc
 	}
 	accessUnitOrService := common.AuthEither(accessUnit, accessService)
 	return &UniterAPI{
@@ -768,7 +762,7 @@
 	default:
 		panic("authenticated entity is not a unit")
 	}
-	unit, err := u.st.FindEntity(tag.String())
+	unit, err := u.st.FindEntity(tag)
 	if err != nil {
 		return nothing, err
 	}
@@ -856,11 +850,7 @@
 		unitTag := actionTag.PrefixTag()
 
 		// The Unit is querying for another Unit's Action.
-<<<<<<< HEAD
-		if unitTag != whichUnit.Tag() {
-=======
 		if unitTag != whichUnit {
->>>>>>> d68510fc
 			return nothing, common.ErrPerm
 		}
 
@@ -1264,7 +1254,7 @@
 // Add a doc comment here and use u.accessService()
 // below in the body to check for permissions.
 func (u *UniterAPI) GetOwnerTag(args params.Entities) (params.StringResult, error) {
-	var nothing  params.StringResult
+	var nothing params.StringResult
 	tag, err := names.ParseServiceTag(args.Entities[0].Tag)
 	if err != nil {
 		return nothing, common.ErrPerm
