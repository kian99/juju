--- conflicted
+++ resolved
@@ -8,11 +8,6 @@
 
 	"launchpad.net/juju-core/agent/tools"
 	"launchpad.net/juju-core/environs"
-<<<<<<< HEAD
-	"launchpad.net/juju-core/log"
-=======
-	"launchpad.net/juju-core/names"
->>>>>>> 3f0d0f1c
 	"launchpad.net/juju-core/state"
 	"launchpad.net/juju-core/state/api/params"
 	"launchpad.net/juju-core/state/apiserver/common"
@@ -33,7 +28,7 @@
 	resources *common.Resources,
 	authorizer common.Authorizer,
 ) (*UpgraderAPI, error) {
-	if authorizer.AuthClient() {
+	if !authorizer.AuthMachineAgent() && !authorizer.AuthUnitAgent() {
 		return nil, common.ErrPerm
 	}
 	return &UpgraderAPI{st: st, resources: resources, authorizer: authorizer}, nil
@@ -69,23 +64,13 @@
 	if !u.authorizer.AuthOwner(entity.Tag) {
 		return nil, common.ErrPerm
 	}
-<<<<<<< HEAD
-	entity, err := u.st.Lifer(entity.Tag)
-=======
-	id, err := names.MachineFromTag(entity.Tag)
+	agentEntity, err := u.st.AgentEntity(entity.Tag)
 	if err != nil {
 		return nil, err
 	}
-	machine, err := u.st.Machine(id)
->>>>>>> 3f0d0f1c
-	if err != nil {
-		return nil, err
-	}
-	cast to agent entity
-	or something like that
 
 	// TODO: Support Unit as well as Machine
-	existingTools, err := machine.AgentTools()
+	existingTools, err := agentEntity.AgentTools()
 	if err != nil {
 		return nil, err
 	}
@@ -102,7 +87,6 @@
 
 // Tools finds the Tools necessary for the given agents.
 func (u *UpgraderAPI) Tools(args params.Entities) (params.AgentToolsResults, error) {
-	log.Infof("in UpgraderAPI.Tools")
 	results := make([]params.AgentToolsResult, len(args.Entities))
 	if len(args.Entities) == 0 {
 		return params.AgentToolsResults{}, nil
@@ -132,7 +116,6 @@
 
 // SetTools updates the recorded tools version for the agents.
 func (u *UpgraderAPI) SetTools(args params.SetAgentsTools) (params.ErrorResults, error) {
-	log.Infof("in UpgraderAPI.SetTools")
 	results := params.ErrorResults{
 		Results: make([]params.ErrorResult, len(args.AgentTools)),
 	}
@@ -145,7 +128,6 @@
 
 func (u *UpgraderAPI) setOneAgentTools(tag string, tools *tools.Tools) error {
 	if !u.authorizer.AuthOwner(tag) {
-		log.Infof("not authorized as owner of %q", tag)
 		return common.ErrPerm
 	}
 	// We assume that any entity that we can upgrade will
