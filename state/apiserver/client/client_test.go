--- conflicted
+++ resolved
@@ -1222,7 +1222,6 @@
 	c.Assert(obtained, gc.DeepEquals, cons)
 }
 
-<<<<<<< HEAD
 func (s *clientSuite) TestClientServiceCharmRelations(c *gc.C) {
 	s.setUpScenario(c)
 	_, err := s.APIState.Client().ServiceCharmRelations("blah")
@@ -1293,7 +1292,8 @@
 	addr, err := s.APIState.Client().PublicAddress("wordpress/1")
 	c.Assert(err, gc.IsNil)
 	c.Assert(addr, gc.Equals, "127.0.0.1")
-=======
+}
+
 func (s *clientSuite) TestClientEnvironmentGet(c *gc.C) {
 	envConfig, err := s.State.EnvironConfig()
 	c.Assert(err, gc.IsNil)
@@ -1448,5 +1448,4 @@
 			s.checkMachine(c, machineResult.Machine, config.DefaultSeries, apiParams[i].Constraints.String())
 		}
 	}
->>>>>>> d63dcf83
 }