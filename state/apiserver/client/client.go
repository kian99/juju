--- conflicted
+++ resolved
@@ -782,21 +782,12 @@
 func (c *Client) GetAnnotations(args params.GetAnnotations) (params.GetAnnotationsResults, error) {
 	nothing := params.GetAnnotationsResults{}
 	tag, err := names.ParseTag(args.Tag)
-<<<<<<< HEAD
 	if err != nil {
 		return nothing, errors.Trace(err)
 	}
 	entity, err := c.findEntity(tag)
 	if err != nil {
 		return nothing, errors.Trace(err)
-=======
-	if err != nil {
-		return nothing, errors.Trace(err)
-	}
-	entity, err := c.findEntity(tag)
-	if err != nil {
-		return nothing, errors.Trace(err)
->>>>>>> 52c2ebe5
 	}
 	ann, err := entity.Annotations()
 	if err != nil {
