// Copyright 2013 Canonical Ltd.
// Licensed under the AGPLv3, see LICENCE file for details.

package machine

import (
	"launchpad.net/juju-core/state"
	"launchpad.net/juju-core/state/api/params"
	"launchpad.net/juju-core/state/apiserver/common"
	"launchpad.net/juju-core/state/watcher"
)

// MachinerAPI implements the API used by the machiner worker.
type MachinerAPI struct {
	st        *state.State
	resources *common.Resources
	auth      common.Authorizer
}

// NewMachinerAPI creates a new instance of the Machiner API.
func NewMachinerAPI(st *state.State, resources *common.Resources, authorizer common.Authorizer) (*MachinerAPI, error) {
	if !authorizer.AuthMachineAgent() {
		return nil, common.ErrPerm
	}
	return &MachinerAPI{st, resources, authorizer}, nil
}

// SetStatus sets the status of each given machine.
func (m *MachinerAPI) SetStatus(args params.MachinesSetStatus) (params.ErrorResults, error) {
	result := params.ErrorResults{
		Errors: make([]*params.Error, len(args.Machines)),
	}
	if len(args.Machines) == 0 {
		return result, nil
	}
	for i, arg := range args.Machines {
		err := common.ErrPerm
		if m.auth.AuthOwner(arg.Tag) {
			var machine *state.Machine
			machine, err = m.st.Machine(state.MachineIdFromTag(arg.Tag))
			if err == nil {
				err = machine.SetStatus(arg.Status, arg.Info)
			}
		}
		result.Errors[i] = common.ServerError(err)
	}
	return result, nil
}

// Watch starts an NotifyWatcher for each given machine.
func (m *MachinerAPI) Watch(args params.Entities) (params.NotifyWatchResults, error) {
	result := params.NotifyWatchResults{
		Results: make([]params.NotifyWatchResult, len(args.Entities)),
	}
	if len(args.Entities) == 0 {
		return result, nil
	}
<<<<<<< HEAD
	for i, id := range args.Ids {
		machine, err := m.st.Machine(id)
		if err == nil {
			// Allow only for the owner agent.
			if !m.auth.AuthOwner(machine.Tag()) {
				err = common.ErrPerm
			} else {
				watcher := machine.Watch()
				// Consume the initial event
				_ = <-watcher.Changes()
				result.Results[i].NotifyWatcherId = m.resources.Register(watcher)
=======
	for i, entity := range args.Entities {
		err := common.ErrPerm
		if m.auth.AuthOwner(entity.Tag) {
			var machine *state.Machine
			machine, err = m.st.Machine(state.MachineIdFromTag(entity.Tag))
			if err == nil {
				watch := machine.Watch()
				// Consume the initial event. Technically, API
				// calls to Watch 'transmit' the initial event
				// in the Watch response. But NotifyWatchers
				// have no state to transmit.
				if _, ok := <-watch.Changes(); ok {
					result.Results[i].NotifyWatcherId = m.resources.Register(watch)
				} else {
					err = watcher.MustErr(watch)
				}
>>>>>>> e2db0f38
			}
		}
		result.Results[i].Error = common.ServerError(err)
	}
	return result, nil
}

// Life returns the lifecycle state of each given machine.
func (m *MachinerAPI) Life(args params.Entities) (params.MachinesLifeResults, error) {
	result := params.MachinesLifeResults{
		Machines: make([]params.MachineLifeResult, len(args.Entities)),
	}
	if len(args.Entities) == 0 {
		return result, nil
	}
	for i, entity := range args.Entities {
		err := common.ErrPerm
		if m.auth.AuthOwner(entity.Tag) {
			var machine *state.Machine
			machine, err = m.st.Machine(state.MachineIdFromTag(entity.Tag))
			if err == nil {
				result.Machines[i].Life = params.Life(machine.Life().String())
			}
		}
		result.Machines[i].Error = common.ServerError(err)
	}
	return result, nil
}

// EnsureDead changes the lifecycle of each given machine to Dead if
// it's Alive or Dying. It does nothing otherwise.
func (m *MachinerAPI) EnsureDead(args params.Entities) (params.ErrorResults, error) {
	result := params.ErrorResults{
		Errors: make([]*params.Error, len(args.Entities)),
	}
	if len(args.Entities) == 0 {
		return result, nil
	}
	for i, entity := range args.Entities {
		err := common.ErrPerm
		if m.auth.AuthOwner(entity.Tag) {
			var machine *state.Machine
			machine, err = m.st.Machine(state.MachineIdFromTag(entity.Tag))
			if err == nil {
				err = machine.EnsureDead()
			}
		}
		result.Errors[i] = common.ServerError(err)
	}
	return result, nil
}<|MERGE_RESOLUTION|>--- conflicted
+++ resolved
@@ -55,19 +55,6 @@
 	if len(args.Entities) == 0 {
 		return result, nil
 	}
-<<<<<<< HEAD
-	for i, id := range args.Ids {
-		machine, err := m.st.Machine(id)
-		if err == nil {
-			// Allow only for the owner agent.
-			if !m.auth.AuthOwner(machine.Tag()) {
-				err = common.ErrPerm
-			} else {
-				watcher := machine.Watch()
-				// Consume the initial event
-				_ = <-watcher.Changes()
-				result.Results[i].NotifyWatcherId = m.resources.Register(watcher)
-=======
 	for i, entity := range args.Entities {
 		err := common.ErrPerm
 		if m.auth.AuthOwner(entity.Tag) {
@@ -84,7 +71,6 @@
 				} else {
 					err = watcher.MustErr(watch)
 				}
->>>>>>> e2db0f38
 			}
 		}
 		result.Results[i].Error = common.ServerError(err)
