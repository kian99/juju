// Copyright 2012-2014 Canonical Ltd.
// Licensed under the AGPLv3, see LICENCE file for details.

// Package state enables reading, observing, and changing
// the state stored in MongoDB of a whole model
// managed by juju.
package state

import (
	"fmt"
	"regexp"
	"sort"
	"strconv"
	"strings"

	"github.com/juju/errors"
	"github.com/juju/loggo"
	"github.com/juju/pubsub"
	jujutxn "github.com/juju/txn"
	"github.com/juju/utils"
	"github.com/juju/utils/clock"
	"github.com/juju/utils/os"
	"github.com/juju/utils/series"
	"github.com/juju/utils/set"
	"github.com/juju/version"
	"gopkg.in/juju/charm.v6"
	csparams "gopkg.in/juju/charmrepo.v2/csclient/params"
	"gopkg.in/juju/names.v2"
	"gopkg.in/mgo.v2"
	"gopkg.in/mgo.v2/bson"
	"gopkg.in/mgo.v2/txn"

	"github.com/juju/juju/apiserver/params"
	"github.com/juju/juju/constraints"
	"github.com/juju/juju/core/application"
	coreglobalclock "github.com/juju/juju/core/globalclock"
	"github.com/juju/juju/core/lease"
	"github.com/juju/juju/instance"
	"github.com/juju/juju/mongo"
	"github.com/juju/juju/network"
	"github.com/juju/juju/permission"
	"github.com/juju/juju/state/cloudimagemetadata"
	"github.com/juju/juju/state/globalclock"
	statelease "github.com/juju/juju/state/lease"
	"github.com/juju/juju/state/presence"
	"github.com/juju/juju/state/watcher"
	"github.com/juju/juju/status"
	"github.com/juju/juju/storage"
	jujuversion "github.com/juju/juju/version"
)

var logger = loggo.GetLogger("juju.state")

const (
	// jujuDB is the name of the main juju database.
	jujuDB = "juju"

	// presenceDB is the name of the database used to hold presence pinger data.
	presenceDB = "presence"
	presenceC  = "presence"

	// blobstoreDB is the name of the blobstore GridFS database.
	blobstoreDB = "blobstore"

	// applicationLeadershipNamespace is the name of the lease.Client namespace
	// used by the leadership manager.
	applicationLeadershipNamespace = "application-leadership"

	// singularControllerNamespace is the name of the lease.Client namespace
	// used by the singular manager
	singularControllerNamespace = "singular-controller"
)

type providerIdDoc struct {
	ID string `bson:"_id"` // format: "<model-uuid>:<global-key>:<provider-id>"
}

// State represents the state of an model
// managed by juju.
type State struct {
	stateClock             clock.Clock
	modelTag               names.ModelTag
	controllerModelTag     names.ModelTag
	controllerTag          names.ControllerTag
	session                *mgo.Session
	database               Database
	policy                 Policy
	newPolicy              NewPolicyFunc
	runTransactionObserver RunTransactionObserverFunc

	// cloudName is the name of the cloud on which the model
	// represented by this state runs.
	cloudName string

	// leaseClientId is used by the lease infrastructure to
	// differentiate between machines whose clocks may be
	// relatively-skewed.
	leaseClientId string

	// workers is responsible for keeping the various sub-workers
	// available by starting new ones as they fail. It doesn't do
	// that yet, but having a type that collects them together is the
	// first step.
	workers *workers

	// TODO(anastasiamac 2015-07-16) As state gets broken up, remove this.
	CloudImageMetadataStorage cloudimagemetadata.Storage
}

// StateServingInfo holds information needed by a controller.
// This type is a copy of the type of the same name from the api/params package.
// It is replicated here to avoid the state pacakge depending on api/params.
//
// NOTE(fwereade): the api/params type exists *purely* for representing
// this data over the wire, and has a legitimate reason to exist. This
// type does not: it's non-implementation-specific and shoudl be defined
// under core/ somewhere, so it can be used both here and in the agent
// without dragging unnecessary/irrelevant packages into scope.
type StateServingInfo struct {
	APIPort      int
	StatePort    int
	Cert         string
	PrivateKey   string
	CAPrivateKey string
	// this will be passed as the KeyFile argument to MongoDB
	SharedSecret   string
	SystemIdentity string
}

// IsController returns true if this state instance has the bootstrap
// model UUID.
func (st *State) IsController() bool {
	return st.modelTag == st.controllerModelTag
}

// ControllerUUID returns the UUID for the controller
// of this state instance.
func (st *State) ControllerUUID() string {
	return st.controllerTag.Id()
}

// ControllerTag returns the tag form of the the return value of
// ControllerUUID.
func (st *State) ControllerTag() names.ControllerTag {
	return st.controllerTag
}

// ControllerModelUUID returns the UUID of the model that was
// bootstrapped.  This is the only model that can have controller
// machines.  The owner of this model is also considered "special", in
// that they are the only user that is able to create other users
// (until we have more fine grained permissions), and they cannot be
// disabled.
func (st *State) ControllerModelUUID() string {
	return st.controllerModelTag.Id()
}

// ControllerModelTag returns the tag form the return value of
// ControllerModelUUID.
func (st *State) ControllerModelTag() names.ModelTag {
	return st.controllerModelTag
}

// ControllerOwner returns the owner of the controller model.
func (st *State) ControllerOwner() (names.UserTag, error) {
	models, close := st.db().GetCollection(modelsC)
	defer close()
	var doc map[string]string
	err := models.FindId(st.ControllerModelUUID()).Select(bson.M{"owner": 1}).One(&doc)
	if err != nil {
		return names.UserTag{}, errors.Annotate(err, "loading controller model")
	}
	owner := doc["owner"]
	if owner == "" {
		return names.UserTag{}, errors.New("model owner missing")
	}
	return names.NewUserTag(owner), nil
}

func ControllerAccess(st *State, tag names.Tag) (permission.UserAccess, error) {
	return st.UserAccess(tag.(names.UserTag), st.controllerTag)
}

// RemoveAllModelDocs removes all documents from multi-model
// collections. The model should be put into a dying state before call
// this method. Otherwise, there is a race condition in which collections
// could be added to during or after the running of this method.
func (st *State) RemoveAllModelDocs() error {
	err := st.removeAllModelDocs(bson.D{{"life", Dead}})
	if errors.Cause(err) == txn.ErrAborted {
		return errors.New("can't remove model: model not dead")
	}
	return errors.Trace(err)
}

// RemoveImportingModelDocs removes all documents from multi-model collections
// for the current model. This method asserts that the model's migration mode
// is "importing".
func (st *State) RemoveImportingModelDocs() error {
	err := st.removeAllModelDocs(bson.D{{"migration-mode", MigrationModeImporting}})
	if errors.Cause(err) == txn.ErrAborted {
		return errors.New("can't remove model: model not being imported for migration")
	}
	return errors.Trace(err)
}

// RemoveExportingModelDocs removes all documents from multi-model collections
// for the current model. This method asserts that the model's migration mode
// is "exporting".
func (st *State) RemoveExportingModelDocs() error {
	err := st.removeAllModelDocs(bson.D{{"migration-mode", MigrationModeExporting}})
	if errors.Cause(err) == txn.ErrAborted {
		return errors.New("can't remove model: model not being exported for migration")
	}
	return errors.Trace(err)
}

func (st *State) removeAllModelDocs(modelAssertion bson.D) error {
	modelUUID := st.ModelUUID()

	// Remove each collection in its own transaction.
	for name, info := range st.database.Schema() {
		if info.global || info.rawAccess {
			continue
		}

		ops, err := st.removeAllInCollectionOps(name)
		if err != nil {
			return errors.Trace(err)
		}
		// Make sure we gate everything on the model assertion.
		ops = append([]txn.Op{{
			C:      modelsC,
			Id:     modelUUID,
			Assert: modelAssertion,
		}}, ops...)
		err = st.db().RunTransaction(ops)
		if err != nil {
			return errors.Trace(err)
		}
	}

	// Remove from the raw (non-transactional) collections.
	for name, info := range st.database.Schema() {
		if !info.global && info.rawAccess {
			if err := st.removeAllInCollectionRaw(name); err != nil {
				return errors.Trace(err)
			}
		}
	}
	// Logs and presence are in separate databases so don't get caught by that
	// loop.
	removeModelLogs(st.MongoSession(), modelUUID)
	err := presence.RemovePresenceForModel(st.getPresenceCollection(), st.modelTag)
	if err != nil {
		return errors.Trace(err)
	}

	// Remove all user permissions for the model.
	permPattern := bson.M{
		"_id": bson.M{"$regex": "^" + permissionID(modelKey(modelUUID), "")},
	}
	ops, err := st.removeInCollectionOps(permissionsC, permPattern)
	if err != nil {
		return errors.Trace(err)
	}
	err = st.db().RunTransaction(ops)
	if err != nil {
		return errors.Trace(err)
	}

	// Now remove remove the model.
	model, err := st.Model()
	if err != nil {
		return errors.Trace(err)
	}
	ops = []txn.Op{{
		// Cleanup the owner:envName unique key.
		C:      usermodelnameC,
		Id:     model.uniqueIndexID(),
		Remove: true,
	}, {
		C:      modelEntityRefsC,
		Id:     modelUUID,
		Remove: true,
	}, {
		C:      modelsC,
		Id:     modelUUID,
		Assert: modelAssertion,
		Remove: true,
	}}
	if !st.IsController() {
		ops = append(ops, decHostedModelCountOp())
	}
	return st.db().RunTransaction(ops)
}

// removeAllInCollectionRaw removes all the documents from the given
// named collection.
func (st *State) removeAllInCollectionRaw(name string) error {
	coll, closer := st.db().GetCollection(name)
	defer closer()
	_, err := coll.Writeable().RemoveAll(nil)
	return errors.Trace(err)
}

// removeAllInCollectionOps appends to ops operations to
// remove all the documents in the given named collection.
func (st *State) removeAllInCollectionOps(name string) ([]txn.Op, error) {
	return st.removeInCollectionOps(name, nil)
}

// removeInCollectionOps generates operations to remove all documents
// from the named collection matching a specific selector.
func (st *State) removeInCollectionOps(name string, sel interface{}) ([]txn.Op, error) {
	coll, closer := st.db().GetCollection(name)
	defer closer()

	var ids []bson.M
	err := coll.Find(sel).Select(bson.D{{"_id", 1}}).All(&ids)
	if err != nil {
		return nil, errors.Trace(err)
	}
	var ops []txn.Op
	for _, id := range ids {
		ops = append(ops, txn.Op{
			C:      name,
			Id:     id["_id"],
			Remove: true,
		})
	}
	return ops, nil
}

// start makes a *State functional post-creation, by:
//   * setting controllerTag, cloudName and leaseClientId
//   * starting lease managers and watcher backends
//   * creating cloud metadata storage
//
// start will close the *State if it fails.
func (st *State) start(controllerTag names.ControllerTag, hub *pubsub.SimpleHub) (err error) {
	defer func() {
		if err == nil {
			return
		}
		if err2 := st.Close(); err2 != nil {
			logger.Errorf("closing State for %s: %v", st.modelTag, err2)
		}
	}()

	st.controllerTag = controllerTag

	// Run the "connectionStatus" Mongo command to obtain the authenticated
	// user name, if any. This is used below for the lease client ID.
	// See: https://docs.mongodb.com/manual/reference/command/connectionStatus/
	//
	// TODO(axw) when we move the workers to a higher level state.Manager
	// type, we should pass in a tag that identifies the agent running the
	// worker. That can then be used to identify the lease manager.
	var connectionStatus struct {
		AuthInfo struct {
			AuthenticatedUsers []struct {
				User string `bson:"user"`
			} `bson:"authenticatedUsers"`
		} `bson:"authInfo"`
	}
	if err := st.session.DB(jujuDB).Run(bson.D{{"connectionStatus", 1}}, &connectionStatus); err != nil {
		return errors.Annotate(err, "obtaining connection status")
	}

	if len(connectionStatus.AuthInfo.AuthenticatedUsers) == 1 {
		st.leaseClientId = connectionStatus.AuthInfo.AuthenticatedUsers[0].User
	} else {
		// If we're running state anonymously, we can still use the lease
		// manager; but we need to make sure we use a unique client ID, and
		// will thus not be very performant.
		logger.Infof("running state anonymously; using unique client id")
		uuid, err := utils.NewUUID()
		if err != nil {
			return errors.Trace(err)
		}
		st.leaseClientId = fmt.Sprintf("anon-%s", uuid.String())
	}
	// now we've set up leaseClientId, we can use workersFactory

	logger.Infof("starting standard state workers")
	workers, err := newWorkers(st, hub)
	if err != nil {
		return errors.Trace(err)
	}
	st.workers = workers

	logger.Infof("creating cloud image metadata storage")
	st.CloudImageMetadataStorage = cloudimagemetadata.NewStorage(
		cloudimagemetadataC,
		&environMongo{st},
	)

	logger.Infof("started state for %s successfully", st.modelTag)
	return nil
}

// ApplicationLeaders returns a map of the application name to the
// unit name that is the current leader.
func (st *State) ApplicationLeaders() (map[string]string, error) {
	client, err := st.getLeadershipLeaseClient()
	if err != nil {
		return nil, errors.Trace(err)
	}
	leases := client.Leases()
	result := make(map[string]string, len(leases))
	for key, value := range leases {
		result[key] = value.Holder
	}
	return result, nil
}

func (st *State) getLeadershipLeaseClient() (lease.Client, error) {
	return st.getLeaseClient(applicationLeadershipNamespace)
}

func (st *State) getSingularLeaseClient() (lease.Client, error) {
	return st.getLeaseClient(singularControllerNamespace)
}

func (st *State) getLeaseClient(namespace string) (lease.Client, error) {
	globalClock, err := st.globalClockReader()
	if err != nil {
		return nil, errors.Annotate(err, "getting global clock for lease client")
	}

	// NOTE(axw) due to the lease managers being embedded in State,
	// we cannot use "upgrade steps" to upgrade the leases prior
	// to their use. Thus we must run the lease upgrade here. When
	// we are able to extract the lease managers from State, we
	// should remove this.
	if err := migrateModelLeasesToGlobalTime(st); err != nil {
		return nil, errors.Trace(err)
	}

	client, err := statelease.NewClient(statelease.ClientConfig{
		Id:          st.leaseClientId,
		Namespace:   namespace,
		Collection:  leasesC,
		Mongo:       &environMongo{st},
		LocalClock:  st.stateClock,
		GlobalClock: globalClock,
	})
	if err != nil {
		return nil, errors.Annotatef(err, "cannot create %q lease client", namespace)
	}
	return client, nil
}

// ModelUUID returns the model UUID for the model
// controlled by this state instance.
func (st *State) ModelUUID() string {
	return st.modelTag.Id()
}

// userModelNameIndex returns a string to be used as a usermodelnameC unique index.
func userModelNameIndex(username, envName string) string {
	return strings.ToLower(username) + ":" + envName
}

// EnsureModelRemoved returns an error if any multi-model
// documents for this model are found. It is intended only to be used in
// tests and exported so it can be used in the tests of other packages.
func (st *State) EnsureModelRemoved() error {
	found := map[string]int{}
	var foundOrdered []string
	for name, info := range st.database.Schema() {
		if info.global {
			continue
		}
		coll, closer := st.db().GetCollection(name)
		defer closer()
		n, err := coll.Find(nil).Count()
		if err != nil {
			return errors.Trace(err)
		}
		if n != 0 {
			found[name] = n
			foundOrdered = append(foundOrdered, name)
		}
	}

	if len(found) != 0 {
		errMessage := fmt.Sprintf("found documents for model with uuid %s:", st.ModelUUID())
		sort.Strings(foundOrdered)
		for _, name := range foundOrdered {
			number := found[name]
			errMessage += fmt.Sprintf(" %d %s doc,", number, name)
		}
		// Remove trailing comma.
		errMessage = errMessage[:len(errMessage)-1]
		return errors.New(errMessage)
	}
	return nil
}

// getPresenceCollection returns the raw mongodb presence collection,
// which is needed to interact with the state/presence package.
func (st *State) getPresenceCollection() *mgo.Collection {
	return st.session.DB(presenceDB).C(presenceC)
}

// getPingBatcher returns the implementation of how we serialize Ping requests
// for agents to the database.
func (st *State) getPingBatcher() *presence.PingBatcher {
	return st.workers.pingBatcherWorker()
}

// getTxnLogCollection returns the raw mongodb txns collection, which is
// needed to interact with the state/watcher package.
func (st *State) getTxnLogCollection() *mgo.Collection {
	if st.Ping() != nil {
		st.session.Refresh()
	}
	return st.session.DB(jujuDB).C(txnLogC)
}

// newDB returns a database connection using a new session, along with
// a closer function for the session. This is useful where you need to work
// with various collections in a single session, so don't want to call
// getCollection multiple times.
func (st *State) newDB() (Database, func()) {
	return st.database.Copy()
}

// db returns the Database instance used by the State. It is part of
// the modelBackend interface.
func (st *State) db() Database {
	return st.database
}

// txnLogWatcher returns the TxnLogWatcher for the State. It is part
// of the modelBackend interface.
func (st *State) txnLogWatcher() watcher.BaseWatcher {
	return st.workers.txnLogWatcher()
}

// Ping probes the state's database connection to ensure
// that it is still alive.
func (st *State) Ping() error {
	return st.session.Ping()
}

// MongoVersion return the string repre
func (st *State) MongoVersion() (string, error) {
	binfo, err := st.session.BuildInfo()
	if err != nil {
		return "", errors.Annotate(err, "cannot obtain mongo build info")
	}
	return binfo.Version, nil
}

// MongoSession returns the underlying mongodb session
// used by the state. It is exposed so that external code
// can maintain the mongo replica set and should not
// otherwise be used.
func (st *State) MongoSession() *mgo.Session {
	return st.session
}

// WatchParams defines config to control which
// entites are included when watching a model.
type WatchParams struct {
	// IncludeOffers controls whether application offers should be watched.
	IncludeOffers bool
}

func (st *State) Watch(params WatchParams) *Multiwatcher {
	return NewMultiwatcher(st.workers.allManager(params))
}

func (st *State) WatchAllModels(pool *StatePool) *Multiwatcher {
	return NewMultiwatcher(st.workers.allModelManager(pool))
}

// versionInconsistentError indicates one or more agents have a
// different version from the current one (even empty, when not yet
// set).
type versionInconsistentError struct {
	currentVersion version.Number
	agents         []string
}

func (e *versionInconsistentError) Error() string {
	sort.Strings(e.agents)
	return fmt.Sprintf("some agents have not upgraded to the current model version %s: %s", e.currentVersion, strings.Join(e.agents, ", "))
}

// newVersionInconsistentError returns a new instance of
// versionInconsistentError.
func newVersionInconsistentError(currentVersion version.Number, agents []string) *versionInconsistentError {
	return &versionInconsistentError{currentVersion, agents}
}

// IsVersionInconsistentError returns if the given error is
// versionInconsistentError.
func IsVersionInconsistentError(e interface{}) bool {
	value := e
	// In case of a wrapped error, check the cause first.
	cause := errors.Cause(e.(error))
	if cause != nil {
		value = cause
	}
	_, ok := value.(*versionInconsistentError)
	return ok
}

func (st *State) checkCanUpgrade(currentVersion, newVersion string) error {
	matchCurrent := "^" + regexp.QuoteMeta(currentVersion) + "-"
	matchNew := "^" + regexp.QuoteMeta(newVersion) + "-"
	// Get all machines and units with a different or empty version.
	sel := bson.D{{"$or", []bson.D{
		{{"tools", bson.D{{"$exists", false}}}},
		{{"$and", []bson.D{
			{{"tools.version", bson.D{{"$not", bson.RegEx{matchCurrent, ""}}}}},
			{{"tools.version", bson.D{{"$not", bson.RegEx{matchNew, ""}}}}},
		}}},
	}}}
	var agentTags []string
	for _, name := range []string{machinesC, unitsC} {
		collection, closer := st.db().GetCollection(name)
		defer closer()
		var doc struct {
			DocID string `bson:"_id"`
		}
		iter := collection.Find(sel).Select(bson.D{{"_id", 1}}).Iter()
		defer iter.Close()
		for iter.Next(&doc) {
			localID, err := st.strictLocalID(doc.DocID)
			if err != nil {
				return errors.Trace(err)
			}
			switch name {
			case machinesC:
				agentTags = append(agentTags, names.NewMachineTag(localID).String())
			case unitsC:
				agentTags = append(agentTags, names.NewUnitTag(localID).String())
			}
		}
		if err := iter.Close(); err != nil {
			return errors.Trace(err)
		}
	}
	if len(agentTags) > 0 {
		err := newVersionInconsistentError(version.MustParse(currentVersion), agentTags)
		return errors.Trace(err)
	}
	return nil
}

var errUpgradeInProgress = errors.New(params.CodeUpgradeInProgress)

// IsUpgradeInProgressError returns true if the error is caused by an
// in-progress upgrade.
func IsUpgradeInProgressError(err error) bool {
	return errors.Cause(err) == errUpgradeInProgress
}

// SetModelAgentVersion changes the agent version for the model to the
// given version, only if the model is in a stable state (all agents are
// running the current version). If this is a hosted model, newVersion
// cannot be higher than the controller version.
func (st *State) SetModelAgentVersion(newVersion version.Number, ignoreAgentVersions bool) (err error) {
	if newVersion.Compare(jujuversion.Current) > 0 && !st.IsController() {
		return errors.Errorf("hosted models cannot be upgraded to a later version than the controller: %s > %s: upgrade 'controller' model first",
			newVersion.String(),
			jujuversion.Current,
		)
	}

	buildTxn := func(attempt int) ([]txn.Op, error) {
		settings, err := readSettings(st.db(), settingsC, modelGlobalKey)
		if err != nil {
			return nil, errors.Trace(err)
		}
		agentVersion, ok := settings.Get("agent-version")
		if !ok {
			return nil, errors.Errorf("no agent version set in the model")
		}
		currentVersion, ok := agentVersion.(string)
		if !ok {
			return nil, errors.Errorf("invalid agent version format: expected string, got %v", agentVersion)
		}
		if newVersion.String() == currentVersion {
			// Nothing to do.
			return nil, jujutxn.ErrNoOperations
		}

		if !ignoreAgentVersions {
			if err := st.checkCanUpgrade(currentVersion, newVersion.String()); err != nil {
				return nil, errors.Trace(err)
			}
		}

		ops := []txn.Op{
			// Can't set agent-version if there's an active upgradeInfo doc.
			{
				C:      upgradeInfoC,
				Id:     currentUpgradeId,
				Assert: txn.DocMissing,
			}, {
				C:      settingsC,
				Id:     st.docID(modelGlobalKey),
				Assert: bson.D{{"version", settings.version}},
				Update: bson.D{
					{"$set", bson.D{{"settings.agent-version", newVersion.String()}}},
				},
			},
		}
		return ops, nil
	}
	if err = st.db().Run(buildTxn); err == jujutxn.ErrExcessiveContention {
		// Although there is a small chance of a race here, try to
		// return a more helpful error message in the case of an
		// active upgradeInfo document being in place.
		if upgrading, _ := st.IsUpgrading(); upgrading {
			err = errUpgradeInProgress
		} else {
			err = errors.Annotate(err, "cannot set agent version")
		}
	}
	return errors.Trace(err)
}

// ModelConstraints returns the current model constraints.
func (st *State) ModelConstraints() (constraints.Value, error) {
	cons, err := readConstraints(st, modelGlobalKey)
	return cons, errors.Trace(err)
}

// SetModelConstraints replaces the current model constraints.
func (st *State) SetModelConstraints(cons constraints.Value) error {
	unsupported, err := st.validateConstraints(cons)
	if len(unsupported) > 0 {
		logger.Warningf(
			"setting model constraints: unsupported constraints: %v", strings.Join(unsupported, ","))
	} else if err != nil {
		return errors.Trace(err)
	}
	return writeConstraints(st, modelGlobalKey, cons)
}

func (st *State) allMachines(machinesCollection mongo.Collection) ([]*Machine, error) {
	mdocs := machineDocSlice{}
	err := machinesCollection.Find(nil).All(&mdocs)
	if err != nil {
		return nil, errors.Annotatef(err, "cannot get all machines")
	}
	sort.Sort(mdocs)
	machines := make([]*Machine, len(mdocs))
	for i, doc := range mdocs {
		machines[i] = newMachine(st, &doc)
	}
	return machines, nil
}

// AllMachines returns all machines in the model
// ordered by id.
func (st *State) AllMachines() ([]*Machine, error) {
	machinesCollection, closer := st.db().GetCollection(machinesC)
	defer closer()
	return st.allMachines(machinesCollection)
}

type machineDocSlice []machineDoc

func (ms machineDocSlice) Len() int      { return len(ms) }
func (ms machineDocSlice) Swap(i, j int) { ms[i], ms[j] = ms[j], ms[i] }
func (ms machineDocSlice) Less(i, j int) bool {
	return machineIdLessThan(ms[i].Id, ms[j].Id)
}

// machineIdLessThan returns true if id1 < id2, false otherwise.
// Machine ids may include "/" separators if they are for a container so
// the comparison is done by comparing the id component values from
// left to right (most significant part to least significant). Ids for
// host machines are always less than ids for their containers.
func machineIdLessThan(id1, id2 string) bool {
	// Most times, we are dealing with host machines and not containers, so we will
	// try interpreting the ids as ints - this will be faster than dealing with the
	// container ids below.
	mint1, err1 := strconv.Atoi(id1)
	mint2, err2 := strconv.Atoi(id2)
	if err1 == nil && err2 == nil {
		return mint1 < mint2
	}
	// We have at least one container id so it gets complicated.
	idParts1 := strings.Split(id1, "/")
	idParts2 := strings.Split(id2, "/")
	nrParts1 := len(idParts1)
	nrParts2 := len(idParts2)
	minLen := nrParts1
	if nrParts2 < minLen {
		minLen = nrParts2
	}
	for x := 0; x < minLen; x++ {
		m1 := idParts1[x]
		m2 := idParts2[x]
		if m1 == m2 {
			continue
		}
		// See if the id part is a container type, and if so compare directly.
		if x%2 == 1 {
			return m1 < m2
		}
		// Compare the integer ids.
		// There's nothing we can do with errors at this point.
		mint1, _ := strconv.Atoi(m1)
		mint2, _ := strconv.Atoi(m2)
		return mint1 < mint2
	}
	return nrParts1 < nrParts2
}

// Machine returns the machine with the given id.
func (st *State) Machine(id string) (*Machine, error) {
	mdoc, err := st.getMachineDoc(id)
	if err != nil {
		return nil, err
	}
	return newMachine(st, mdoc), nil
}

func (st *State) getMachineDoc(id string) (*machineDoc, error) {
	machinesCollection, closer := st.db().GetCollection(machinesC)
	defer closer()

	var err error
	mdoc := &machineDoc{}
	err = machinesCollection.FindId(id).One(mdoc)

	switch err {
	case nil:
		return mdoc, nil
	case mgo.ErrNotFound:
		return nil, errors.NotFoundf("machine %s", id)
	default:
		return nil, errors.Annotatef(err, "cannot get machine %s", id)
	}
}

// FindEntity returns the entity with the given tag.
//
// The returned value can be of type *Machine, *Unit,
// *User, *Application, *Model, or *Action, depending
// on the tag.
func (st *State) FindEntity(tag names.Tag) (Entity, error) {
	id := tag.Id()
	switch tag := tag.(type) {
	case names.MachineTag:
		return st.Machine(id)
	case names.UnitTag:
		return st.Unit(id)
	case names.UserTag:
		return st.User(tag)
	case names.ApplicationTag:
		return st.Application(id)
	case names.ModelTag:
		model, err := st.Model()
		if err != nil {
			return nil, errors.Trace(err)
		}
		// Return an invalid entity error if the requested model is not
		// the current one.
		if id != model.UUID() {
			if utils.IsValidUUIDString(id) {
				return nil, errors.NotFoundf("model %q", id)
			}
			// TODO(axw) 2013-12-04 #1257587
			// We should not accept model tags that do not match the
			// model's UUID. We accept anything for now, to cater
			// both for past usage, and for potentially supporting aliases.
			logger.Warningf("model-tag does not match current model UUID: %q != %q", id, model.UUID())
			conf, err := model.ModelConfig()
			if err != nil {
				logger.Warningf("ModelConfig failed: %v", err)
			} else if id != conf.Name() {
				logger.Warningf("model-tag does not match current model name: %q != %q", id, conf.Name())
			}
		}
		return model, nil
	case names.RelationTag:
		return st.KeyRelation(id)
	case names.ActionTag:
		model, err := st.Model()
		if err != nil {
			return nil, errors.Trace(err)
		}
		return model.ActionByTag(tag)
	case names.CharmTag:
		if url, err := charm.ParseURL(id); err != nil {
			logger.Warningf("Parsing charm URL %q failed: %v", id, err)
			return nil, errors.NotFoundf("could not find charm %q in state", id)
		} else {
			return st.Charm(url)
		}
	case names.VolumeTag:
		im, err := st.IAASModel()
		if err != nil {
			return nil, errors.Trace(err)
		}
		return im.Volume(tag)
	case names.FilesystemTag:
		im, err := st.IAASModel()
		if err != nil {
			return nil, errors.Trace(err)
		}
		return im.Filesystem(tag)
	default:
		return nil, errors.Errorf("unsupported tag %T", tag)
	}
}

// tagToCollectionAndId, given an entity tag, returns the collection name and id
// of the entity document.
func (st *State) tagToCollectionAndId(tag names.Tag) (string, interface{}, error) {
	if tag == nil {
		return "", nil, errors.Errorf("tag is nil")
	}
	coll := ""
	id := tag.Id()
	switch tag := tag.(type) {
	case names.MachineTag:
		coll = machinesC
		id = st.docID(id)
	case names.ApplicationTag:
		coll = applicationsC
		id = st.docID(id)
	case names.UnitTag:
		coll = unitsC
		id = st.docID(id)
	case names.UserTag:
		coll = usersC
		if !tag.IsLocal() {
			return "", nil, fmt.Errorf("%q is not a local user", tag.Id())
		}
		id = tag.Name()
	case names.RelationTag:
		coll = relationsC
		id = st.docID(id)
	case names.ModelTag:
		coll = modelsC
	case names.ActionTag:
		coll = actionsC
		id = tag.Id()
	case names.CharmTag:
		coll = charmsC
		id = tag.Id()
	default:
		return "", nil, errors.Errorf("%q is not a valid collection tag", tag)
	}
	return coll, id, nil
}

// addPeerRelationsOps returns the operations necessary to add the
// specified application peer relations to the state.
func (st *State) addPeerRelationsOps(applicationname string, peers map[string]charm.Relation) ([]txn.Op, error) {
	now := st.clock().Now()
	var ops []txn.Op
	for _, rel := range peers {
		relId, err := sequence(st, "relation")
		if err != nil {
			return nil, errors.Trace(err)
		}
		eps := []Endpoint{{
			ApplicationName: applicationname,
			Relation:        rel,
		}}
		relKey := relationKey(eps)
		relDoc := &relationDoc{
			DocID:     st.docID(relKey),
			Key:       relKey,
			ModelUUID: st.ModelUUID(),
			Id:        relId,
			Endpoints: eps,
			Life:      Alive,
		}
		relationStatusDoc := statusDoc{
			Status:    status.Joining,
			ModelUUID: st.ModelUUID(),
			Updated:   now.UnixNano(),
		}
		ops = append(ops, txn.Op{
			C:      relationsC,
			Id:     relDoc.DocID,
			Assert: txn.DocMissing,
			Insert: relDoc,
		}, createStatusOp(st, relationGlobalScope(relId), relationStatusDoc))
	}
	return ops, nil
}

var (
	errSameNameRemoteApplicationExists = errors.Errorf("remote application with same name already exists")
	errLocalApplicationExists          = errors.Errorf("application already exists")
)

type AddApplicationArgs struct {
	Name              string
	Series            string
	Charm             *Charm
	Channel           csparams.Channel
	Storage           map[string]StorageConstraints
	AttachStorage     []names.StorageTag
	EndpointBindings  map[string]string
	ApplicationConfig *application.Config
	CharmConfig       charm.Settings
	NumUnits          int
	Placement         []*instance.Placement
	Constraints       constraints.Value
	Resources         map[string]string
}

// AddApplication creates a new application, running the supplied charm, with the
// supplied name (which must be unique). If the charm defines peer relations,
// they will be created automatically.
func (st *State) AddApplication(args AddApplicationArgs) (_ *Application, err error) {
	defer errors.DeferredAnnotatef(&err, "cannot add application %q", args.Name)

	// Sanity checks.
	if !names.IsValidApplication(args.Name) {
		return nil, errors.Errorf("invalid name")
	}
	if args.Charm == nil {
		return nil, errors.Errorf("charm is nil")
	}
	if len(args.AttachStorage) > 0 && args.NumUnits != 1 {
		return nil, errors.Errorf("AttachStorage is non-empty but NumUnits is %d, must be 1", args.NumUnits)
	}

	if err := validateCharmVersion(args.Charm); err != nil {
		return nil, errors.Trace(err)
	}

	if exists, err := isNotDead(st, applicationsC, args.Name); err != nil {
		return nil, errors.Trace(err)
	} else if exists {
		return nil, errors.Errorf("application already exists")
	}
	if err := checkModelActive(st); err != nil {
		return nil, errors.Trace(err)
	}
	if args.Storage == nil {
		args.Storage = make(map[string]StorageConstraints)
	}

	// Perform model specific arg processing.
	model, err := st.Model()
	if err != nil {
		return nil, errors.Trace(err)
	}
	switch model.Type() {
	case ModelTypeIAAS:
		if err := st.processIAASModelApplicationArgs(&args); err != nil {
			return nil, errors.Trace(err)
		}
	case ModelTypeCAAS:
		if err := st.processCAASModelApplicationArgs(&args); err != nil {
			return nil, errors.Trace(err)
		}
	}

	applicationID := st.docID(args.Name)

	// Create the application addition operations.
	peers := args.Charm.Meta().Peers

	// The doc defaults to CharmModifiedVersion = 0, which is correct, since it
	// has, by definition, at its initial state.
	appDoc := &applicationDoc{
		DocID:         applicationID,
		Name:          args.Name,
		ModelUUID:     st.ModelUUID(),
		Series:        args.Series,
		Subordinate:   args.Charm.Meta().Subordinate,
		CharmURL:      args.Charm.URL(),
		Channel:       string(args.Channel),
		RelationCount: len(peers),
		Life:          Alive,
	}

	app := newApplication(st, appDoc)

	endpointBindingsOp, err := createEndpointBindingsOp(
		st, app.globalKey(),
		args.EndpointBindings, args.Charm.Meta(),
	)
	if err != nil {
		return nil, errors.Trace(err)
	}

	statusDoc := statusDoc{
		ModelUUID:  st.ModelUUID(),
		Status:     status.Waiting,
		StatusInfo: status.MessageWaitForMachine,
		Updated:    st.clock().Now().UnixNano(),
		// This exists to preserve questionable unit-aggregation behaviour
		// while we work out how to switch to an implementation that makes
		// sense. It is only relevant for IAAS models.
		NeverSet: model.Type() == ModelTypeIAAS,
	}
	if model.Type() == ModelTypeCAAS {
		statusDoc.StatusInfo = status.MessageWaitForContainer
	}

	if err := args.ApplicationConfig.Validate(); err != nil {
		return nil, errors.Trace(err)
	}
	appConfigAttrs := args.ApplicationConfig.Attributes()

	// When creating the settings, we ignore nils.  In other circumstances, nil
	// means to delete the value (reset to default), so creating with nil should
	// mean to use the default, i.e. don't set the value.
	removeNils(args.CharmConfig)
	removeNils(appConfigAttrs)

	buildTxn := func(attempt int) ([]txn.Op, error) {
		// If we've tried once already and failed, check that
		// model may have been destroyed.
		if attempt > 0 {
			if err := checkModelActive(st); err != nil {
				return nil, errors.Trace(err)
			}
			// Ensure a local application with the same name doesn't exist.
			if exists, err := isNotDead(st, applicationsC, args.Name); err != nil {
				return nil, errors.Trace(err)
			} else if exists {
				return nil, errLocalApplicationExists
			}
			// Ensure a remote application with the same name doesn't exist.
			if remoteExists, err := isNotDead(st, remoteApplicationsC, args.Name); err != nil {
				return nil, errors.Trace(err)
			} else if remoteExists {
				return nil, errSameNameRemoteApplicationExists
			}
		}
		// The addApplicationOps does not include the model alive assertion,
		// so we add it here.
		ops := []txn.Op{
			assertModelActiveOp(st.ModelUUID()),
			endpointBindingsOp,
		}
		addOps, err := addApplicationOps(st, app, addApplicationOpsArgs{
			applicationDoc:    appDoc,
			statusDoc:         statusDoc,
			constraints:       args.Constraints,
			storage:           args.Storage,
			applicationConfig: appConfigAttrs,
			charmConfig:       map[string]interface{}(args.CharmConfig),
		})
		if err != nil {
			return nil, errors.Trace(err)
		}
		ops = append(ops, addOps...)

		// Collect peer relation addition operations.
		//
		// TODO(dimitern): Ensure each st.Endpoint has a space name associated in a
		// follow-up.
		peerOps, err := st.addPeerRelationsOps(args.Name, peers)
		if err != nil {
			return nil, errors.Trace(err)
		}
		ops = append(ops, peerOps...)

		if len(args.Resources) > 0 {
			// Collect pending resource resolution operations.
			resources, err := st.Resources()
			if err != nil {
				return nil, errors.Trace(err)
			}
			resOps, err := resources.NewResolvePendingResourcesOps(args.Name, args.Resources)
			if err != nil {
				return nil, errors.Trace(err)
			}
			ops = append(ops, resOps...)
		}

		// Collect unit-adding operations.
		for x := 0; x < args.NumUnits; x++ {
			unitName, unitOps, err := app.addApplicationUnitOps(applicationAddUnitOpsArgs{
				cons:          args.Constraints,
				storageCons:   args.Storage,
				attachStorage: args.AttachStorage,
			})
			if err != nil {
				return nil, errors.Trace(err)
			}
			ops = append(ops, unitOps...)
			placement := instance.Placement{}
			if x < len(args.Placement) {
				placement = *args.Placement[x]
			}
			ops = append(ops, assignUnitOps(unitName, placement)...)
		}
		return ops, nil
	}
	// At the last moment before inserting the application, prime status history.
	probablyUpdateStatusHistory(st.db(), app.globalKey(), statusDoc)

	if err = st.db().Run(buildTxn); err == nil {
		// Refresh to pick the txn-revno.
		if err = app.Refresh(); err != nil {
			return nil, errors.Trace(err)
		}
		return app, nil
	}
	return nil, errors.Trace(err)
}

func (st *State) processIAASModelApplicationArgs(args *AddApplicationArgs) error {
	im, err := st.IAASModel()
	if err != nil {
		return errors.Trace(err)
	}
	if err := addDefaultStorageConstraints(im, args.Storage, args.Charm.Meta()); err != nil {
		return errors.Trace(err)
	}
	if err := validateStorageConstraints(im, args.Storage, args.Charm.Meta()); err != nil {
		return errors.Trace(err)
	}
	storagePools := make(set.Strings)
	for _, storageParams := range args.Storage {
		storagePools.Add(storageParams.Pool)
	}

	if args.Series == "" {
		// args.Series is not set, so use the series in the URL.
		args.Series = args.Charm.URL().Series
		if args.Series == "" {
			// Should not happen, but just in case.
			return errors.New("series is empty")
		}
	} else {
		// User has specified series. Overriding supported series is
		// handled by the client, so args.Series is not necessarily
		// one of the charm's supported series. We require that the
		// specified series is of the same operating system as one of
		// the supported series. For old-style charms with the series
		// in the URL, that series is the one and only supported
		// series.
		var supportedSeries []string
		if series := args.Charm.URL().Series; series != "" {
			supportedSeries = []string{series}
		} else {
			supportedSeries = args.Charm.Meta().Series
		}
		if len(supportedSeries) > 0 {
			seriesOS, err := series.GetOSFromSeries(args.Series)
			if err != nil {
				return errors.Trace(err)
			}
			supportedOperatingSystems := make(map[os.OSType]bool)
			for _, supportedSeries := range supportedSeries {
				os, err := series.GetOSFromSeries(supportedSeries)
				if err != nil {
					// If we can't figure out a series written in the charm
					// just skip it.
					continue
				}
				supportedOperatingSystems[os] = true
			}
			if !supportedOperatingSystems[seriesOS] {
				return errors.NewNotSupported(errors.Errorf(
					"series %q (OS %q) not supported by charm, supported series are %q",
					args.Series, seriesOS, strings.Join(supportedSeries, ", "),
				), "")
			}
		}
	}

	// Ignore constraints that result from this call as
	// these would be accumulation of model and application constraints
	// but we only want application constraints to be persisted here.
	_, err = st.resolveConstraints(args.Constraints)
	if err != nil {
		return errors.Trace(err)
	}

	for _, placement := range args.Placement {
		data, err := st.parsePlacement(placement)
		if err != nil {
			return errors.Trace(err)
		}
		switch data.placementType() {
		case machinePlacement:
			// Ensure that the machine and charm series match.
			m, err := st.Machine(data.machineId)
			if err != nil {
				return errors.Trace(err)
			}
			subordinate := args.Charm.Meta().Subordinate
			if err := validateUnitMachineAssignment(
				m, args.Series, subordinate, storagePools,
			); err != nil {
				return errors.Annotatef(
					err, "cannot deploy to machine %s", m,
				)
			}

		case directivePlacement:
			// Obtain volume attachment params corresponding to storage being
			// attached. We need to pass them along to precheckInstance, in
			// case the volumes cannot be attached to a machine with the given
			// placement directive.
			im, err := st.IAASModel()
			if err != nil {
				return errors.Trace(err)
			}
			volumeAttachments := make([]storage.VolumeAttachmentParams, 0, len(args.AttachStorage))
			for _, storageTag := range args.AttachStorage {
				v, err := im.StorageInstanceVolume(storageTag)
				if errors.IsNotFound(err) {
					continue
				} else if err != nil {
					return errors.Trace(err)
				}
				volumeInfo, err := v.Info()
				if err != nil {
					// Volume has not been provisioned yet,
					// so it cannot be attached.
					continue
				}
				providerType, _, err := poolStorageProvider(im, volumeInfo.Pool)
				if err != nil {
					return errors.Annotatef(err, "cannot attach %s", names.ReadableString(storageTag))
				}
				storageName, _ := names.StorageName(storageTag.Id())
				volumeAttachments = append(volumeAttachments, storage.VolumeAttachmentParams{
					AttachmentParams: storage.AttachmentParams{
						Provider: providerType,
						ReadOnly: args.Charm.Meta().Storage[storageName].ReadOnly,
					},
					Volume:   v.VolumeTag(),
					VolumeId: volumeInfo.VolumeId,
				})
			}
			if err := st.precheckInstance(
				args.Series,
				args.Constraints,
				data.directive,
				volumeAttachments,
			); err != nil {
				return errors.Trace(err)
			}
		}
	}
	return nil
}

func (st *State) processCAASModelApplicationArgs(args *AddApplicationArgs) error {
	if args.Series == "" {
		// args.Series is not set, so use the series in the URL.
		args.Series = args.Charm.URL().Series
		if args.Series == "" {
			// Should not happen, but just in case.
			return errors.New("series is empty")
		}
	}

	// TODO(caas) restrict the series to CAAS series.
	// TODO(caas) check that AddApplicationArgs doesn't
	// contain IAAS-specific things.

	return nil
}

// removeNils removes any keys with nil values from the given map.
func removeNils(m map[string]interface{}) {
	for k, v := range m {
		if v == nil {
			delete(m, k)
		}
	}
}

// assignUnitOps returns the db ops to save unit assignment for use by the
// UnitAssigner worker.
func assignUnitOps(unitName string, placement instance.Placement) []txn.Op {
	udoc := assignUnitDoc{
		DocId:     unitName,
		Scope:     placement.Scope,
		Directive: placement.Directive,
	}
	return []txn.Op{{
		C:      assignUnitC,
		Id:     udoc.DocId,
		Assert: txn.DocMissing,
		Insert: udoc,
	}}
}

// AssignStagedUnits gets called by the UnitAssigner worker, and runs the given
// assignments.
func (st *State) AssignStagedUnits(ids []string) ([]UnitAssignmentResult, error) {
	query := bson.D{{"_id", bson.D{{"$in", ids}}}}
	unitAssignments, err := st.unitAssignments(query)
	if err != nil {
		return nil, errors.Annotate(err, "getting staged unit assignments")
	}
	results := make([]UnitAssignmentResult, len(unitAssignments))
	for i, a := range unitAssignments {
		err := st.assignStagedUnit(a)
		results[i].Unit = a.Unit
		results[i].Error = err
	}
	return results, nil
}

// UnitAssignments returns all staged unit assignments in the model.
func (st *State) AllUnitAssignments() ([]UnitAssignment, error) {
	return st.unitAssignments(nil)
}

func (st *State) unitAssignments(query bson.D) ([]UnitAssignment, error) {
	col, close := st.db().GetCollection(assignUnitC)
	defer close()

	var docs []assignUnitDoc
	if err := col.Find(query).All(&docs); err != nil {
		return nil, errors.Annotatef(err, "cannot get unit assignment docs")
	}
	results := make([]UnitAssignment, len(docs))
	for i, doc := range docs {
		results[i] = UnitAssignment{
			st.localID(doc.DocId),
			doc.Scope,
			doc.Directive,
		}
	}
	return results, nil
}

func removeStagedAssignmentOp(id string) txn.Op {
	return txn.Op{
		C:      assignUnitC,
		Id:     id,
		Remove: true,
	}
}

func (st *State) assignStagedUnit(a UnitAssignment) error {
	u, err := st.Unit(a.Unit)
	if err != nil {
		return errors.Trace(err)
	}
	if a.Scope == "" && a.Directive == "" {
		return errors.Trace(st.AssignUnit(u, AssignCleanEmpty))
	}

	placement := &instance.Placement{Scope: a.Scope, Directive: a.Directive}

	return errors.Trace(st.AssignUnitWithPlacement(u, placement))
}

// AssignUnitWithPlacement chooses a machine using the given placement directive
// and then assigns the unit to it.
func (st *State) AssignUnitWithPlacement(unit *Unit, placement *instance.Placement) error {
	// TODO(natefinch) this should be done as a single transaction, not two.
	// Mark https://launchpad.net/bugs/1506994 fixed when done.

	m, err := st.addMachineWithPlacement(unit, placement)
	if err != nil {
		return errors.Trace(err)
	}
	return unit.AssignToMachine(m)
}

// placementData is a helper type that encodes some of the logic behind how an
// instance.Placement gets translated into a placement directive the providers
// understand.
type placementData struct {
	machineId     string
	directive     string
	containerType instance.ContainerType
}

type placementType int

const (
	containerPlacement placementType = iota
	directivePlacement
	machinePlacement
)

// placementType returns the type of placement that this data represents.
func (p placementData) placementType() placementType {
	if p.containerType != "" {
		return containerPlacement
	}
	if p.directive != "" {
		return directivePlacement
	}
	return machinePlacement
}

func (st *State) parsePlacement(placement *instance.Placement) (*placementData, error) {
	// Extract container type and parent from container placement directives.
	if container, err := instance.ParseContainerType(placement.Scope); err == nil {
		return &placementData{
			containerType: container,
			machineId:     placement.Directive,
		}, nil
	}
	switch placement.Scope {
	case st.ModelUUID():
		return &placementData{directive: placement.Directive}, nil
	case instance.MachineScope:
		return &placementData{machineId: placement.Directive}, nil
	default:
		return nil, errors.Errorf("placement scope: invalid model UUID %q", placement.Scope)
	}
}

// addMachineWithPlacement finds a machine that matches the given placement directive for the given unit.
func (st *State) addMachineWithPlacement(unit *Unit, placement *instance.Placement) (*Machine, error) {
	unitCons, err := unit.Constraints()
	if err != nil {
		return nil, err
	}

	data, err := st.parsePlacement(placement)
	if err != nil {
		return nil, errors.Trace(err)
	}

	// Create any new machine marked as dirty so that
	// nothing else will grab it before we assign the unit to it.
	// TODO(natefinch) fix this when we put assignment in the same
	// transaction as adding a machine.  See bug
	// https://launchpad.net/bugs/1506994

	switch data.placementType() {
	case containerPlacement:
		// If a container is to be used, create it.
		template := MachineTemplate{
			Series:      unit.Series(),
			Jobs:        []MachineJob{JobHostUnits},
			Dirty:       true,
			Constraints: *unitCons,
		}
		if data.machineId != "" {
			return st.AddMachineInsideMachine(template, data.machineId, data.containerType)
		}
		return st.AddMachineInsideNewMachine(template, template, data.containerType)
	case directivePlacement:
		// If a placement directive is to be used, do that here.
		template := MachineTemplate{
			Series:      unit.Series(),
			Jobs:        []MachineJob{JobHostUnits},
			Dirty:       true,
			Constraints: *unitCons,
			Placement:   data.directive,
		}
		return st.AddOneMachine(template)
	default:
		// Otherwise use an existing machine.
		return st.Machine(data.machineId)
	}
}

// Application returns a application state by name.
func (st *State) Application(name string) (_ *Application, err error) {
	applications, closer := st.db().GetCollection(applicationsC)
	defer closer()

	if !names.IsValidApplication(name) {
		return nil, errors.Errorf("%q is not a valid application name", name)
	}
	sdoc := &applicationDoc{}
	err = applications.FindId(name).One(sdoc)
	if err == mgo.ErrNotFound {
		return nil, errors.NotFoundf("application %q", name)
	}
	if err != nil {
		return nil, errors.Annotatef(err, "cannot get application %q", name)
	}
	return newApplication(st, sdoc), nil
}

// AllApplications returns all deployed applications in the model.
func (st *State) AllApplications() (applications []*Application, err error) {
	applicationsCollection, closer := st.db().GetCollection(applicationsC)
	defer closer()

	sdocs := []applicationDoc{}
	err = applicationsCollection.Find(bson.D{}).All(&sdocs)
	if err != nil {
		return nil, errors.Errorf("cannot get all applications")
	}
	for _, v := range sdocs {
		applications = append(applications, newApplication(st, &v))
	}
	return applications, nil
}

// InferEndpoints returns the endpoints corresponding to the supplied names.
// There must be 1 or 2 supplied names, of the form <application>[:<relation>].
// If the supplied names uniquely specify a possible relation, or if they
// uniquely specify a possible relation once all implicit relations have been
// filtered, the endpoints corresponding to that relation will be returned.
func (st *State) InferEndpoints(names ...string) ([]Endpoint, error) {
	// Collect all possible sane endpoint lists.
	var candidates [][]Endpoint
	switch len(names) {
	case 1:
		eps, err := st.endpoints(names[0], isPeer)
		if err != nil {
			return nil, errors.Trace(err)
		}
		for _, ep := range eps {
			candidates = append(candidates, []Endpoint{ep})
		}
	case 2:
		eps1, err := st.endpoints(names[0], notPeer)
		if err != nil {
			return nil, errors.Trace(err)
		}
		eps2, err := st.endpoints(names[1], notPeer)
		if err != nil {
			return nil, errors.Trace(err)
		}
		for _, ep1 := range eps1 {
			for _, ep2 := range eps2 {
				scopeOk, err := containerScopeOk(st, ep1, ep2)
				if err != nil {
					return nil, errors.Trace(err)
				}
				if ep1.CanRelateTo(ep2) && scopeOk {
					candidates = append(candidates, []Endpoint{ep1, ep2})
				}
			}
		}
	default:
		return nil, errors.Errorf("cannot relate %d endpoints", len(names))
	}
	// If there's ambiguity, try discarding implicit relations.
	switch len(candidates) {
	case 0:
		return nil, errors.Errorf("no relations found")
	case 1:
		return candidates[0], nil
	}
	var filtered [][]Endpoint
outer:
	for _, cand := range candidates {
		for _, ep := range cand {
			if ep.IsImplicit() {
				continue outer
			}
		}
		filtered = append(filtered, cand)
	}
	if len(filtered) == 1 {
		return filtered[0], nil
	}
	keys := []string{}
	for _, cand := range candidates {
		keys = append(keys, fmt.Sprintf("%q", relationKey(cand)))
	}
	sort.Strings(keys)
	return nil, errors.Errorf("ambiguous relation: %q could refer to %s",
		strings.Join(names, " "), strings.Join(keys, "; "))
}

func isPeer(ep Endpoint) bool {
	return ep.Role == charm.RolePeer
}

func notPeer(ep Endpoint) bool {
	return ep.Role != charm.RolePeer
}

func containerScopeOk(st *State, ep1, ep2 Endpoint) (bool, error) {
	if ep1.Scope != charm.ScopeContainer && ep2.Scope != charm.ScopeContainer {
		return true, nil
	}
	var subordinateCount int
	for _, ep := range []Endpoint{ep1, ep2} {
		app, err := applicationByName(st, ep.ApplicationName)
		if err != nil {
			return false, err
		}
		// Container scoped relations are not allowed for remote applications.
		if app.IsRemote() {
			return false, nil
		}
		if app.(*Application).doc.Subordinate {
			subordinateCount++
		}
	}
	return subordinateCount >= 1, nil
}

func applicationByName(st *State, name string) (ApplicationEntity, error) {
	app, err := st.Application(name)
	if err == nil {
		return app, nil
	} else if err != nil && !errors.IsNotFound(err) {
		return nil, err
	}
	remoteApp, remoteErr := st.RemoteApplication(name)
	if errors.IsNotFound(remoteErr) {
		// We can't find either an application or a remote application
		// by that name. Report the missing application, since that's
		// probably what was intended (and still indicates the problem
		// for remote applications).
		return nil, err
	}
	return remoteApp, remoteErr
}

// endpoints returns all endpoints that could be intended by the
// supplied endpoint name, and which cause the filter param to
// return true.
func (st *State) endpoints(name string, filter func(ep Endpoint) bool) ([]Endpoint, error) {
	var appName, relName string
	if i := strings.Index(name, ":"); i == -1 {
		appName = name
	} else if i != 0 && i != len(name)-1 {
		appName = name[:i]
		relName = name[i+1:]
	} else {
		return nil, errors.Errorf("invalid endpoint %q", name)
	}
	app, err := applicationByName(st, appName)
	if err != nil {
		return nil, errors.Trace(err)
	}
	eps := []Endpoint{}
	if relName != "" {
		ep, err := app.Endpoint(relName)
		if err != nil {
			return nil, errors.Trace(err)
		}
		eps = append(eps, ep)
	} else {
		eps, err = app.Endpoints()
		if err != nil {
			return nil, errors.Trace(err)
		}
	}
	final := []Endpoint{}
	for _, ep := range eps {
		if filter(ep) {
			final = append(final, ep)
		}
	}
	return final, nil
}

// AddRelation creates a new relation with the given endpoints.
func (st *State) AddRelation(eps ...Endpoint) (r *Relation, err error) {
	key := relationKey(eps)
	defer errors.DeferredAnnotatef(&err, "cannot add relation %q", key)
	// Enforce basic endpoint sanity. The epCount restrictions may be relaxed
	// in the future; if so, this method is likely to need significant rework.
	if len(eps) != 2 {
		return nil, errors.Errorf("relation must have two endpoints")
	}
	if !eps[0].CanRelateTo(eps[1]) {
		return nil, errors.Errorf("endpoints do not relate")
	}

	// Check applications are alive and do checks if one is remote.
	app1, err := aliveApplication(st, eps[0].ApplicationName)
	if err != nil {
		return nil, err
	}
	app2, err := aliveApplication(st, eps[1].ApplicationName)
	if err != nil {
		return nil, err
	}
	if app1.IsRemote() && app2.IsRemote() {
		return nil, errors.Errorf("cannot add relation between remote applications %q and %q", eps[0].ApplicationName, eps[1].ApplicationName)
	}
	remoteRelation := app1.IsRemote() || app2.IsRemote()
	ep0ok := app1.IsRemote() || eps[0].Scope == charm.ScopeGlobal
	ep1ok := app2.IsRemote() || eps[1].Scope == charm.ScopeGlobal
	if remoteRelation && (!ep0ok || !ep1ok) {
		return nil, errors.Errorf("local endpoint must be globally scoped for remote relations")
	}

	// If either endpoint has container scope, so must the other; and the
	// applications's series must also match, because they'll be deployed to
	// the same machines.
	matchSeries := true
	if eps[0].Scope == charm.ScopeContainer {
		eps[1].Scope = charm.ScopeContainer
	} else if eps[1].Scope == charm.ScopeContainer {
		eps[0].Scope = charm.ScopeContainer
	} else {
		matchSeries = false
	}
	// We only get a unique relation id once, to save on roundtrips. If it's
	// -1, we haven't got it yet (we don't get it at this stage, because we
	// still don't know whether it's sane to even attempt creation).
	id := -1
	// If a application's charm is upgraded while we're trying to add a relation,
	// we'll need to re-validate application sanity.
	var doc *relationDoc
	now := st.clock().Now()
	buildTxn := func(attempt int) ([]txn.Op, error) {
		// Perform initial relation sanity check.
		if exists, err := isNotDead(st, relationsC, key); err != nil {
			return nil, errors.Trace(err)
		} else if exists {
			return nil, errors.AlreadyExistsf("relation %v", key)
		}
		// Collect per-application operations, checking sanity as we go.
		var ops []txn.Op
		var subordinateCount int
		series := map[string]bool{}
		for _, ep := range eps {
			app, err := aliveApplication(st, ep.ApplicationName)
			if err != nil {
				return nil, err
			}
			if app.IsRemote() {
				ops = append(ops, txn.Op{
					C:      remoteApplicationsC,
					Id:     st.docID(ep.ApplicationName),
					Assert: bson.D{{"life", Alive}},
					Update: bson.D{{"$inc", bson.D{{"relationcount", 1}}}},
				})
			} else {
				localApp := app.(*Application)
				if localApp.doc.Subordinate {
					subordinateCount++
				}
				series[localApp.doc.Series] = true
				ch, _, err := localApp.Charm()
				if err != nil {
					return nil, errors.Trace(err)
				}
				if !ep.ImplementedBy(ch) {
					return nil, errors.Errorf("%q does not implement %q", ep.ApplicationName, ep)
				}
				ops = append(ops, txn.Op{
					C:      applicationsC,
					Id:     st.docID(ep.ApplicationName),
					Assert: bson.D{{"life", Alive}, {"charmurl", ch.URL()}},
					Update: bson.D{{"$inc", bson.D{{"relationcount", 1}}}},
				})
			}
		}
		if matchSeries && len(series) != 1 {
			return nil, errors.Errorf("principal and subordinate applications' series must match")
		}
		if eps[0].Scope == charm.ScopeContainer && subordinateCount < 1 {
			return nil, errors.Errorf("container scoped relation requires at least one subordinate application")
		}

		// Create a new unique id if that has not already been done, and add
		// an operation to create the relation document.
		if id == -1 {
			var err error
			if id, err = sequence(st, "relation"); err != nil {
				return nil, errors.Trace(err)
			}
		}
		docID := st.docID(key)
		doc = &relationDoc{
			DocID:     docID,
			Key:       key,
			ModelUUID: st.ModelUUID(),
			Id:        id,
			Endpoints: eps,
			Life:      Alive,
		}
		relationStatusDoc := statusDoc{
			Status:    status.Joining,
			ModelUUID: st.ModelUUID(),
			Updated:   now.UnixNano(),
		}
		ops = append(ops, txn.Op{
			C:      relationsC,
			Id:     docID,
			Assert: txn.DocMissing,
			Insert: doc,
		}, createStatusOp(st, relationGlobalScope(id), relationStatusDoc))
		return ops, nil
	}
	if err = st.db().Run(buildTxn); err == nil {
		return &Relation{st, *doc}, nil
	}
	return nil, errors.Trace(err)
}

func aliveApplication(st *State, name string) (ApplicationEntity, error) {
	app, err := applicationByName(st, name)
	if errors.IsNotFound(err) {
		return nil, errors.Errorf("application %q does not exist", name)
	} else if err != nil {
		return nil, errors.Trace(err)
	} else if app.Life() != Alive {
		return nil, errors.Errorf("application %q is not alive", name)
	}
	return app, err
}

// EndpointsRelation returns the existing relation with the given endpoints.
func (st *State) EndpointsRelation(endpoints ...Endpoint) (*Relation, error) {
	return st.KeyRelation(relationKey(endpoints))
}

// KeyRelation returns the existing relation with the given key (which can
// be derived unambiguously from the relation's endpoints).
func (st *State) KeyRelation(key string) (*Relation, error) {
	relations, closer := st.db().GetCollection(relationsC)
	defer closer()

	doc := relationDoc{}
	err := relations.FindId(key).One(&doc)
	if err == mgo.ErrNotFound {
		return nil, errors.NotFoundf("relation %q", key)
	}
	if err != nil {
		return nil, errors.Annotatef(err, "cannot get relation %q", key)
	}
	return newRelation(st, &doc), nil
}

// Relation returns the existing relation with the given id.
func (st *State) Relation(id int) (*Relation, error) {
	relations, closer := st.db().GetCollection(relationsC)
	defer closer()

	doc := relationDoc{}
	err := relations.Find(bson.D{{"id", id}}).One(&doc)
	if err == mgo.ErrNotFound {
		return nil, errors.NotFoundf("relation %d", id)
	}
	if err != nil {
		return nil, errors.Annotatef(err, "cannot get relation %d", id)
	}
	return newRelation(st, &doc), nil
}

// AllRelations returns all relations in the model ordered by id.
func (st *State) AllRelations() (relations []*Relation, err error) {
	relationsCollection, closer := st.db().GetCollection(relationsC)
	defer closer()

	docs := relationDocSlice{}
	err = relationsCollection.Find(nil).All(&docs)
	if err != nil {
		return nil, errors.Annotate(err, "cannot get all relations")
	}
	sort.Sort(docs)
	for _, v := range docs {
		relations = append(relations, newRelation(st, &v))
	}
	return
}

type relationDocSlice []relationDoc

func (rdc relationDocSlice) Len() int      { return len(rdc) }
func (rdc relationDocSlice) Swap(i, j int) { rdc[i], rdc[j] = rdc[j], rdc[i] }
func (rdc relationDocSlice) Less(i, j int) bool {
	return rdc[i].Id < rdc[j].Id
}

// Unit returns a unit by name.
func (st *State) Unit(name string) (*Unit, error) {
	if !names.IsValidUnit(name) {
		return nil, errors.Errorf("%q is not a valid unit name", name)
	}
	units, closer := st.db().GetCollection(unitsC)
	defer closer()

	doc := unitDoc{}
	err := units.FindId(name).One(&doc)
	if err == mgo.ErrNotFound {
		return nil, errors.NotFoundf("unit %q", name)
	}
	if err != nil {
		return nil, errors.Annotatef(err, "cannot get unit %q", name)
	}
	model, err := st.Model()
	if err != nil {
		return nil, errors.Trace(err)
	}
	return newUnit(st, model.Type(), &doc), nil
}

// UnitsFor returns the units placed in the given machine id.
func (st *State) UnitsFor(machineId string) ([]*Unit, error) {
	if !names.IsValidMachine(machineId) {
		return nil, errors.Errorf("%q is not a valid machine id", machineId)
	}
	m := &Machine{
		st: st,
		doc: machineDoc{
			Id: machineId,
		},
	}
	return m.Units()
}

// AssignUnit places the unit on a machine. Depending on the policy, and the
// state of the model, this may lead to new instances being launched
// within the model.
func (st *State) AssignUnit(u *Unit, policy AssignmentPolicy) (err error) {
	if !u.IsPrincipal() {
		return errors.Errorf("subordinate unit %q cannot be assigned directly to a machine", u)
	}
	defer errors.DeferredAnnotatef(&err, "cannot assign unit %q to machine", u)
	var m *Machine
	switch policy {
	case AssignLocal:
		m, err = st.Machine("0")
		if err != nil {
			return errors.Trace(err)
		}
		return u.AssignToMachine(m)
	case AssignClean:
		if _, err = u.AssignToCleanMachine(); errors.Cause(err) != noCleanMachines {
			return errors.Trace(err)
		}
		return u.AssignToNewMachineOrContainer()
	case AssignCleanEmpty:
		if _, err = u.AssignToCleanEmptyMachine(); errors.Cause(err) != noCleanMachines {
			return errors.Trace(err)
		}
		return u.AssignToNewMachineOrContainer()
	case AssignNew:
		return errors.Trace(u.AssignToNewMachine())
	}
	return errors.Errorf("unknown unit assignment policy: %q", policy)
}

type hasStartSync interface {
	StartSync()
}

// StartSync forces watchers to resynchronize their state with the
// database immediately. This will happen periodically automatically.
func (st *State) StartSync() {
	if syncable, ok := st.workers.txnLogWatcher().(hasStartSync); ok {
		syncable.StartSync()
	}
	st.workers.pingBatcherWorker().Sync()
	st.workers.presenceWatcher().Sync()
}

// SetAdminMongoPassword sets the administrative password
// to access the state. If the password is non-empty,
// all subsequent attempts to access the state must
// be authorized; otherwise no authorization is required.
func (st *State) SetAdminMongoPassword(password string) error {
	err := mongo.SetAdminMongoPassword(st.session, mongo.AdminUser, password)
	return errors.Trace(err)
}

type controllersDoc struct {
<<<<<<< HEAD
	Id              string   `bson:"_id"`
	CloudName       string   `bson:"cloud"`
	ModelUUID       string   `bson:"model-uuid"`
	MachineIds      []string `bson:"machineids"`
	MongoSpaceName  string   `bson:"mongo-space-name"`
	MongoSpaceState string   `bson:"mongo-space-state"`
=======
	Id         string `bson:"_id"`
	CloudName  string `bson:"cloud"`
	ModelUUID  string `bson:"model-uuid"`
	MachineIds []string
>>>>>>> 6d41053e
}

// ControllerInfo holds information about currently
// configured controller machines.
type ControllerInfo struct {
	// CloudName is the name of the cloud to which this controller is deployed.
	CloudName string

	// ModelTag identifies the initial model. Only the initial
	// model is able to have machines that manage state. The initial
	// model is the model that is created when bootstrapping.
	ModelTag names.ModelTag

	// MachineIds holds the ids of all machines configured to run a controller.
	// Check the individual machine docs to know if a given machine wants to vote and/or has the vote.
	MachineIds []string
}

// ControllerInfo returns information about
// the currently configured controller machines.
func (st *State) ControllerInfo() (*ControllerInfo, error) {
	session := st.session.Copy()
	defer session.Close()
	return readRawControllerInfo(session)
}

// readRawControllerInfo reads ControllerInfo direct from the supplied session,
// falling back to the bootstrap model document to extract the UUID when
// required.
func readRawControllerInfo(session *mgo.Session) (*ControllerInfo, error) {
	db := session.DB(jujuDB)
	controllers := db.C(controllersC)

	var doc controllersDoc
	err := controllers.Find(bson.D{{"_id", modelGlobalKey}}).One(&doc)
	if err == mgo.ErrNotFound {
		return nil, errors.NotFoundf("controllers document")
	}
	if err != nil {
		return nil, errors.Annotatef(err, "cannot get controllers document")
	}
	return &ControllerInfo{
		CloudName:  doc.CloudName,
		ModelTag:   names.NewModelTag(doc.ModelUUID),
		MachineIds: doc.MachineIds,
	}, nil
}

const stateServingInfoKey = "stateServingInfo"

// StateServingInfo returns information for running a controller machine
func (st *State) StateServingInfo() (StateServingInfo, error) {
	controllers, closer := st.db().GetCollection(controllersC)
	defer closer()

	var info StateServingInfo
	err := controllers.Find(bson.D{{"_id", stateServingInfoKey}}).One(&info)
	if err != nil {
		return info, errors.Trace(err)
	}
	if info.StatePort == 0 {
		return StateServingInfo{}, errors.NotFoundf("state serving info")
	}
	return info, nil
}

// SetStateServingInfo stores information needed for running a controller
func (st *State) SetStateServingInfo(info StateServingInfo) error {
	if info.StatePort == 0 || info.APIPort == 0 ||
		info.Cert == "" || info.PrivateKey == "" {
		return errors.Errorf("incomplete state serving info set in state")
	}
	if info.CAPrivateKey == "" {
		// No CA certificate key means we can't generate new controller
		// certificates when needed to add to the certificate SANs.
		// Older Juju deployments discard the key because no one realised
		// the certificate was flawed, so at best we can log a warning
		// until an upgrade process is written.
		logger.Warningf("state serving info has no CA certificate key")
	}
	ops := []txn.Op{{
		C:      controllersC,
		Id:     stateServingInfoKey,
		Update: bson.D{{"$set", info}},
	}}
	if err := st.db().RunTransaction(ops); err != nil {
		return errors.Annotatef(err, "cannot set state serving info")
	}
	return nil
}

func (st *State) networkEntityGlobalKeyOp(globalKey string, providerId network.Id) txn.Op {
	key := st.networkEntityGlobalKey(globalKey, providerId)
	return txn.Op{
		C:      providerIDsC,
		Id:     key,
		Assert: txn.DocMissing,
		Insert: providerIdDoc{ID: key},
	}
}

func (st *State) networkEntityGlobalKeyRemoveOp(globalKey string, providerId network.Id) txn.Op {
	key := st.networkEntityGlobalKey(globalKey, providerId)
	return txn.Op{
		C:      providerIDsC,
		Id:     key,
		Remove: true,
	}
}

func (st *State) networkEntityGlobalKey(globalKey string, providerId network.Id) string {
	return st.docID(globalKey + ":" + string(providerId))
}

// SetSLA sets the SLA on the current connected model.
func (st *State) SetSLA(level, owner string, credentials []byte) error {
	model, err := st.Model()
	if err != nil {
		return errors.Trace(err)
	}
	return model.SetSLA(level, owner, credentials)
}

// SetModelMeterStatus sets the meter status for the current connected model.
func (st *State) SetModelMeterStatus(status, info string) error {
	model, err := st.Model()
	if err != nil {
		return errors.Trace(err)
	}
	return model.SetMeterStatus(status, info)
}

// ModelMeterStatus returns the meter status for the current connected model.
func (st *State) ModelMeterStatus() (MeterStatus, error) {
	model, err := st.Model()
	if err != nil {
		return MeterStatus{MeterNotAvailable, ""}, errors.Trace(err)
	}
	return model.MeterStatus(), nil
}

// SLALevel returns the SLA level of the current connected model.
func (st *State) SLALevel() (string, error) {
	model, err := st.Model()
	if err != nil {
		return "", errors.Trace(err)
	}
	return model.SLALevel(), nil
}

// SLACredential returns the SLA credential of the current connected model.
func (st *State) SLACredential() ([]byte, error) {
	model, err := st.Model()
	if err != nil {
		return []byte{}, errors.Trace(err)
	}
	return model.SLACredential(), nil
}

var tagPrefix = map[byte]string{
	'm': names.MachineTagKind + "-",
	'a': names.ApplicationTagKind + "-",
	'u': names.UnitTagKind + "-",
	'e': names.ModelTagKind + "-",
	'r': names.RelationTagKind + "-",
}

func tagForGlobalKey(key string) (string, bool) {
	if len(key) < 3 || key[1] != '#' {
		return "", false
	}
	p, ok := tagPrefix[key[0]]
	if !ok {
		return "", false
	}
	return p + key[2:], true
}

// SetClockForTesting is an exported function to allow other packages
// to set the internal clock for the State instance. It is named such
// that it should be obvious if it is ever called from a non-test package.
func (st *State) SetClockForTesting(clock clock.Clock) error {
	// Need to restart the lease workers so they get the new clock.
	// Stop them first so they don't try to use it when we're setting it.
	st.workers.Kill()
	err := st.workers.Wait()
	if err != nil {
		return errors.Trace(err)
	}
	st.stateClock = clock
	err = st.start(st.controllerTag, nil)
	if err != nil {
		return errors.Trace(err)
	}
	return nil
}

// GlobalClockUpdater returns a new globalclock.Updater using the
// State's *mgo.Session.
func (st *State) GlobalClockUpdater() (coreglobalclock.Updater, error) {
	return globalclock.NewUpdater(globalclock.UpdaterConfig{
		Config: globalclock.Config{
			Mongo:      &environMongo{st},
			Collection: globalClockC,
		},
	})
}

func (st *State) globalClockReader() (*globalclock.Reader, error) {
	return globalclock.NewReader(globalclock.ReaderConfig{
		Config: globalclock.Config{
			Mongo:      &environMongo{st},
			Collection: globalClockC,
		},
	})
}<|MERGE_RESOLUTION|>--- conflicted
+++ resolved
@@ -2060,19 +2060,10 @@
 }
 
 type controllersDoc struct {
-<<<<<<< HEAD
-	Id              string   `bson:"_id"`
-	CloudName       string   `bson:"cloud"`
-	ModelUUID       string   `bson:"model-uuid"`
-	MachineIds      []string `bson:"machineids"`
-	MongoSpaceName  string   `bson:"mongo-space-name"`
-	MongoSpaceState string   `bson:"mongo-space-state"`
-=======
-	Id         string `bson:"_id"`
-	CloudName  string `bson:"cloud"`
-	ModelUUID  string `bson:"model-uuid"`
-	MachineIds []string
->>>>>>> 6d41053e
+	Id         string   `bson:"_id"`
+	CloudName  string   `bson:"cloud"`
+	ModelUUID  string   `bson:"model-uuid"`
+	MachineIds []string `bson:"machineids"`
 }
 
 // ControllerInfo holds information about currently
