// Copyright 2012, 2013 Canonical Ltd.
// Licensed under the AGPLv3, see LICENCE file for details.

package state_test

import (
	"sort"
	"strings"
	"time"

	"github.com/juju/clock"
	"github.com/juju/errors"
	"github.com/juju/loggo"
	"github.com/juju/mgo/v2"
	"github.com/juju/mgo/v2/bson"
	"github.com/juju/mgo/v2/txn"
	"github.com/juju/names/v4"
	jc "github.com/juju/testing/checkers"
	jujutxn "github.com/juju/txn/v2"
	"github.com/juju/version/v2"
	gc "gopkg.in/check.v1"

	"github.com/juju/juju/core/arch"
	"github.com/juju/juju/core/constraints"
	corecontainer "github.com/juju/juju/core/container"
	"github.com/juju/juju/core/instance"
	"github.com/juju/juju/core/network"
	"github.com/juju/juju/core/status"
	"github.com/juju/juju/mongo"
	"github.com/juju/juju/mongo/mongotest"
	"github.com/juju/juju/state"
	"github.com/juju/juju/state/testing"
	"github.com/juju/juju/storage"
	"github.com/juju/juju/storage/poolmanager"
	"github.com/juju/juju/storage/provider"
	dummystorage "github.com/juju/juju/storage/provider/dummy"
	coretesting "github.com/juju/juju/testing"
	"github.com/juju/juju/testing/factory"
)

type MachineSuite struct {
	ConnSuite
	machine0    *state.Machine
	machine     *state.Machine
	unit        *state.Unit
	application *state.Application
}

var _ = gc.Suite(&MachineSuite{})

func (s *MachineSuite) SetUpTest(c *gc.C) {
	s.ConnSuite.SetUpTest(c)
	s.policy.GetConstraintsValidator = func() (constraints.Validator, error) {
		validator := constraints.NewValidator()
		validator.RegisterConflicts([]string{constraints.InstanceType}, []string{constraints.Mem})
		validator.RegisterUnsupported([]string{constraints.CpuPower})
		return validator, nil
	}
	var err error
	s.machine0, err = s.State.AddMachine("quantal", state.JobManageModel)
	c.Assert(err, jc.ErrorIsNil)
	controllerNode, err := s.State.ControllerNode(s.machine0.Id())
	c.Assert(err, jc.ErrorIsNil)
	c.Assert(controllerNode.HasVote(), jc.IsFalse)
	c.Assert(controllerNode.SetHasVote(true), jc.ErrorIsNil)
	s.machine, err = s.State.AddMachine("quantal", state.JobHostUnits)
	c.Assert(err, jc.ErrorIsNil)
	_, err = s.State.ControllerNode(s.machine.Id())
	c.Assert(err, jc.Satisfies, errors.IsNotFound)
}

func (s *MachineSuite) TestSetRebootFlagDeadMachine(c *gc.C) {
	err := s.machine.EnsureDead()
	c.Assert(err, jc.ErrorIsNil)

	err = s.machine.SetRebootFlag(true)
	c.Assert(err, gc.Equals, mgo.ErrNotFound)

	rFlag, err := s.machine.GetRebootFlag()
	c.Assert(err, jc.ErrorIsNil)
	c.Assert(rFlag, jc.IsFalse)

	err = s.machine.SetRebootFlag(false)
	c.Assert(err, jc.ErrorIsNil)

	action, err := s.machine.ShouldRebootOrShutdown()
	c.Assert(err, jc.ErrorIsNil)
	c.Assert(action, gc.Equals, state.ShouldDoNothing)
}

func (s *MachineSuite) TestSetRebootFlagDeadMachineRace(c *gc.C) {
	setFlag := jujutxn.TestHook{
		Before: func() {
			err := s.machine.EnsureDead()
			c.Assert(err, jc.ErrorIsNil)
		},
	}
	defer state.SetTestHooks(c, s.State, setFlag).Check()

	err := s.machine.SetRebootFlag(true)
	c.Assert(err, gc.Equals, mgo.ErrNotFound)
}

func (s *MachineSuite) TestSetRebootFlag(c *gc.C) {
	err := s.machine.SetRebootFlag(true)
	c.Assert(err, jc.ErrorIsNil)

	rebootFlag, err := s.machine.GetRebootFlag()
	c.Assert(err, jc.ErrorIsNil)
	c.Assert(rebootFlag, jc.IsTrue)
}

func (s *MachineSuite) TestSetUnsetRebootFlag(c *gc.C) {
	err := s.machine.SetRebootFlag(true)
	c.Assert(err, jc.ErrorIsNil)

	rebootFlag, err := s.machine.GetRebootFlag()
	c.Assert(err, jc.ErrorIsNil)
	c.Assert(rebootFlag, jc.IsTrue)

	err = s.machine.SetRebootFlag(false)
	c.Assert(err, jc.ErrorIsNil)

	rebootFlag, err = s.machine.GetRebootFlag()
	c.Assert(err, jc.ErrorIsNil)
	c.Assert(rebootFlag, jc.IsFalse)
}

func (s *MachineSuite) TestRecordAgentStartInformation(c *gc.C) {
	now := s.Clock.Now().Truncate(time.Millisecond)
	err := s.machine.RecordAgentStartInformation("thundering-herds")
	c.Assert(err, jc.ErrorIsNil)

	err = s.machine.Refresh()
	c.Assert(err, jc.ErrorIsNil)
	c.Assert(s.machine.AgentStartTime(), gc.Equals, now)
	c.Assert(s.machine.Hostname(), gc.Equals, "thundering-herds")

	// Passing an empty hostname should be ignored
	err = s.machine.RecordAgentStartInformation("")
	c.Assert(err, jc.ErrorIsNil)
	err = s.machine.Refresh()
	c.Assert(err, jc.ErrorIsNil)
	c.Assert(s.machine.AgentStartTime(), gc.Equals, now)
	c.Assert(s.machine.Hostname(), gc.Equals, "thundering-herds", gc.Commentf("expected the host name not be changed"))
}

func (s *MachineSuite) TestSetKeepInstance(c *gc.C) {
	err := s.machine.SetProvisioned("1234", "", "nonce", nil)
	c.Assert(err, jc.ErrorIsNil)
	err = s.machine.SetKeepInstance(true)
	c.Assert(err, jc.ErrorIsNil)

	m, err := s.State.Machine(s.machine.Id())
	c.Assert(err, jc.ErrorIsNil)
	keep, err := m.KeepInstance()
	c.Assert(err, jc.ErrorIsNil)
	c.Assert(keep, jc.IsTrue)
}

func (s *MachineSuite) TestAddMachineInsideMachineModelDying(c *gc.C) {
	model, err := s.State.Model()
	c.Assert(err, jc.ErrorIsNil)
	c.Assert(model.Destroy(state.DestroyModelParams{}), jc.ErrorIsNil)

	_, err = s.State.AddMachineInsideMachine(state.MachineTemplate{
		Series: "quantal",
		Jobs:   []state.MachineJob{state.JobHostUnits},
	}, s.machine.Id(), instance.LXD)
	c.Assert(err, gc.ErrorMatches, `model "testmodel" is dying`)
}

func (s *MachineSuite) TestAddMachineInsideMachineModelMigrating(c *gc.C) {
	model, err := s.State.Model()
	c.Assert(err, jc.ErrorIsNil)
	c.Assert(model.SetMigrationMode(state.MigrationModeExporting), jc.ErrorIsNil)

	_, err = s.State.AddMachineInsideMachine(state.MachineTemplate{
		Series: "quantal",
		Jobs:   []state.MachineJob{state.JobHostUnits},
	}, s.machine.Id(), instance.LXD)
	c.Assert(err, gc.ErrorMatches, `model "testmodel" is being migrated`)
}

func (s *MachineSuite) TestShouldShutdownOrReboot(c *gc.C) {
	// Add first container.
	c1, err := s.State.AddMachineInsideMachine(state.MachineTemplate{
		Series: "quantal",
		Jobs:   []state.MachineJob{state.JobHostUnits},
	}, s.machine.Id(), instance.LXD)
	c.Assert(err, jc.ErrorIsNil)

	// Add second container.
	c2, err := s.State.AddMachineInsideMachine(state.MachineTemplate{
		Series: "quantal",
		Jobs:   []state.MachineJob{state.JobHostUnits},
	}, c1.Id(), instance.LXD)
	c.Assert(err, jc.ErrorIsNil)

	err = c2.SetRebootFlag(true)
	c.Assert(err, jc.ErrorIsNil)

	rAction, err := s.machine.ShouldRebootOrShutdown()
	c.Assert(err, jc.ErrorIsNil)
	c.Assert(rAction, gc.Equals, state.ShouldDoNothing)

	rAction, err = c1.ShouldRebootOrShutdown()
	c.Assert(err, jc.ErrorIsNil)
	c.Assert(rAction, gc.Equals, state.ShouldDoNothing)

	rAction, err = c2.ShouldRebootOrShutdown()
	c.Assert(err, jc.ErrorIsNil)
	c.Assert(rAction, gc.Equals, state.ShouldReboot)

	// // Reboot happens on the root node
	err = c2.SetRebootFlag(false)
	c.Assert(err, jc.ErrorIsNil)

	err = s.machine.SetRebootFlag(true)
	c.Assert(err, jc.ErrorIsNil)

	rAction, err = s.machine.ShouldRebootOrShutdown()
	c.Assert(err, jc.ErrorIsNil)
	c.Assert(rAction, gc.Equals, state.ShouldReboot)

	rAction, err = c1.ShouldRebootOrShutdown()
	c.Assert(err, jc.ErrorIsNil)
	c.Assert(rAction, gc.Equals, state.ShouldShutdown)

	rAction, err = c2.ShouldRebootOrShutdown()
	c.Assert(err, jc.ErrorIsNil)
	c.Assert(rAction, gc.Equals, state.ShouldShutdown)
}

func (s *MachineSuite) TestContainerDefaults(c *gc.C) {
	c.Assert(string(s.machine.ContainerType()), gc.Equals, "")
	containers, err := s.machine.Containers()
	c.Assert(err, jc.ErrorIsNil)
	c.Assert(containers, gc.DeepEquals, []string(nil))
}

func (s *MachineSuite) TestParentId(c *gc.C) {
	parentId, ok := s.machine.ParentId()
	c.Assert(parentId, gc.Equals, "")
	c.Assert(ok, jc.IsFalse)
	container, err := s.State.AddMachineInsideMachine(state.MachineTemplate{
		Series: "quantal",
		Jobs:   []state.MachineJob{state.JobHostUnits},
	}, s.machine.Id(), instance.LXD)
	c.Assert(err, jc.ErrorIsNil)
	parentId, ok = container.ParentId()
	c.Assert(parentId, gc.Equals, s.machine.Id())
	c.Assert(ok, jc.IsTrue)
}

func (s *MachineSuite) TestMachineIsManager(c *gc.C) {
	c.Assert(s.machine0.IsManager(), jc.IsTrue)
	c.Assert(s.machine.IsManager(), jc.IsFalse)
}

func (s *MachineSuite) TestMachineIsManualBootstrap(c *gc.C) {
	cfg, err := s.Model.ModelConfig()
	c.Assert(err, jc.ErrorIsNil)
	c.Assert(cfg.Type(), gc.Not(gc.Equals), "null")
	c.Assert(s.machine.Id(), gc.Equals, "1")
	manual, err := s.machine0.IsManual()
	c.Assert(err, jc.ErrorIsNil)
	c.Assert(manual, jc.IsFalse)
	attrs := map[string]interface{}{"type": "null"}
	err = s.Model.UpdateModelConfig(attrs, nil)
	c.Assert(err, jc.ErrorIsNil)
	manual, err = s.machine0.IsManual()
	c.Assert(err, jc.ErrorIsNil)
	c.Assert(manual, jc.IsTrue)
}

func (s *MachineSuite) TestMachineIsManual(c *gc.C) {
	tests := []struct {
		instanceId instance.Id
		nonce      string
		isManual   bool
	}{
		{instanceId: "x", nonce: "y", isManual: false},
		{instanceId: "manual:", nonce: "y", isManual: false},
		{instanceId: "x", nonce: "manual:", isManual: true},
		{instanceId: "x", nonce: "manual:y", isManual: true},
		{instanceId: "x", nonce: "manual", isManual: false},
	}
	for _, test := range tests {
		m, err := s.State.AddOneMachine(state.MachineTemplate{
			Series:     "quantal",
			Jobs:       []state.MachineJob{state.JobHostUnits},
			InstanceId: test.instanceId,
			Nonce:      test.nonce,
		})
		c.Assert(err, jc.ErrorIsNil)
		isManual, err := m.IsManual()
		c.Assert(err, jc.ErrorIsNil)
		c.Assert(isManual, gc.Equals, test.isManual)
	}
}

func (s *MachineSuite) TestMachineIsContainer(c *gc.C) {
	machine, err := s.State.AddMachine("quantal", state.JobHostUnits)
	c.Assert(err, jc.ErrorIsNil)

	template := state.MachineTemplate{
		Series: "quantal",
		Jobs:   []state.MachineJob{state.JobHostUnits},
	}
	container, err := s.State.AddMachineInsideMachine(template, machine.Id(), instance.LXD)
	c.Assert(err, jc.ErrorIsNil)

	c.Assert(machine.IsContainer(), jc.IsFalse)
	c.Assert(container.IsContainer(), jc.IsTrue)
}

func (s *MachineSuite) TestLifeJobManageModel(c *gc.C) {
	m := s.machine0
	err := m.Destroy()
	c.Assert(err, gc.ErrorMatches, "controller 0 is the only controller")
	controllerNode, err := s.State.ControllerNode(m.Id())
	c.Assert(err, jc.ErrorIsNil)
	c.Assert(controllerNode.HasVote(), jc.IsTrue)
	err = m.EnsureDead()
	c.Assert(err, gc.ErrorMatches, "machine 0 is still a voting controller member")
	controllerNode, err = s.State.ControllerNode(m.Id())
	c.Assert(err, jc.ErrorIsNil)
	c.Assert(controllerNode.HasVote(), jc.IsTrue)

	// Since this is the only controller machine, we cannot even force destroy it
	err = m.ForceDestroy(dontWait)
	c.Assert(err, gc.ErrorMatches, "controller 0 is the only controller")
	err = m.EnsureDead()
	c.Assert(err, gc.ErrorMatches, "machine 0 is still a voting controller member")
}

func (s *MachineSuite) TestLifeMachineWithContainer(c *gc.C) {
	// A machine hosting a container must not advance lifecycle.
	_, err := s.State.AddMachineInsideMachine(state.MachineTemplate{
		Series: "quantal",
		Jobs:   []state.MachineJob{state.JobHostUnits},
	}, s.machine.Id(), instance.LXD)
	c.Assert(err, jc.ErrorIsNil)

	err = s.machine.Destroy()
	c.Assert(errors.Cause(err), jc.Satisfies, state.IsHasContainersError)
	c.Assert(err, gc.ErrorMatches, `machine 1 is hosting containers "1/lxd/0"`)

	err = s.machine.EnsureDead()
	c.Assert(errors.Cause(err), jc.Satisfies, state.IsHasContainersError)
	c.Assert(err, gc.ErrorMatches, `machine 1 is hosting containers "1/lxd/0"`)

	c.Assert(s.machine.Life(), gc.Equals, state.Alive)
}

func (s *MachineSuite) TestLifeMachineLockedForSeriesUpgrade(c *gc.C) {
	err := s.machine.CreateUpgradeSeriesLock(nil, "xenial")
	c.Assert(err, jc.ErrorIsNil)

	err = s.machine.Destroy()
	c.Assert(err, gc.ErrorMatches, `machine 1 is locked for series upgrade`)

	err = s.machine.EnsureDead()
	c.Assert(err, gc.ErrorMatches, `machine 1 is locked for series upgrade`)
	c.Assert(s.machine.Life(), gc.Equals, state.Alive)
}

func (s *MachineSuite) TestLifeJobHostUnits(c *gc.C) {
	// A machine with an assigned unit must not advance lifecycle.
	app := s.AddTestingApplication(c, "wordpress", s.AddTestingCharm(c, "wordpress"))
	unit, err := app.AddUnit(state.AddUnitParams{})
	c.Assert(err, jc.ErrorIsNil)
	err = unit.AssignToMachine(s.machine)
	c.Assert(err, jc.ErrorIsNil)
	err = s.machine.Destroy()
	c.Assert(err, jc.Satisfies, state.IsHasAssignedUnitsError)
	c.Assert(err, gc.ErrorMatches, `machine 1 has unit "wordpress/0" assigned`)

	err = s.machine.EnsureDead()
	c.Assert(err, jc.Satisfies, state.IsHasAssignedUnitsError)
	c.Assert(err, gc.ErrorMatches, `machine 1 has unit "wordpress/0" assigned`)

	c.Assert(s.machine.Life(), gc.Equals, state.Alive)

	// Once no unit is assigned, lifecycle can advance.
	err = unit.UnassignFromMachine()
	c.Assert(err, jc.ErrorIsNil)
	err = s.machine.Destroy()
	c.Assert(s.machine.Life(), gc.Equals, state.Dying)
	c.Assert(err, jc.ErrorIsNil)
	err = s.machine.EnsureDead()
	c.Assert(err, jc.ErrorIsNil)
	c.Assert(s.machine.Life(), gc.Equals, state.Dead)

	// A machine that has never had units assigned can advance lifecycle.
	m, err := s.State.AddMachine("quantal", state.JobHostUnits)
	c.Assert(err, jc.ErrorIsNil)
	err = m.Destroy()
	c.Assert(err, jc.ErrorIsNil)
	c.Assert(m.Life(), gc.Equals, state.Dying)
	err = m.EnsureDead()
	c.Assert(err, jc.ErrorIsNil)
	c.Assert(m.Life(), gc.Equals, state.Dead)
}

func (s *MachineSuite) TestDestroyRemovePorts(c *gc.C) {
	app := s.AddTestingApplication(c, "wordpress", s.AddTestingCharm(c, "wordpress"))
	unit, err := app.AddUnit(state.AddUnitParams{})
	c.Assert(err, jc.ErrorIsNil)
	err = unit.AssignToMachine(s.machine)
	c.Assert(err, jc.ErrorIsNil)

	state.MustOpenUnitPortRange(c, s.State, s.machine, unit.Name(), allEndpoints, network.MustParsePortRange("8080/tcp"))

	machPortRanges, err := s.machine.OpenedPortRanges()
	c.Assert(err, jc.ErrorIsNil)
	c.Assert(machPortRanges.UniquePortRanges(), gc.HasLen, 1)

	err = unit.UnassignFromMachine()
	c.Assert(err, jc.ErrorIsNil)
	err = s.machine.Destroy()
	c.Assert(err, jc.ErrorIsNil)
	err = s.machine.EnsureDead()
	c.Assert(err, jc.ErrorIsNil)
	err = s.machine.Remove()
	c.Assert(err, jc.ErrorIsNil)

	// once the machine is destroyed, there should be no ports documents present for it
	machPortRanges, err = s.machine.OpenedPortRanges()
	c.Assert(err, jc.ErrorIsNil)
	assertMachinePortsPersisted(c, machPortRanges, false) // we should get back a blank fresh doc
}

func (s *MachineSuite) TestDestroyOps(c *gc.C) {
	m := s.Factory.MakeMachine(c, nil)
	ops, err := state.ForceDestroyMachineOps(m)
	c.Assert(err, jc.ErrorIsNil)
	c.Assert(ops, gc.NotNil)
}

func (s *MachineSuite) TestDestroyOpsForManagerFails(c *gc.C) {
	// s.Factory does not allow us to make a manager machine, so we grab one
	// from State ...
	machines, err := s.State.AllMachines()
	c.Assert(err, jc.ErrorIsNil)
	c.Assert(len(machines), jc.GreaterThan, 0)
	m := machines[0]
	c.Assert(m.IsManager(), jc.IsTrue)

	// ... and assert that we cannot get the destroy ops for it.
	ops, err := state.ForceDestroyMachineOps(m)
	c.Assert(err, gc.ErrorMatches, `controller 0 is the only controller`)
	c.Assert(ops, gc.IsNil)
}

func (s *MachineSuite) TestDestroyAbort(c *gc.C) {
	defer state.SetBeforeHooks(c, s.State, func() {
		c.Assert(s.machine.Destroy(), gc.IsNil)
	}).Check()
	err := s.machine.Destroy()
	c.Assert(err, jc.ErrorIsNil)
}

func (s *MachineSuite) TestDestroyCancel(c *gc.C) {
	app := s.AddTestingApplication(c, "wordpress", s.AddTestingCharm(c, "wordpress"))
	unit, err := app.AddUnit(state.AddUnitParams{})
	c.Assert(err, jc.ErrorIsNil)

	defer state.SetBeforeHooks(c, s.State, func() {
		c.Assert(unit.AssignToMachine(s.machine), gc.IsNil)
	}).Check()
	err = s.machine.Destroy()
	c.Assert(err, jc.Satisfies, state.IsHasAssignedUnitsError)
}

func (s *MachineSuite) TestDestroyContention(c *gc.C) {
	app := s.AddTestingApplication(c, "wordpress", s.AddTestingCharm(c, "wordpress"))
	unit, err := app.AddUnit(state.AddUnitParams{})
	c.Assert(err, jc.ErrorIsNil)

	perturb := jujutxn.TestHook{
		Before: func() { c.Assert(unit.AssignToMachine(s.machine), gc.IsNil) },
		After:  func() { c.Assert(unit.UnassignFromMachine(), gc.IsNil) },
	}
	defer state.SetTestHooks(c, s.State, perturb, perturb, perturb).Check()

	err = s.machine.Destroy()
	c.Assert(err, gc.ErrorMatches, "machine 1 cannot advance lifecycle: state changing too quickly; try again soon")
}

func (s *MachineSuite) TestDestroyWithApplicationDestroyPending(c *gc.C) {
	app := s.AddTestingApplication(c, "wordpress", s.AddTestingCharm(c, "wordpress"))
	unit, err := app.AddUnit(state.AddUnitParams{})
	c.Assert(err, jc.ErrorIsNil)
	err = unit.AssignToMachine(s.machine)
	c.Assert(err, jc.ErrorIsNil)

	err = app.Destroy()
	c.Assert(err, jc.ErrorIsNil)
	err = s.machine.Destroy()
	c.Assert(err, jc.ErrorIsNil)
	// Machine is still advanced to Dying.
	life := s.machine.Life()
	c.Assert(life, gc.Equals, state.Dying)
}

func (s *MachineSuite) TestDestroyFailsWhenNewUnitAdded(c *gc.C) {
	app := s.AddTestingApplication(c, "wordpress", s.AddTestingCharm(c, "wordpress"))
	unit, err := app.AddUnit(state.AddUnitParams{})
	c.Assert(err, jc.ErrorIsNil)
	err = unit.AssignToMachine(s.machine)
	c.Assert(err, jc.ErrorIsNil)

	err = app.Destroy()
	c.Assert(err, jc.ErrorIsNil)

	defer state.SetBeforeHooks(c, s.State, func() {
		anotherApp := s.AddTestingApplication(c, "mysql", s.AddTestingCharm(c, "mysql"))
		anotherUnit, err := anotherApp.AddUnit(state.AddUnitParams{})
		c.Assert(err, jc.ErrorIsNil)
		err = anotherUnit.AssignToMachine(s.machine)
		c.Assert(err, jc.ErrorIsNil)
	}).Check()

	err = s.machine.Destroy()
	c.Assert(err, jc.Satisfies, state.IsHasAssignedUnitsError)
	life := s.machine.Life()
	c.Assert(life, gc.Equals, state.Alive)
}

func (s *MachineSuite) TestDestroyWithUnitDestroyPending(c *gc.C) {
	app := s.AddTestingApplication(c, "wordpress", s.AddTestingCharm(c, "wordpress"))
	unit, err := app.AddUnit(state.AddUnitParams{})
	c.Assert(err, jc.ErrorIsNil)
	err = unit.AssignToMachine(s.machine)
	c.Assert(err, jc.ErrorIsNil)

	err = unit.Destroy()
	c.Assert(err, jc.ErrorIsNil)
	err = s.machine.Destroy()
	c.Assert(err, jc.ErrorIsNil)
	// Machine is still advanced to Dying.
	life := s.machine.Life()
	c.Assert(life, gc.Equals, state.Dying)
}

func (s *MachineSuite) TestDestroyFailsWhenNewContainerAdded(c *gc.C) {
	app := s.AddTestingApplication(c, "wordpress", s.AddTestingCharm(c, "wordpress"))
	unit, err := app.AddUnit(state.AddUnitParams{})
	c.Assert(err, jc.ErrorIsNil)
	err = unit.AssignToMachine(s.machine)
	c.Assert(err, jc.ErrorIsNil)

	err = app.Destroy()
	c.Assert(err, jc.ErrorIsNil)

	defer state.SetBeforeHooks(c, s.State, func() {
		_, err := s.State.AddMachineInsideMachine(state.MachineTemplate{
			Series: "quantal",
			Jobs:   []state.MachineJob{state.JobHostUnits},
		}, s.machine.Id(), instance.LXD)
		c.Assert(err, jc.ErrorIsNil)
	}).Check()

	err = s.machine.Destroy()
	c.Assert(err, jc.Satisfies, state.IsHasAssignedUnitsError)
	life := s.machine.Life()
	c.Assert(life, gc.Equals, state.Alive)
}

func (s *MachineSuite) TestRemove(c *gc.C) {
	arch := arch.DefaultArchitecture
	char := &instance.HardwareCharacteristics{
		Arch: &arch,
	}
	err := s.machine.SetProvisioned("umbrella/0", "snowflake", "fake_nonce", char)
	c.Assert(err, jc.ErrorIsNil)

	err = s.State.SetSSHHostKeys(s.machine.MachineTag(), state.SSHHostKeys{"rsa", "dsa"})
	c.Assert(err, jc.ErrorIsNil)

	err = s.machine.Remove()
	c.Assert(err, gc.ErrorMatches, "cannot remove machine 1: machine is not dead")

	err = s.machine.EnsureDead()
	c.Assert(err, jc.ErrorIsNil)

	err = s.machine.Remove()
	c.Assert(err, jc.ErrorIsNil)

	err = s.machine.Refresh()
	c.Assert(err, jc.Satisfies, errors.IsNotFound)

	_, err = s.machine.HardwareCharacteristics()
	c.Assert(err, jc.Satisfies, errors.IsNotFound)

	_, err = s.machine.Containers()
	c.Assert(err, jc.Satisfies, errors.IsNotFound)

	_, err = s.State.GetSSHHostKeys(s.machine.MachineTag())
	c.Assert(errors.IsNotFound(err), jc.IsTrue)

	// Removing an already removed machine is OK.
	err = s.machine.Remove()
	c.Assert(err, jc.ErrorIsNil)
}

func (s *MachineSuite) TestRemoveAbort(c *gc.C) {
	err := s.machine.EnsureDead()
	c.Assert(err, jc.ErrorIsNil)

	defer state.SetBeforeHooks(c, s.State, func() {
		c.Assert(s.machine.Remove(), gc.IsNil)
	}).Check()
	err = s.machine.Remove()
	c.Assert(err, jc.ErrorIsNil)
}

func (s *MachineSuite) TestTag(c *gc.C) {
	tag := s.machine.MachineTag()
	c.Assert(tag.Kind(), gc.Equals, names.MachineTagKind)
	c.Assert(tag.Id(), gc.Equals, "1")

	// To keep gccgo happy, don't compare an interface with a struct.
	var asTag names.Tag = tag
	c.Assert(s.machine.Tag(), gc.Equals, asTag)
}

func (s *MachineSuite) TestSetMongoPassword(c *gc.C) {
	testSetMongoPassword(c, func(st *state.State, id string) (mongoPasswordSetter, error) {
		return st.Machine("0")
	}, s.State.ControllerTag(), s.modelTag, s.Session)
}

type mongoPasswordSetter interface {
	SetMongoPassword(password string) error
	Tag() names.Tag
}

type mongoPasswordSetterGetter func(st *state.State, id string) (mongoPasswordSetter, error)

func testSetMongoPassword(
	c *gc.C, entityFunc mongoPasswordSetterGetter,
	controllerTag names.ControllerTag, modelTag names.ModelTag, mgoSession *mgo.Session,
) {
	pool, err := state.OpenStatePool(state.OpenParams{
		Clock:              clock.WallClock,
		ControllerTag:      controllerTag,
		ControllerModelTag: modelTag,
		MongoSession:       mgoSession,
	})
	c.Assert(err, jc.ErrorIsNil)
	st := pool.SystemState()
	defer func() {
		// Remove the admin password so that the test harness can reset the state.
		err := st.SetAdminMongoPassword("")
		c.Check(err, jc.ErrorIsNil)
		err = pool.Close()
		c.Check(err, jc.ErrorIsNil)
	}()

	// Turn on fully-authenticated mode.
	err = st.SetAdminMongoPassword("admin-secret")
	c.Assert(err, jc.ErrorIsNil)
	err = st.MongoSession().DB("admin").Login("admin", "admin-secret")
	c.Assert(err, jc.ErrorIsNil)

	// Set the password for the entity
	ent, err := entityFunc(st, "0")
	c.Assert(err, jc.ErrorIsNil)
	err = ent.SetMongoPassword("foo")
	c.Assert(err, jc.ErrorIsNil)

	// Check that we cannot log in with the wrong password.
	info := testing.NewMongoInfo()
	info.Tag = ent.Tag()
	info.Password = "bar"
	err = tryOpenState(modelTag, controllerTag, info)
	c.Check(errors.Cause(err), jc.Satisfies, errors.IsUnauthorized)
	c.Check(err, gc.ErrorMatches, `cannot log in to admin database as "(machine|controller)-0": unauthorized mongo access: .*`)

	// Check that we can log in with the correct password.
	info.Password = "foo"
	session, err := mongo.DialWithInfo(*info, mongotest.DialOpts())
	c.Assert(err, jc.ErrorIsNil)
	defer session.Close()

	pool1, err := state.OpenStatePool(state.OpenParams{
		Clock:              clock.WallClock,
		ControllerTag:      controllerTag,
		ControllerModelTag: modelTag,
		MongoSession:       session,
	})
	c.Assert(err, jc.ErrorIsNil)
	defer pool1.Close()
	st1 := pool1.SystemState()

	// Change the password with an entity derived from the newly
	// opened and authenticated state.
	ent, err = entityFunc(st1, "0")
	c.Assert(err, jc.ErrorIsNil)
	err = ent.SetMongoPassword("bar")
	c.Assert(err, jc.ErrorIsNil)

	// Check that we cannot log in with the old password.
	info.Password = "foo"
	err = tryOpenState(modelTag, controllerTag, info)
	c.Check(errors.Cause(err), jc.Satisfies, errors.IsUnauthorized)
	c.Check(err, gc.ErrorMatches, `cannot log in to admin database as "(machine|controller)-0": unauthorized mongo access: .*`)

	// Check that we can log in with the correct password.
	info.Password = "bar"
	err = tryOpenState(modelTag, controllerTag, info)
	c.Assert(err, jc.ErrorIsNil)

	// Check that the administrator can still log in.
	info.Tag, info.Password = nil, "admin-secret"
	err = tryOpenState(modelTag, controllerTag, info)
	c.Assert(err, jc.ErrorIsNil)
}

func (s *MachineSuite) TestSetPassword(c *gc.C) {
	testSetPassword(c, func() (state.Authenticator, error) {
		return s.State.Machine(s.machine.Id())
	})
}

func (s *MachineSuite) TestMachineInstanceIdCorrupt(c *gc.C) {
	machine, err := s.State.AddMachine("quantal", state.JobHostUnits)
	c.Assert(err, jc.ErrorIsNil)
	err = s.machines.Update(
		bson.D{{"_id", state.DocID(s.State, machine.Id())}},
		bson.D{{"$set", bson.D{{"instanceid", bson.D{{"foo", "bar"}}}}}},
	)
	c.Assert(err, jc.ErrorIsNil)

	err = machine.Refresh()
	c.Assert(err, jc.ErrorIsNil)
	iid, err := machine.InstanceId()
	c.Assert(err, jc.Satisfies, errors.IsNotProvisioned)
	c.Assert(iid, gc.Equals, instance.Id(""))
}

func (s *MachineSuite) TestMachineInstanceIdMissing(c *gc.C) {
	iid, err := s.machine.InstanceId()
	c.Assert(err, jc.Satisfies, errors.IsNotProvisioned)
	c.Assert(string(iid), gc.Equals, "")
}

func (s *MachineSuite) TestMachineInstanceIdBlank(c *gc.C) {
	machine, err := s.State.AddMachine("quantal", state.JobHostUnits)
	c.Assert(err, jc.ErrorIsNil)
	err = s.machines.Update(
		bson.D{{"_id", state.DocID(s.State, machine.Id())}},
		bson.D{{"$set", bson.D{{"instanceid", ""}}}},
	)
	c.Assert(err, jc.ErrorIsNil)

	err = machine.Refresh()
	c.Assert(err, jc.ErrorIsNil)
	iid, err := machine.InstanceId()
	c.Assert(err, jc.Satisfies, errors.IsNotProvisioned)
	c.Assert(string(iid), gc.Equals, "")
}

func (s *MachineSuite) TestMachineSetProvisionedStoresAndInstanceNamesReturnsDisplayName(c *gc.C) {
	c.Assert(s.machine.CheckProvisioned("fake_nonce"), jc.IsFalse)
	err := s.machine.SetProvisioned("umbrella/0", "snowflake", "fake_nonce", nil)
	c.Assert(err, jc.ErrorIsNil)

	iid, iname, err := s.machine.InstanceNames()
	c.Assert(err, jc.ErrorIsNil)
	c.Assert(string(iid), gc.Equals, "umbrella/0")
	c.Assert(iname, gc.Equals, "snowflake")

	all, err := s.Model.AllInstanceData()
	c.Assert(err, jc.ErrorIsNil)
	iid, iname = all.InstanceNames(s.machine.Id())
	c.Assert(string(iid), gc.Equals, "umbrella/0")
	c.Assert(iname, gc.Equals, "snowflake")
}

func (s *MachineSuite) TestMachineInstanceNamesReturnsIsNotProvisionedWhenNotProvisioned(c *gc.C) {
	iid, iname, err := s.machine.InstanceNames()
	c.Assert(err, jc.Satisfies, errors.IsNotProvisioned)
	c.Assert(string(iid), gc.Equals, "")
	c.Assert(iname, gc.Equals, "")
}

func (s *MachineSuite) TestMachineSetProvisionedUpdatesCharacteristics(c *gc.C) {
	// Before provisioning, there is no hardware characteristics.
	_, err := s.machine.HardwareCharacteristics()
	c.Assert(err, jc.Satisfies, errors.IsNotFound)
	arch := arch.DefaultArchitecture
	mem := uint64(4096)
	expected := &instance.HardwareCharacteristics{
		Arch: &arch,
		Mem:  &mem,
	}
	err = s.machine.SetProvisioned("umbrella/0", "", "fake_nonce", expected)
	c.Assert(err, jc.ErrorIsNil)
	md, err := s.machine.HardwareCharacteristics()
	c.Assert(err, jc.ErrorIsNil)
	c.Assert(*md, gc.DeepEquals, *expected)

	// Reload machine and check again.
	err = s.machine.Refresh()
	c.Assert(err, jc.ErrorIsNil)
	md, err = s.machine.HardwareCharacteristics()
	c.Assert(err, jc.ErrorIsNil)
	c.Assert(*md, gc.DeepEquals, *expected)

	all, err := s.Model.AllInstanceData()
	c.Assert(err, jc.ErrorIsNil)
	md = all.HardwareCharacteristics(s.machine.Id())
	c.Assert(*md, gc.DeepEquals, *expected)
}

func (s *MachineSuite) TestMachineCharmProfiles(c *gc.C) {
	hwc := &instance.HardwareCharacteristics{}
	err := s.machine.SetProvisioned("umbrella/0", "", "fake_nonce", hwc)
	c.Assert(err, jc.ErrorIsNil)

	profiles := []string{"secure", "magic"}
	err = s.machine.SetCharmProfiles(profiles)
	c.Assert(err, jc.ErrorIsNil)

	saved, err := s.machine.CharmProfiles()
	c.Assert(err, jc.ErrorIsNil)
	c.Assert(saved, jc.SameContents, profiles)

	all, err := s.Model.AllInstanceData()
	c.Assert(err, jc.ErrorIsNil)
	saved = all.CharmProfiles(s.machine.Id())
	c.Assert(saved, jc.SameContents, profiles)
}

func (s *MachineSuite) TestMachineAvailabilityZone(c *gc.C) {
	zone := "a_zone"
	hwc := &instance.HardwareCharacteristics{
		AvailabilityZone: &zone,
	}
	err := s.machine.SetProvisioned("umbrella/0", "", "fake_nonce", hwc)
	c.Assert(err, jc.ErrorIsNil)

	zone, err = s.machine.AvailabilityZone()
	c.Assert(err, jc.ErrorIsNil)
	c.Check(zone, gc.Equals, "a_zone")
}

func (s *MachineSuite) TestMachineAvailabilityZoneEmpty(c *gc.C) {
	zone := ""
	hwc := &instance.HardwareCharacteristics{
		AvailabilityZone: &zone,
	}
	err := s.machine.SetProvisioned("umbrella/0", "", "fake_nonce", hwc)
	c.Assert(err, jc.ErrorIsNil)

	zone, err = s.machine.AvailabilityZone()
	c.Assert(err, jc.ErrorIsNil)
	c.Check(zone, gc.Equals, "")
}

func (s *MachineSuite) TestMachineAvailabilityZoneMissing(c *gc.C) {
	hwc := &instance.HardwareCharacteristics{}
	err := s.machine.SetProvisioned("umbrella/0", "", "fake_nonce", hwc)
	c.Assert(err, jc.ErrorIsNil)

	zone, err := s.machine.AvailabilityZone()
	c.Assert(err, jc.ErrorIsNil)
	c.Check(zone, gc.Equals, "")
}

func (s *MachineSuite) TestMachineSetCheckProvisioned(c *gc.C) {
	// Check before provisioning.
	c.Assert(s.machine.CheckProvisioned("fake_nonce"), jc.IsFalse)

	// Either one should not be empty.
	err := s.machine.SetProvisioned("umbrella/0", "", "", nil)
	c.Assert(err, gc.ErrorMatches, `cannot set instance data for machine "1": instance id and nonce cannot be empty`)
	err = s.machine.SetProvisioned(instance.Id(""), "", "fake_nonce", nil)
	c.Assert(err, gc.ErrorMatches, `cannot set instance data for machine "1": instance id and nonce cannot be empty`)
	err = s.machine.SetProvisioned(instance.Id(""), "", "", nil)
	c.Assert(err, gc.ErrorMatches, `cannot set instance data for machine "1": instance id and nonce cannot be empty`)

	err = s.machine.SetProvisioned("umbrella/0", "", "fake_nonce", nil)
	c.Assert(err, jc.ErrorIsNil)

	m, err := s.State.Machine(s.machine.Id())
	c.Assert(err, jc.ErrorIsNil)
	id, err := m.InstanceId()
	c.Assert(err, jc.ErrorIsNil)
	c.Assert(string(id), gc.Equals, "umbrella/0")
	c.Assert(s.machine.CheckProvisioned("fake_nonce"), jc.IsTrue)
	id, err = s.machine.InstanceId()
	c.Assert(err, jc.ErrorIsNil)
	c.Assert(string(id), gc.Equals, "umbrella/0")
	c.Assert(s.machine.CheckProvisioned("fake_nonce"), jc.IsTrue)

	// Try it twice, it should fail.
	err = s.machine.SetProvisioned(instance.Id("doesn't-matter"), "", "phony", nil)
	c.Assert(err, gc.ErrorMatches, `cannot set instance data for machine "1": already set`)

	// Check it with invalid nonce.
	c.Assert(s.machine.CheckProvisioned("not-really"), jc.IsFalse)
}

func (s *MachineSuite) TestSetProvisionedDupInstanceId(c *gc.C) {
	var logWriter loggo.TestWriter
	c.Assert(loggo.RegisterWriter("dupe-test", &logWriter), gc.IsNil)
	s.AddCleanup(func(*gc.C) {
		_, _ = loggo.RemoveWriter("dupe-test")
	})

	err := s.machine.SetProvisioned("umbrella/0", "", "fake_nonce", nil)
	c.Assert(err, jc.ErrorIsNil)

	anotherMachine, _ := s.Factory.MakeUnprovisionedMachineReturningPassword(c, &factory.MachineParams{})
	err = anotherMachine.SetProvisioned("umbrella/0", "", "another_nonce", nil)
	c.Assert(err, jc.ErrorIsNil)
	found := false
	for _, le := range logWriter.Log() {
		if found = strings.Contains(le.Message, "duplicate instance id"); found == true {
			break
		}
	}
	c.Assert(found, jc.IsTrue)
}

func (s *MachineSuite) TestMachineSetInstanceInfoFailureDoesNotProvision(c *gc.C) {
	assertNotProvisioned := func() {
		c.Assert(s.machine.CheckProvisioned("fake_nonce"), jc.IsFalse)
	}

	assertNotProvisioned()

	invalidVolumes := map[names.VolumeTag]state.VolumeInfo{
		names.NewVolumeTag("1065"): {VolumeId: "vol-ume"},
	}
	err := s.machine.SetInstanceInfo("umbrella/0", "", "fake_nonce", nil, nil, nil, invalidVolumes, nil, nil)
	c.Assert(err, gc.ErrorMatches, `cannot set info for volume \"1065\": volume \"1065\" not found`)
	assertNotProvisioned()

	invalidVolumes = map[names.VolumeTag]state.VolumeInfo{
		names.NewVolumeTag("1065"): {},
	}
	err = s.machine.SetInstanceInfo("umbrella/0", "", "fake_nonce", nil, nil, nil, invalidVolumes, nil, nil)
	c.Assert(err, gc.ErrorMatches, `cannot set info for volume \"1065\": volume ID not set`)
	assertNotProvisioned()

	// TODO(axw) test invalid volume attachment
}

func (s *MachineSuite) addVolume(c *gc.C, params state.VolumeParams, machineId string) names.VolumeTag {
	ops, tag, err := state.AddVolumeOps(s.State, params, machineId)
	c.Assert(err, jc.ErrorIsNil)
	state.RunTransaction(c, s.State, ops)
	return tag
}

func (s *MachineSuite) TestMachineSetInstanceInfoSuccess(c *gc.C) {
	pm := poolmanager.New(state.NewStateSettings(s.State), storage.ChainedProviderRegistry{
		dummystorage.StorageProviders(),
		provider.CommonStorageProviders(),
	})
	_, err := pm.Create("loop-pool", provider.LoopProviderType, map[string]interface{}{})
	c.Assert(err, jc.ErrorIsNil)

	// Must create the requested block device prior to SetInstanceInfo.
	volumeTag := s.addVolume(c, state.VolumeParams{Size: 1000, Pool: "loop-pool"}, "123")
	c.Assert(volumeTag, gc.Equals, names.NewVolumeTag("123/0"))

	c.Assert(s.machine.CheckProvisioned("fake_nonce"), jc.IsFalse)
	volumeInfo := state.VolumeInfo{
		VolumeId: "storage-123",
		Size:     1234,
	}
	volumes := map[names.VolumeTag]state.VolumeInfo{volumeTag: volumeInfo}
	err = s.machine.SetInstanceInfo("umbrella/0", "", "fake_nonce", nil, nil, nil, volumes, nil, nil)
	c.Assert(err, jc.ErrorIsNil)
	c.Assert(s.machine.CheckProvisioned("fake_nonce"), jc.IsTrue)

	sb, err := state.NewStorageBackend(s.State)
	c.Assert(err, jc.ErrorIsNil)
	volume, err := sb.Volume(volumeTag)
	c.Assert(err, jc.ErrorIsNil)
	info, err := volume.Info()
	c.Assert(err, jc.ErrorIsNil)
	volumeInfo.Pool = "loop-pool" // taken from params
	c.Assert(info, gc.Equals, volumeInfo)
	volumeStatus, err := volume.Status()
	c.Assert(err, jc.ErrorIsNil)
	c.Assert(volumeStatus.Status, gc.Equals, status.Attaching)
}

func (s *MachineSuite) TestMachineSetProvisionedWhenNotAlive(c *gc.C) {
	testWhenDying(c, s.machine, notAliveErr, notAliveErr, func() error {
		return s.machine.SetProvisioned("umbrella/0", "", "fake_nonce", nil)
	})
}

func (s *MachineSuite) TestMachineSetInstanceStatus(c *gc.C) {
	// Machine needs to be provisioned first.
	err := s.machine.SetProvisioned("umbrella/0", "", "fake_nonce", nil)
	c.Assert(err, jc.ErrorIsNil)

	now := coretesting.ZeroTime()
	sInfo := status.StatusInfo{
		Status:  status.Running,
		Message: "alive",
		Since:   &now,
	}
	err = s.machine.SetInstanceStatus(sInfo)
	c.Assert(err, jc.ErrorIsNil)

	// Reload machine and check result.
	err = s.machine.Refresh()
	c.Assert(err, jc.ErrorIsNil)
	machineStatus, err := s.machine.InstanceStatus()
	c.Assert(err, jc.ErrorIsNil)
	c.Assert(machineStatus.Status, gc.DeepEquals, status.Running)
	c.Assert(machineStatus.Message, gc.DeepEquals, "alive")
}

func (s *MachineSuite) TestMachineSetModificationStatus(c *gc.C) {
	// Machine needs to be provisioned first.
	err := s.machine.SetProvisioned("umbrella/0", "", "fake_nonce", nil)
	c.Assert(err, jc.ErrorIsNil)

	now := coretesting.ZeroTime()
	sInfo := status.StatusInfo{
		Status:  status.Applied,
		Message: "applied",
		Since:   &now,
	}
	err = s.machine.SetModificationStatus(sInfo)
	c.Assert(err, jc.ErrorIsNil)

	// Reload machine and check result.
	err = s.machine.Refresh()
	c.Assert(err, jc.ErrorIsNil)
	machineStatus, err := s.machine.ModificationStatus()
	c.Assert(err, jc.ErrorIsNil)
	c.Assert(machineStatus.Status, gc.DeepEquals, status.Applied)
	c.Assert(machineStatus.Message, gc.DeepEquals, "applied")
}

func (s *MachineSuite) TestMachineRefresh(c *gc.C) {
	m0, err := s.State.AddMachine("quantal", state.JobHostUnits)
	c.Assert(err, jc.ErrorIsNil)
	oldTools, _ := m0.AgentTools()
	m1, err := s.State.Machine(m0.Id())
	c.Assert(err, jc.ErrorIsNil)
	err = m0.SetAgentVersion(version.MustParseBinary("0.0.3-ubuntu-amd64"))
	c.Assert(err, jc.ErrorIsNil)
	newTools, _ := m0.AgentTools()

	m1Tools, _ := m1.AgentTools()
	c.Assert(m1Tools, gc.DeepEquals, oldTools)
	err = m1.Refresh()
	c.Assert(err, jc.ErrorIsNil)
	m1Tools, _ = m1.AgentTools()
	c.Assert(*m1Tools, gc.Equals, *newTools)

	err = m0.EnsureDead()
	c.Assert(err, jc.ErrorIsNil)
	err = m0.Remove()
	c.Assert(err, jc.ErrorIsNil)
	err = m0.Refresh()
	c.Assert(err, jc.Satisfies, errors.IsNotFound)
}

func (s *MachineSuite) TestRefreshWhenNotAlive(c *gc.C) {
	// Refresh should work regardless of liveness status.
	testWhenDying(c, s.machine, noErr, noErr, func() error {
		return s.machine.Refresh()
	})
}

func (s *MachineSuite) TestMachinePrincipalUnits(c *gc.C) {
	// Check that Machine.Units and st.UnitsFor work correctly.

	// Make three machines, three applications and three units for each application;
	// variously assign units to machines and check that Machine.Units
	// tells us the right thing.

	m1 := s.machine
	m2, err := s.State.AddMachine("quantal", state.JobHostUnits)
	c.Assert(err, jc.ErrorIsNil)
	m3, err := s.State.AddMachine("quantal", state.JobHostUnits)
	c.Assert(err, jc.ErrorIsNil)

	dummy := s.AddTestingCharm(c, "dummy")
	logging := s.AddTestingCharm(c, "logging")
	s0 := s.AddTestingApplication(c, "s0", dummy)
	s1 := s.AddTestingApplication(c, "s1", dummy)
	s2 := s.AddTestingApplication(c, "s2", dummy)
	s3 := s.AddTestingApplication(c, "s3", logging)

	units := make([][]*state.Unit, 4)
	for i, app := range []*state.Application{s0, s1, s2} {
		units[i] = make([]*state.Unit, 3)
		for j := range units[i] {
			units[i][j], err = app.AddUnit(state.AddUnitParams{})
			c.Assert(err, jc.ErrorIsNil)
		}
	}

	// Principals must be assigned to a machine before then
	// enter scope to create subordinates.
	assignments := []struct {
		machine      *state.Machine
		units        []*state.Unit
		subordinates []*state.Unit
	}{
		{m1, []*state.Unit{units[0][0]}, nil},
		{m2, []*state.Unit{units[0][1], units[1][0], units[1][1], units[2][0]}, nil},
		{m3, []*state.Unit{units[2][2]}, nil},
	}

	for _, a := range assignments {
		for _, u := range a.units {
			err := u.AssignToMachine(a.machine)
			c.Assert(err, jc.ErrorIsNil)
		}
	}

	// Add the logging units subordinate to the s2 units.
	eps, err := s.State.InferEndpoints("s2", "s3")
	c.Assert(err, jc.ErrorIsNil)
	rel, err := s.State.AddRelation(eps...)
	c.Assert(err, jc.ErrorIsNil)
	for _, u := range units[2] {
		ru, err := rel.Unit(u)
		c.Assert(err, jc.ErrorIsNil)
		err = ru.EnterScope(nil)
		c.Assert(err, jc.ErrorIsNil)
	}
	units[3], err = s3.AllUnits()
	c.Assert(err, jc.ErrorIsNil)
	c.Assert(sortedUnitNames(units[3]), jc.DeepEquals, []string{"s3/0", "s3/1", "s3/2"})
	assignments[1].subordinates = []*state.Unit{units[3][0]}
	assignments[2].subordinates = []*state.Unit{units[3][2]}

	for i, a := range assignments {
		c.Logf("test %d", i)
		expect := sortedUnitNames(append(a.units, a.subordinates...))

		// The units can be retrieved from the machine model.
		got, err := a.machine.Units()
		c.Assert(err, jc.ErrorIsNil)
		c.Assert(sortedUnitNames(got), jc.DeepEquals, expect)

		// The units can be retrieved from the machine id.
		got, err = s.State.UnitsFor(a.machine.Id())
		c.Assert(err, jc.ErrorIsNil)
		c.Assert(sortedUnitNames(got), jc.DeepEquals, expect)
	}
}

func sortedUnitNames(units []*state.Unit) []string {
	names := make([]string, len(units))
	for i, u := range units {
		names[i] = u.Name()
	}
	sort.Strings(names)
	return names
}

func (s *MachineSuite) assertMachineDirtyAfterAddingUnit(c *gc.C) (*state.Machine, *state.Application, *state.Unit) {
	m, err := s.State.AddMachine("quantal", state.JobHostUnits)
	c.Assert(err, jc.ErrorIsNil)
	c.Assert(m.Clean(), jc.IsTrue)

	app := s.AddTestingApplication(c, "wordpress", s.AddTestingCharm(c, "wordpress"))
	unit, err := app.AddUnit(state.AddUnitParams{})
	c.Assert(err, jc.ErrorIsNil)
	err = unit.AssignToMachine(m)
	c.Assert(err, jc.ErrorIsNil)
	c.Assert(m.Clean(), jc.IsFalse)
	return m, app, unit
}

func (s *MachineSuite) TestMachineDirtyAfterAddingUnit(c *gc.C) {
	s.assertMachineDirtyAfterAddingUnit(c)
}

func (s *MachineSuite) TestMachineDirtyAfterUnassigningUnit(c *gc.C) {
	m, _, unit := s.assertMachineDirtyAfterAddingUnit(c)
	err := unit.UnassignFromMachine()
	c.Assert(err, jc.ErrorIsNil)
	c.Assert(m.Clean(), jc.IsFalse)
}

func (s *MachineSuite) TestMachineDirtyAfterRemovingUnit(c *gc.C) {
	m, app, unit := s.assertMachineDirtyAfterAddingUnit(c)
	err := unit.EnsureDead()
	c.Assert(err, jc.ErrorIsNil)
	err = unit.Remove()
	c.Assert(err, jc.ErrorIsNil)
	err = app.Destroy()
	c.Assert(err, jc.ErrorIsNil)
	c.Assert(m.Clean(), jc.IsFalse)
}

func (s *MachineSuite) TestWatchMachine(c *gc.C) {
	s.WaitForModelWatchersIdle(c, s.Model.UUID())
	w := s.machine.Watch()
	defer testing.AssertStop(c, w)

	// Initial event.
	wc := testing.NewNotifyWatcherC(c, s.State, w)
	wc.AssertOneChange()

	// Make one change (to a separate instance), check one event.
	machine, err := s.State.Machine(s.machine.Id())
	c.Assert(err, jc.ErrorIsNil)
	err = machine.SetProvisioned(instance.Id("m-foo"), "", "fake_nonce", nil)
	c.Assert(err, jc.ErrorIsNil)
	wc.AssertOneChange()

	// Make two changes, check one event.
	err = machine.SetAgentVersion(version.MustParseBinary("0.0.3-ubuntu-amd64"))
	c.Assert(err, jc.ErrorIsNil)
	err = machine.Destroy()
	c.Assert(err, jc.ErrorIsNil)
	wc.AssertOneChange()

	// Stop, check closed.
	testing.AssertStop(c, w)
	wc.AssertClosed()

	// Remove machine, start new watch, check single event.
	err = machine.EnsureDead()
	c.Assert(err, jc.ErrorIsNil)
	err = machine.Remove()
	c.Assert(err, jc.ErrorIsNil)
	s.WaitForModelWatchersIdle(c, s.Model.UUID())
	w = s.machine.Watch()
	defer testing.AssertStop(c, w)
	testing.NewNotifyWatcherC(c, s.State, w).AssertOneChange()
}

func (s *MachineSuite) TestWatchDiesOnStateClose(c *gc.C) {
	// This test is testing logic in watcher.entityWatcher, which
	// is also used by:
	//  Machine.WatchInstanceData
	//  Application.Watch
	//  Unit.Watch
	//  State.WatchForModelConfigChanges
	//  Unit.WatchConfigSettings
	testWatcherDiesWhenStateCloses(c, s.Session, s.modelTag, s.State.ControllerTag(), func(c *gc.C, st *state.State) waiter {
		m, err := st.Machine(s.machine.Id())
		c.Assert(err, jc.ErrorIsNil)
		w := m.Watch()
		select {
		case <-w.Changes():
		case <-time.After(coretesting.LongWait):
			c.Errorf("timeout waiting for Changes() to trigger")
		}
		return w
	})
}

func (s *MachineSuite) TestWatchPrincipalUnits(c *gc.C) {
	// TODO(mjs) - MODELUUID - test with multiple models with
	// identically named units and ensure there's no leakage.

	s.WaitForModelWatchersIdle(c, s.Model.UUID())
	// Start a watch on an empty machine; check no units reported.
	w := s.machine.WatchPrincipalUnits()
	defer testing.AssertStop(c, w)
	wc := testing.NewStringsWatcherC(c, s.State, w)
	wc.AssertChange()
	wc.AssertNoChange()

	// Change machine, and create a unit independently; no change.
	err := s.machine.SetProvisioned("cheese", "", "fake_nonce", nil)
	c.Assert(err, jc.ErrorIsNil)
	wc.AssertNoChange()
	mysql := s.AddTestingApplication(c, "mysql", s.AddTestingCharm(c, "mysql"))
	mysql0, err := mysql.AddUnit(state.AddUnitParams{})
	c.Assert(err, jc.ErrorIsNil)
	wc.AssertNoChange()

	// Assign that unit (to a separate machine instance); change detected.
	machine, err := s.State.Machine(s.machine.Id())
	c.Assert(err, jc.ErrorIsNil)
	err = mysql0.AssignToMachine(machine)
	c.Assert(err, jc.ErrorIsNil)
	wc.AssertChange("mysql/0")
	wc.AssertNoChange()

	// Change the unit; no change.
	now := coretesting.ZeroTime()
	sInfo := status.StatusInfo{
		Status:  status.Idle,
		Message: "",
		Since:   &now,
	}
	err = mysql0.SetAgentStatus(sInfo)
	c.Assert(err, jc.ErrorIsNil)
	wc.AssertNoChange()

	// Assign another unit and make the first Dying; check both changes detected.
	c.Logf("assigning unit and destroying other")
	mysql1, err := mysql.AddUnit(state.AddUnitParams{})
	c.Assert(err, jc.ErrorIsNil)
	err = mysql1.AssignToMachine(machine)
	c.Assert(err, jc.ErrorIsNil)
	err = mysql0.Destroy()
	c.Assert(err, jc.ErrorIsNil)
	wc.AssertChange("mysql/0", "mysql/1")
	wc.AssertNoChange()

	// Add a subordinate to the Alive unit; no change.
	s.AddTestingApplication(c, "logging", s.AddTestingCharm(c, "logging"))
	eps, err := s.State.InferEndpoints("mysql", "logging")
	c.Assert(err, jc.ErrorIsNil)
	rel, err := s.State.AddRelation(eps...)
	c.Assert(err, jc.ErrorIsNil)
	mysqlru1, err := rel.Unit(mysql1)
	c.Assert(err, jc.ErrorIsNil)
	err = mysqlru1.EnterScope(nil)
	c.Assert(err, jc.ErrorIsNil)
	logging0, err := s.State.Unit("logging/0")
	c.Assert(err, jc.ErrorIsNil)
	wc.AssertNoChange()

	// Change the subordinate; no change.
	sInfo = status.StatusInfo{
		Status:  status.Idle,
		Message: "",
		Since:   &now,
	}
	err = logging0.SetAgentStatus(sInfo)
	c.Assert(err, jc.ErrorIsNil)
	wc.AssertNoChange()

	// Make the Dying unit Dead; change detected.
	err = mysql0.EnsureDead()
	c.Assert(err, jc.ErrorIsNil)
	wc.AssertChange("mysql/0")
	wc.AssertNoChange()

	// Stop watcher; check Changes chan closed.
	testing.AssertStop(c, w)
	wc.AssertClosed()

	s.WaitForModelWatchersIdle(c, s.Model.UUID())
	// Start a fresh watcher; check both principals reported.
	w = s.machine.WatchPrincipalUnits()
	defer testing.AssertStop(c, w)
	wc = testing.NewStringsWatcherC(c, s.State, w)
	wc.AssertChange("mysql/0", "mysql/1")
	wc.AssertNoChange()

	// Remove the Dead unit; no change.
	err = mysql0.Remove()
	c.Assert(err, jc.ErrorIsNil)
	wc.AssertNoChange()

	// Destroy the subordinate; no change.
	err = logging0.Destroy()
	c.Assert(err, jc.ErrorIsNil)
	wc.AssertNoChange()

	// Unassign the unit; check change.
	err = mysql1.UnassignFromMachine()
	c.Assert(err, jc.ErrorIsNil)
	wc.AssertChange("mysql/1")
	wc.AssertNoChange()
}

func (s *MachineSuite) TestWatchPrincipalUnitsDiesOnStateClose(c *gc.C) {
	// This test is testing logic in watcher.unitsWatcher, which
	// is also used by Unit.WatchSubordinateUnits.
	testWatcherDiesWhenStateCloses(c, s.Session, s.modelTag, s.State.ControllerTag(), func(c *gc.C, st *state.State) waiter {
		m, err := st.Machine(s.machine.Id())
		c.Assert(err, jc.ErrorIsNil)
		w := m.WatchPrincipalUnits()
		<-w.Changes()
		return w
	})
}

func (s *MachineSuite) TestWatchUnits(c *gc.C) {
	s.WaitForModelWatchersIdle(c, s.Model.UUID())
	// Start a watch on an empty machine; check no units reported.
	w := s.machine.WatchUnits()
	defer testing.AssertStop(c, w)
	wc := testing.NewStringsWatcherC(c, s.State, w)
	wc.AssertChange()
	wc.AssertNoChange()

	// Change machine; no change.
	err := s.machine.SetProvisioned("cheese", "", "fake_nonce", nil)
	c.Assert(err, jc.ErrorIsNil)
	wc.AssertNoChange()

	// Assign a unit (to a separate instance); change detected.
	c.Logf("assigning mysql to machine %s", s.machine.Id())
	mysql := s.AddTestingApplication(c, "mysql", s.AddTestingCharm(c, "mysql"))
	mysql0, err := mysql.AddUnit(state.AddUnitParams{})
	c.Assert(err, jc.ErrorIsNil)
	machine, err := s.State.Machine(s.machine.Id())
	c.Assert(err, jc.ErrorIsNil)
	err = mysql0.AssignToMachine(machine)
	c.Assert(err, jc.ErrorIsNil)
	wc.AssertChange("mysql/0")
	wc.AssertNoChange()

	// Change the unit; no change.
	c.Logf("changing unit mysql/0")
	now := coretesting.ZeroTime()
	sInfo := status.StatusInfo{
		Status:  status.Idle,
		Message: "",
		Since:   &now,
	}
	err = mysql0.SetAgentStatus(sInfo)
	c.Assert(err, jc.ErrorIsNil)
	wc.AssertNoChange()

	// Assign another unit and make the first Dying; check both changes detected.
	c.Logf("assigning mysql/1, destroying mysql/0")
	mysql1, err := mysql.AddUnit(state.AddUnitParams{})
	c.Assert(err, jc.ErrorIsNil)
	err = mysql1.AssignToMachine(machine)
	c.Assert(err, jc.ErrorIsNil)
	err = mysql0.Destroy()
	c.Assert(err, jc.ErrorIsNil)
	wc.AssertChange("mysql/0", "mysql/1")
	wc.AssertNoChange()

	// Add a subordinate to the Alive unit; change detected.
	c.Logf("adding subordinate logging/0")
	s.AddTestingApplication(c, "logging", s.AddTestingCharm(c, "logging"))
	eps, err := s.State.InferEndpoints("mysql", "logging")
	c.Assert(err, jc.ErrorIsNil)
	rel, err := s.State.AddRelation(eps...)
	c.Assert(err, jc.ErrorIsNil)
	mysqlru1, err := rel.Unit(mysql1)
	c.Assert(err, jc.ErrorIsNil)
	err = mysqlru1.EnterScope(nil)
	c.Assert(err, jc.ErrorIsNil)
	logging0, err := s.State.Unit("logging/0")
	c.Assert(err, jc.ErrorIsNil)
	wc.AssertChange("logging/0")
	wc.AssertNoChange()

	// Change the subordinate; no change.
	c.Logf("changing subordinate")
	sInfo = status.StatusInfo{
		Status:  status.Idle,
		Message: "",
		Since:   &now,
	}
	err = logging0.SetAgentStatus(sInfo)
	c.Assert(err, jc.ErrorIsNil)
	wc.AssertNoChange()

	// Make the Dying unit Dead; change detected.
	c.Logf("ensuring mysql/0 is Dead")
	err = mysql0.EnsureDead()
	c.Assert(err, jc.ErrorIsNil)
	wc.AssertChange("mysql/0")
	wc.AssertNoChange()

	// Stop watcher; check Changes chan closed.
	testing.AssertStop(c, w)
	wc.AssertClosed()

	// Start a fresh watcher; check all units reported.
	c.Logf("starting new watcher")
	w = s.machine.WatchUnits()
	defer testing.AssertStop(c, w)
	wc = testing.NewStringsWatcherC(c, s.State, w)
	wc.AssertChange("mysql/0", "mysql/1", "logging/0")
	wc.AssertNoChange()

	// Remove the Dead unit; no change.
	c.Logf("removing Dead unit mysql/0")
	err = mysql0.Remove()
	c.Assert(err, jc.ErrorIsNil)
	wc.AssertNoChange()

	// Destroy the subordinate; change detected.
	c.Logf("destroying subordinate logging/0")
	err = logging0.Destroy()
	c.Assert(err, jc.ErrorIsNil)
	wc.AssertChange("logging/0")
	wc.AssertNoChange()

	// Unassign the principal; check subordinate departure also reported.
	c.Logf("unassigning mysql/1")
	err = mysql1.UnassignFromMachine()
	c.Assert(err, jc.ErrorIsNil)
	wc.AssertChange("mysql/1", "logging/0")
	wc.AssertNoChange()
}

func (s *MachineSuite) TestWatchUnitsHandlesDeletedEntries(c *gc.C) {
	s.WaitForModelWatchersIdle(c, s.Model.UUID())
	w := s.machine.WatchUnits()
	defer testing.AssertStop(c, w)
	wc := testing.NewStringsWatcherC(c, s.State, w)
	wc.AssertChange()
	wc.AssertNoChange()

	// Change machine; no change.
	err := s.machine.SetProvisioned("cheese", "", "fake_nonce", nil)
	c.Assert(err, jc.ErrorIsNil)
	wc.AssertNoChange()

	// Assign a unit (to a separate instance); change detected.
	c.Logf("assigning mysql to machine %s", s.machine.Id())
	mysql := s.AddTestingApplication(c, "mysql", s.AddTestingCharm(c, "mysql"))
	mysql0, err := mysql.AddUnit(state.AddUnitParams{})
	c.Assert(err, jc.ErrorIsNil)
	machine, err := s.State.Machine(s.machine.Id())
	c.Assert(err, jc.ErrorIsNil)
	err = mysql0.AssignToMachine(machine)
	c.Assert(err, jc.ErrorIsNil)
	wc.AssertChange("mysql/0")
	wc.AssertNoChange()

	// Destroy the instance before checking the change
	err = mysql0.EnsureDead()
	c.Assert(err, jc.ErrorIsNil)
	err = mysql0.Remove()
	c.Assert(err, jc.ErrorIsNil)
	wc.AssertChange("mysql/0")
	wc.AssertNoChange()
}

func (s *MachineSuite) TestApplicationNames(c *gc.C) {
	mysql := s.AddTestingApplication(c, "mysql", s.AddTestingCharm(c, "mysql"))
	wordpress := s.AddTestingApplication(c, "wordpress", s.AddTestingCharm(c, "wordpress"))

	mysql0, err := mysql.AddUnit(state.AddUnitParams{})
	c.Assert(err, jc.ErrorIsNil)
	mysql1, err := mysql.AddUnit(state.AddUnitParams{})
	c.Assert(err, jc.ErrorIsNil)
	worpress0, err := wordpress.AddUnit(state.AddUnitParams{})
	c.Assert(err, jc.ErrorIsNil)

	machine, err := s.State.Machine(s.machine.Id())
	c.Assert(err, jc.ErrorIsNil)
	err = mysql0.AssignToMachine(machine)
	c.Assert(err, jc.ErrorIsNil)
	err = mysql1.AssignToMachine(machine)
	c.Assert(err, jc.ErrorIsNil)
	err = worpress0.AssignToMachine(machine)
	c.Assert(err, jc.ErrorIsNil)

	apps, err := machine.ApplicationNames()
	c.Assert(err, jc.ErrorIsNil)
	c.Check(apps, jc.DeepEquals, []string{"mysql", "wordpress"})
}

func (s *MachineSuite) TestWatchUnitsDiesOnStateClose(c *gc.C) {
	testWatcherDiesWhenStateCloses(c, s.Session, s.modelTag, s.State.ControllerTag(), func(c *gc.C, st *state.State) waiter {
		m, err := st.Machine(s.machine.Id())
		c.Assert(err, jc.ErrorIsNil)
		w := m.WatchUnits()
		<-w.Changes()
		return w
	})
}

func (s *MachineSuite) TestWatchMachineStartTimes(c *gc.C) {
	// Machine needs to be provisioned first.
	err := s.machine.SetProvisioned("umbrella/0", "", "fake_nonce", nil)
	c.Assert(err, jc.ErrorIsNil)

	quiesceInterval := 500 * time.Millisecond
	s.WaitForModelWatchersIdle(c, s.Model.UUID())
	w := s.State.WatchModelMachineStartTimes(quiesceInterval)

	defer testing.AssertStop(c, w)
	wc := testing.NewStringsWatcherC(c, s.State, w)

	// Get initial set of changes
	s.WaitForModelWatchersIdle(c, s.Model.UUID())
	s.Clock.Advance(quiesceInterval)
	wc.AssertChange("0", "1")
	wc.AssertNoChange()

	// Update the agent start time for the new machine and wait for quiesceInterval
	// so the change gets processed and added to a new changeset.
	err = s.machine.RecordAgentStartInformation("machine-1")
	c.Assert(err, jc.ErrorIsNil)
	s.WaitForModelWatchersIdle(c, s.Model.UUID())
	s.Clock.Advance(quiesceInterval)

	// Update the agent start time for machine 0 and wait for quiesceInterval
	// so the change gets processed and appended to the current changeset.
	err = s.machine0.RecordAgentStartInformation("machine-0")
	c.Assert(err, jc.ErrorIsNil)
	s.WaitForModelWatchersIdle(c, s.Model.UUID())
	s.Clock.Advance(quiesceInterval)

	// Fetch the pending changes
	wc.AssertChange("1", "0")
	wc.AssertNoChange()

	// Kill the machine, remove it from state and check ensure that we
	// still get back a change event.
	err = s.machine.Destroy()
	c.Assert(err, jc.ErrorIsNil)
	s.WaitForModelWatchersIdle(c, s.Model.UUID())
	err = s.machine.EnsureDead()
	c.Assert(err, jc.ErrorIsNil)
	err = s.machine.Remove()
	c.Assert(err, jc.ErrorIsNil)
	s.Clock.Advance(quiesceInterval)
	wc.AssertChange("1")
	wc.AssertNoChange()
}

func (s *MachineSuite) TestConstraintsFromModel(c *gc.C) {
	econs1 := constraints.MustParse("mem=1G")
	econs2 := constraints.MustParse("mem=2G")

	// A newly-created machine gets a copy of the model constraints.
	err := s.State.SetModelConstraints(econs1)
	c.Assert(err, jc.ErrorIsNil)
	machine1, err := s.State.AddMachine("quantal", state.JobHostUnits)
	c.Assert(err, jc.ErrorIsNil)
	mcons1, err := machine1.Constraints()
	c.Assert(err, jc.ErrorIsNil)
	c.Assert(mcons1, gc.DeepEquals, econs1)

	// Change model constraints and add a new machine.
	err = s.State.SetModelConstraints(econs2)
	c.Assert(err, jc.ErrorIsNil)
	machine2, err := s.State.AddMachine("quantal", state.JobHostUnits)
	c.Assert(err, jc.ErrorIsNil)
	mcons2, err := machine2.Constraints()
	c.Assert(err, jc.ErrorIsNil)
	c.Assert(mcons2, gc.DeepEquals, econs2)

	// Check the original machine has its original constraints.
	mcons1, err = machine1.Constraints()
	c.Assert(err, jc.ErrorIsNil)
	c.Assert(mcons1, gc.DeepEquals, econs1)
}

func (s *MachineSuite) TestSetConstraints(c *gc.C) {
	machine, err := s.State.AddMachine("quantal", state.JobHostUnits)
	c.Assert(err, jc.ErrorIsNil)

	// Constraints can be set...
	cons1 := constraints.MustParse("mem=1G")
	err = machine.SetConstraints(cons1)
	c.Assert(err, jc.ErrorIsNil)
	mcons, err := machine.Constraints()
	c.Assert(err, jc.ErrorIsNil)
	c.Assert(mcons, gc.DeepEquals, cons1)

	// ...until the machine is provisioned, at which point they stick.
	err = machine.SetProvisioned("i-mstuck", "", "fake_nonce", nil)
	c.Assert(err, jc.ErrorIsNil)
	cons2 := constraints.MustParse("mem=2G")
	err = machine.SetConstraints(cons2)
	c.Assert(err, gc.ErrorMatches, `updating machine "2": cannot set constraints: machine is already provisioned`)

	// Check the failed set had no effect.
	mcons, err = machine.Constraints()
	c.Assert(err, jc.ErrorIsNil)
	c.Assert(mcons, gc.DeepEquals, cons1)

	all, err := s.Model.AllConstraints()
	c.Assert(err, jc.ErrorIsNil)
	cons := all.Machine(machine.Id())
	c.Assert(cons, gc.DeepEquals, cons1)
}

func (s *MachineSuite) TestSetAmbiguousConstraints(c *gc.C) {
	machine, err := s.State.AddMachine("quantal", state.JobHostUnits)
	c.Assert(err, jc.ErrorIsNil)
	cons := constraints.MustParse("mem=4G instance-type=foo")
	err = machine.SetConstraints(cons)
	c.Assert(err, gc.ErrorMatches, `updating machine "2": cannot set constraints: ambiguous constraints: "instance-type" overlaps with "mem"`)
}

func (s *MachineSuite) TestSetUnsupportedConstraintsWarning(c *gc.C) {
	defer loggo.ResetWriters()
	logger := loggo.GetLogger("test")
	logger.SetLogLevel(loggo.DEBUG)
	var tw loggo.TestWriter
	c.Assert(loggo.RegisterWriter("constraints-tester", &tw), gc.IsNil)

	machine, err := s.State.AddMachine("quantal", state.JobHostUnits)
	c.Assert(err, jc.ErrorIsNil)
	cons := constraints.MustParse("mem=4G cpu-power=10")
	err = machine.SetConstraints(cons)
	c.Assert(err, jc.ErrorIsNil)
	c.Assert(tw.Log(), jc.LogMatches, jc.SimpleMessages{{
		loggo.WARNING,
		`setting constraints on machine "2": unsupported constraints: cpu-power`},
	})
	mcons, err := machine.Constraints()
	c.Assert(err, jc.ErrorIsNil)
	c.Assert(mcons, gc.DeepEquals, cons)
}

func (s *MachineSuite) TestConstraintsLifecycle(c *gc.C) {
	cons := constraints.MustParse("mem=1G")
	cannotSet := `updating machine "1": cannot set constraints: machine is not found or not alive`
	testWhenDying(c, s.machine, cannotSet, cannotSet, func() error {
		err := s.machine.SetConstraints(cons)
		mcons, err1 := s.machine.Constraints()
		c.Assert(err1, gc.IsNil)
		c.Assert(&mcons, jc.Satisfies, constraints.IsEmpty)
		return err
	})

	err := s.machine.Remove()
	c.Assert(err, jc.ErrorIsNil)
	err = s.machine.SetConstraints(cons)
	c.Assert(err, gc.ErrorMatches, cannotSet)
	_, err = s.machine.Constraints()
	c.Assert(err, gc.ErrorMatches, `constraints not found`)
}

func (s *MachineSuite) TestSetProviderAddresses(c *gc.C) {
	machine, err := s.State.AddMachine("quantal", state.JobHostUnits)
	c.Assert(err, jc.ErrorIsNil)
	c.Assert(machine.Addresses(), gc.HasLen, 0)

	addresses := network.SpaceAddresses{
		network.NewSpaceAddress("127.0.0.1"),
		{
			MachineAddress: network.MachineAddress{
				Value: "8.8.8.8",
				Type:  network.IPv4Address,
				Scope: network.ScopeCloudLocal,
			},
			SpaceID: "1",
		},
	}
	err = machine.SetProviderAddresses(addresses...)
	c.Assert(err, jc.ErrorIsNil)
	err = machine.Refresh()
	c.Assert(err, jc.ErrorIsNil)

	network.SortAddresses(addresses)
	c.Assert(machine.Addresses(), jc.DeepEquals, addresses)
}

func (s *MachineSuite) TestSetProviderAddressesWithContainers(c *gc.C) {
	machine, err := s.State.AddMachine("quantal", state.JobHostUnits)
	c.Assert(err, jc.ErrorIsNil)
	c.Assert(machine.Addresses(), gc.HasLen, 0)

	// When setting all addresses the subnet addresses have to be
	// filtered out.
	addresses := network.NewSpaceAddresses(
		"127.0.0.1",
		"8.8.8.8",
	)
	err = machine.SetProviderAddresses(addresses...)
	c.Assert(err, jc.ErrorIsNil)
	err = machine.Refresh()
	c.Assert(err, jc.ErrorIsNil)

	expectedAddresses := network.NewSpaceAddresses("8.8.8.8", "127.0.0.1")
	c.Assert(machine.Addresses(), jc.DeepEquals, expectedAddresses)
}

func (s *MachineSuite) TestSetProviderAddressesOnContainer(c *gc.C) {
	machine, err := s.State.AddMachine("quantal", state.JobHostUnits)
	c.Assert(err, jc.ErrorIsNil)
	c.Assert(machine.Addresses(), gc.HasLen, 0)

	// Create an LXC container inside the machine.
	template := state.MachineTemplate{
		Series: "quantal",
		Jobs:   []state.MachineJob{state.JobHostUnits},
	}
	container, err := s.State.AddMachineInsideMachine(template, machine.Id(), instance.LXD)
	c.Assert(err, jc.ErrorIsNil)

	// When setting all addresses the subnet address has to accepted.
	addresses := network.NewSpaceAddresses("127.0.0.1")
	err = container.SetProviderAddresses(addresses...)
	c.Assert(err, jc.ErrorIsNil)
	err = container.Refresh()
	c.Assert(err, jc.ErrorIsNil)

	expectedAddresses := network.NewSpaceAddresses("127.0.0.1")
	c.Assert(container.Addresses(), jc.DeepEquals, expectedAddresses)
}

func (s *MachineSuite) TestSetMachineAddresses(c *gc.C) {
	machine, err := s.State.AddMachine("quantal", state.JobHostUnits)
	c.Assert(err, jc.ErrorIsNil)
	c.Assert(machine.Addresses(), gc.HasLen, 0)

	addresses := network.NewSpaceAddresses("127.0.0.1", "8.8.8.8")
	err = machine.SetMachineAddresses(addresses...)
	c.Assert(err, jc.ErrorIsNil)
	err = machine.Refresh()
	c.Assert(err, jc.ErrorIsNil)

	expectedAddresses := network.NewSpaceAddresses("8.8.8.8", "127.0.0.1")
	c.Assert(machine.MachineAddresses(), jc.DeepEquals, expectedAddresses)
}

func (s *MachineSuite) TestSetEmptyMachineAddresses(c *gc.C) {
	machine, err := s.State.AddMachine("quantal", state.JobHostUnits)
	c.Assert(err, jc.ErrorIsNil)
	c.Assert(machine.Addresses(), gc.HasLen, 0)

	// Add some machine addresses initially to make sure they're removed.
	addresses := network.NewSpaceAddresses("127.0.0.1", "8.8.8.8")
	err = machine.SetMachineAddresses(addresses...)
	c.Assert(err, jc.ErrorIsNil)
	err = machine.Refresh()
	c.Assert(err, jc.ErrorIsNil)
	c.Assert(machine.MachineAddresses(), gc.HasLen, 2)

	// Make call with empty address list.
	err = machine.SetMachineAddresses()
	c.Assert(err, jc.ErrorIsNil)
	err = machine.Refresh()
	c.Assert(err, jc.ErrorIsNil)

	c.Assert(machine.MachineAddresses(), gc.HasLen, 0)
}

func (s *MachineSuite) TestMergedAddresses(c *gc.C) {
	machine, err := s.State.AddMachine("quantal", state.JobHostUnits)
	c.Assert(err, jc.ErrorIsNil)
	c.Assert(machine.Addresses(), gc.HasLen, 0)

	providerAddresses := network.NewSpaceAddresses(
		"127.0.0.2",
		"8.8.8.8",
		"fc00::1",
		"::1",
		"",
		"2001:db8::1",
		"127.0.0.2",
		"example.org",
	)
	err = machine.SetProviderAddresses(providerAddresses...)
	c.Assert(err, jc.ErrorIsNil)

	machineAddresses := network.NewSpaceAddresses(
		"127.0.0.1",
		"localhost",
		"2001:db8::1",
		"192.168.0.1",
		"fe80::1",
		"::1",
		"fd00::1",
	)
	err = machine.SetMachineAddresses(machineAddresses...)
	c.Assert(err, jc.ErrorIsNil)
	err = machine.Refresh()
	c.Assert(err, jc.ErrorIsNil)

	// Before setting the addresses coming from either the provider or
	// the machine itself, they are sorted to prefer public IPs on
	// top, then hostnames, cloud-local, machine-local, link-local.
	// Duplicates are removed, then when calling Addresses() both
	// sources are merged while preservig the provider addresses
	// order.
	c.Assert(machine.Addresses(), jc.DeepEquals, network.NewSpaceAddresses(
		"8.8.8.8",
		"2001:db8::1",
		"example.org",
		"fc00::1",
		"127.0.0.2",
		"::1",
		"localhost",
		"192.168.0.1",
		"fd00::1",
		"127.0.0.1",
		"fe80::1",
	))
}

func (s *MachineSuite) TestSetProviderAddressesConcurrentChangeDifferent(c *gc.C) {
	machine, err := s.State.AddMachine("quantal", state.JobHostUnits)
	c.Assert(err, jc.ErrorIsNil)
	c.Assert(machine.Addresses(), gc.HasLen, 0)

	addr0 := network.NewSpaceAddress("127.0.0.1")
	addr1 := network.NewSpaceAddress("8.8.8.8")

	defer state.SetBeforeHooks(c, s.State, func() {
		machine, err := s.State.Machine(machine.Id())
		c.Assert(err, jc.ErrorIsNil)
		err = machine.SetProviderAddresses(addr1, addr0)
		c.Assert(err, jc.ErrorIsNil)
	}).Check()

	err = machine.SetProviderAddresses(addr0, addr1)
	c.Assert(err, jc.ErrorIsNil)
	c.Assert(machine.Addresses(), jc.SameContents, network.SpaceAddresses{addr0, addr1})
}

func (s *MachineSuite) TestSetProviderAddressesConcurrentChangeEqual(c *gc.C) {
	machine, err := s.State.AddMachine("quantal", state.JobHostUnits)
	c.Assert(err, jc.ErrorIsNil)
	c.Assert(machine.Addresses(), gc.HasLen, 0)
	machineDocID := state.DocID(s.State, machine.Id())
	revno0, err := state.TxnRevno(s.State, "machines", machineDocID)
	c.Assert(err, jc.ErrorIsNil)

	addr0 := network.NewSpaceAddress("127.0.0.1")
	addr1 := network.NewSpaceAddress("8.8.8.8")

	var revno1 int64
	defer state.SetBeforeHooks(c, s.State, func() {
		machine, err := s.State.Machine(machine.Id())
		c.Assert(err, jc.ErrorIsNil)
		err = machine.SetProviderAddresses(addr0, addr1)
		c.Assert(err, jc.ErrorIsNil)
		revno1, err = state.TxnRevno(s.State, "machines", machineDocID)
		c.Assert(err, jc.ErrorIsNil)
		c.Assert(revno1, jc.GreaterThan, revno0)
	}).Check()

	err = machine.SetProviderAddresses(addr0, addr1)
	c.Assert(err, jc.ErrorIsNil)

	// Doc will be updated; concurrent changes are explicitly ignored.
	revno2, err := state.TxnRevno(s.State, "machines", machineDocID)
	c.Assert(err, jc.ErrorIsNil)
	c.Assert(revno2, jc.GreaterThan, revno1)
	c.Assert(machine.Addresses(), jc.SameContents, network.SpaceAddresses{addr0, addr1})
}

func (s *MachineSuite) TestSetProviderAddressesInvalidateMemory(c *gc.C) {
	machine, err := s.State.AddMachine("quantal", state.JobHostUnits)
	c.Assert(err, jc.ErrorIsNil)
	c.Assert(machine.Addresses(), gc.HasLen, 0)
	machineDocID := state.DocID(s.State, machine.Id())

	addr0 := network.NewSpaceAddress("127.0.0.1")
	addr1 := network.NewSpaceAddress("8.8.8.8")

	// Set addresses to [addr0] initially. We'll get a separate Machine
	// object to update addresses, to ensure that the in-memory cache of
	// addresses does not prevent the initial Machine from updating
	// addresses back to the original value.
	err = machine.SetProviderAddresses(addr0)
	c.Assert(err, jc.ErrorIsNil)
	revno0, err := state.TxnRevno(s.State, "machines", machineDocID)
	c.Assert(err, jc.ErrorIsNil)

	machine2, err := s.State.Machine(machine.Id())
	c.Assert(err, jc.ErrorIsNil)
	err = machine2.SetProviderAddresses(addr1)
	c.Assert(err, jc.ErrorIsNil)
	revno1, err := state.TxnRevno(s.State, "machines", machineDocID)
	c.Assert(err, jc.ErrorIsNil)
	c.Assert(revno1, jc.GreaterThan, revno0)
	c.Assert(machine.Addresses(), jc.SameContents, network.SpaceAddresses{addr0})
	c.Assert(machine2.Addresses(), jc.SameContents, network.SpaceAddresses{addr1})

	err = machine.SetProviderAddresses(addr0)
	c.Assert(err, jc.ErrorIsNil)
	revno2, err := state.TxnRevno(s.State, "machines", machineDocID)
	c.Assert(err, jc.ErrorIsNil)
	c.Assert(revno2, jc.GreaterThan, revno1)
	c.Assert(machine.Addresses(), jc.SameContents, network.SpaceAddresses{addr0})
}

func (s *MachineSuite) TestPublicAddressSetOnNewMachine(c *gc.C) {
	m, err := s.State.AddOneMachine(state.MachineTemplate{
		Series:    "quantal",
		Jobs:      []state.MachineJob{state.JobHostUnits},
		Addresses: network.NewSpaceAddresses("10.0.0.1", "8.8.8.8"),
	})
	c.Assert(err, jc.ErrorIsNil)
	addr, err := m.PublicAddress()
	c.Assert(err, jc.ErrorIsNil)
	c.Assert(addr, jc.DeepEquals, network.NewSpaceAddress("8.8.8.8"))
}

func (s *MachineSuite) TestPrivateAddressSetOnNewMachine(c *gc.C) {
	m, err := s.State.AddOneMachine(state.MachineTemplate{
		Series:    "quantal",
		Jobs:      []state.MachineJob{state.JobHostUnits},
		Addresses: network.NewSpaceAddresses("10.0.0.1", "8.8.8.8"),
	})
	c.Assert(err, jc.ErrorIsNil)
	addr, err := m.PrivateAddress()
	c.Assert(err, jc.ErrorIsNil)
	c.Assert(addr, jc.DeepEquals, network.NewSpaceAddress("10.0.0.1"))
}

func (s *MachineSuite) TestPublicAddressEmptyAddresses(c *gc.C) {
	machine, err := s.State.AddMachine("quantal", state.JobHostUnits)
	c.Assert(err, jc.ErrorIsNil)
	c.Assert(machine.Addresses(), gc.HasLen, 0)

	addr, err := machine.PublicAddress()
	c.Assert(err, jc.Satisfies, network.IsNoAddressError)
	c.Assert(addr.Value, gc.Equals, "")
}

func (s *MachineSuite) TestPrivateAddressEmptyAddresses(c *gc.C) {
	machine, err := s.State.AddMachine("quantal", state.JobHostUnits)
	c.Assert(err, jc.ErrorIsNil)
	c.Assert(machine.Addresses(), gc.HasLen, 0)

	addr, err := machine.PrivateAddress()
	c.Assert(err, jc.Satisfies, network.IsNoAddressError)
	c.Assert(addr.Value, gc.Equals, "")
}

func (s *MachineSuite) TestPublicAddress(c *gc.C) {
	machine, err := s.State.AddMachine("quantal", state.JobHostUnits)
	c.Assert(err, jc.ErrorIsNil)

	err = machine.SetProviderAddresses(network.NewSpaceAddress("8.8.8.8"))
	c.Assert(err, jc.ErrorIsNil)

	addr, err := machine.PublicAddress()
	c.Assert(err, jc.ErrorIsNil)
	c.Assert(addr.Value, gc.Equals, "8.8.8.8")
}

func (s *MachineSuite) TestPrivateAddress(c *gc.C) {
	machine, err := s.State.AddMachine("quantal", state.JobHostUnits)
	c.Assert(err, jc.ErrorIsNil)

	err = machine.SetMachineAddresses(network.NewSpaceAddress("10.0.0.1"))
	c.Assert(err, jc.ErrorIsNil)

	addr, err := machine.PrivateAddress()
	c.Assert(err, jc.ErrorIsNil)
	c.Assert(addr.Value, gc.Equals, "10.0.0.1")
}

func (s *MachineSuite) TestPublicAddressBetterMatch(c *gc.C) {
	machine, err := s.State.AddMachine("quantal", state.JobHostUnits)
	c.Assert(err, jc.ErrorIsNil)

	err = machine.SetMachineAddresses(network.NewSpaceAddress("10.0.0.1"))
	c.Assert(err, jc.ErrorIsNil)

	addr, err := machine.PublicAddress()
	c.Assert(err, jc.ErrorIsNil)
	c.Assert(addr.Value, gc.Equals, "10.0.0.1")

	err = machine.SetProviderAddresses(network.NewSpaceAddress("8.8.8.8"))
	c.Assert(err, jc.ErrorIsNil)

	addr, err = machine.PublicAddress()
	c.Assert(err, jc.ErrorIsNil)
	c.Assert(addr.Value, gc.Equals, "8.8.8.8")
}

func (s *MachineSuite) TestPrivateAddressBetterMatch(c *gc.C) {
	machine, err := s.State.AddMachine("quantal", state.JobHostUnits)
	c.Assert(err, jc.ErrorIsNil)

	err = machine.SetProviderAddresses(network.NewSpaceAddress("8.8.8.8"))
	c.Assert(err, jc.ErrorIsNil)

	addr, err := machine.PrivateAddress()
	c.Assert(err, jc.ErrorIsNil)
	c.Assert(addr.Value, gc.Equals, "8.8.8.8")

	err = machine.SetProviderAddresses(network.NewSpaceAddress("8.8.8.8"), network.NewSpaceAddress("10.0.0.1"))
	c.Assert(err, jc.ErrorIsNil)

	addr, err = machine.PrivateAddress()
	c.Assert(err, jc.ErrorIsNil)
	c.Assert(addr.Value, gc.Equals, "10.0.0.1")
}

func (s *MachineSuite) TestPublicAddressChanges(c *gc.C) {
	machine, err := s.State.AddMachine("quantal", state.JobHostUnits)
	c.Assert(err, jc.ErrorIsNil)

	err = machine.SetProviderAddresses(network.NewSpaceAddress("8.8.8.8"))
	c.Assert(err, jc.ErrorIsNil)

	addr, err := machine.PublicAddress()
	c.Assert(err, jc.ErrorIsNil)
	c.Assert(addr.Value, gc.Equals, "8.8.8.8")

	err = machine.SetProviderAddresses(network.NewSpaceAddress("8.8.4.4"))
	c.Assert(err, jc.ErrorIsNil)

	addr, err = machine.PublicAddress()
	c.Assert(err, jc.ErrorIsNil)
	c.Assert(addr.Value, gc.Equals, "8.8.4.4")
}

func (s *MachineSuite) TestPrivateAddressChanges(c *gc.C) {
	machine, err := s.State.AddMachine("quantal", state.JobHostUnits)
	c.Assert(err, jc.ErrorIsNil)

	err = machine.SetMachineAddresses(network.NewSpaceAddress("10.0.0.2"))
	c.Assert(err, jc.ErrorIsNil)

	addr, err := machine.PrivateAddress()
	c.Assert(err, jc.ErrorIsNil)
	c.Assert(addr.Value, gc.Equals, "10.0.0.2")

	err = machine.SetMachineAddresses(network.NewSpaceAddress("10.0.0.1"))
	c.Assert(err, jc.ErrorIsNil)

	addr, err = machine.PrivateAddress()
	c.Assert(err, jc.ErrorIsNil)
	c.Assert(addr.Value, gc.Equals, "10.0.0.1")
}

func (s *MachineSuite) TestAddressesDeadMachine(c *gc.C) {
	machine, err := s.State.AddMachine("quantal", state.JobHostUnits)
	c.Assert(err, jc.ErrorIsNil)

	err = machine.SetProviderAddresses(network.NewSpaceAddress("10.0.0.2"), network.NewSpaceAddress("8.8.4.4"))
	c.Assert(err, jc.ErrorIsNil)

	addr, err := machine.PrivateAddress()
	c.Assert(err, jc.ErrorIsNil)
	c.Assert(addr.Value, gc.Equals, "10.0.0.2")

	addr, err = machine.PublicAddress()
	c.Assert(err, jc.ErrorIsNil)
	c.Assert(addr.Value, gc.Equals, "8.8.4.4")

	err = machine.EnsureDead()
	c.Assert(err, jc.ErrorIsNil)

	// A dead machine should still report the last known addresses.
	addr, err = machine.PrivateAddress()
	c.Assert(err, jc.ErrorIsNil)
	c.Assert(addr.Value, gc.Equals, "10.0.0.2")

	addr, err = machine.PublicAddress()
	c.Assert(err, jc.ErrorIsNil)
	c.Assert(addr.Value, gc.Equals, "8.8.4.4")
}

func (s *MachineSuite) TestStablePrivateAddress(c *gc.C) {
	machine, err := s.State.AddMachine("quantal", state.JobHostUnits)
	c.Assert(err, jc.ErrorIsNil)

	err = machine.SetMachineAddresses(network.NewSpaceAddress("10.0.0.2"))
	c.Assert(err, jc.ErrorIsNil)

	addr, err := machine.PrivateAddress()
	c.Assert(err, jc.ErrorIsNil)
	c.Assert(addr.Value, gc.Equals, "10.0.0.2")

	// Now add an address that would previously have sorted before the
	// default.
	err = machine.SetMachineAddresses(network.NewSpaceAddress("10.0.0.1"), network.NewSpaceAddress("10.0.0.2"))
	c.Assert(err, jc.ErrorIsNil)

	// Assert the address is unchanged.
	addr, err = machine.PrivateAddress()
	c.Assert(err, jc.ErrorIsNil)
	c.Assert(addr.Value, gc.Equals, "10.0.0.2")
}

func (s *MachineSuite) TestStablePublicAddress(c *gc.C) {
	machine, err := s.State.AddMachine("quantal", state.JobHostUnits)
	c.Assert(err, jc.ErrorIsNil)

	err = machine.SetProviderAddresses(network.NewSpaceAddress("8.8.8.8"))
	c.Assert(err, jc.ErrorIsNil)

	addr, err := machine.PublicAddress()
	c.Assert(err, jc.ErrorIsNil)
	c.Assert(addr.Value, gc.Equals, "8.8.8.8")

	// Now add an address that would previously have sorted before the
	// default.
	err = machine.SetProviderAddresses(network.NewSpaceAddress("8.8.4.4"), network.NewSpaceAddress("8.8.8.8"))
	c.Assert(err, jc.ErrorIsNil)

	// Assert the address is unchanged.
	addr, err = machine.PublicAddress()
	c.Assert(err, jc.ErrorIsNil)
	c.Assert(addr.Value, gc.Equals, "8.8.8.8")
}

func (s *MachineSuite) TestAddressesRaceMachineFirst(c *gc.C) {
	machine, err := s.State.AddMachine("quantal", state.JobHostUnits)
	c.Assert(err, jc.ErrorIsNil)

	changeAddresses := jujutxn.TestHook{
		Before: func() {
			err = machine.SetProviderAddresses(network.NewSpaceAddress("8.8.8.8"))
			c.Assert(err, jc.ErrorIsNil)
			address, err := machine.PublicAddress()
			c.Assert(err, jc.ErrorIsNil)
			c.Assert(address, jc.DeepEquals, network.NewSpaceAddress("8.8.8.8"))
			address, err = machine.PrivateAddress()
			c.Assert(err, jc.ErrorIsNil)
			c.Assert(address, jc.DeepEquals, network.NewSpaceAddress("8.8.8.8"))
		},
	}
	defer state.SetTestHooks(c, s.State, changeAddresses).Check()

	err = machine.SetMachineAddresses(network.NewSpaceAddress("8.8.4.4"))
	c.Assert(err, jc.ErrorIsNil)

	machine, err = s.State.Machine(machine.Id())
	c.Assert(err, jc.ErrorIsNil)
	address, err := machine.PublicAddress()
	c.Assert(err, jc.ErrorIsNil)
	c.Assert(address, jc.DeepEquals, network.NewSpaceAddress("8.8.8.8"))
	address, err = machine.PrivateAddress()
	c.Assert(err, jc.ErrorIsNil)
	c.Assert(address, jc.DeepEquals, network.NewSpaceAddress("8.8.8.8"))
}

func (s *MachineSuite) TestAddressesRaceProviderFirst(c *gc.C) {
	machine, err := s.State.AddMachine("quantal", state.JobHostUnits)
	c.Assert(err, jc.ErrorIsNil)

	changeAddresses := jujutxn.TestHook{
		Before: func() {
			err = machine.SetMachineAddresses(network.NewSpaceAddress("10.0.0.1"))
			c.Assert(err, jc.ErrorIsNil)
			address, err := machine.PublicAddress()
			c.Assert(err, jc.ErrorIsNil)
			c.Assert(address, jc.DeepEquals, network.NewSpaceAddress("10.0.0.1"))
			address, err = machine.PrivateAddress()
			c.Assert(err, jc.ErrorIsNil)
			c.Assert(address, jc.DeepEquals, network.NewSpaceAddress("10.0.0.1"))
		},
	}
	defer state.SetTestHooks(c, s.State, changeAddresses).Check()

	err = machine.SetProviderAddresses(network.NewSpaceAddress("8.8.4.4"))
	c.Assert(err, jc.ErrorIsNil)

	machine, err = s.State.Machine(machine.Id())
	c.Assert(err, jc.ErrorIsNil)
	address, err := machine.PublicAddress()
	c.Assert(err, jc.ErrorIsNil)
	c.Assert(address, jc.DeepEquals, network.NewSpaceAddress("8.8.4.4"))
	address, err = machine.PrivateAddress()
	c.Assert(err, jc.ErrorIsNil)
	c.Assert(address, jc.DeepEquals, network.NewSpaceAddress("8.8.4.4"))
}

func (s *MachineSuite) TestPrivateAddressPrefersProvider(c *gc.C) {
	machine, err := s.State.AddMachine("quantal", state.JobHostUnits)
	c.Assert(err, jc.ErrorIsNil)

	err = machine.SetMachineAddresses(network.NewSpaceAddress("8.8.8.8"), network.NewSpaceAddress("10.0.0.2"))
	c.Assert(err, jc.ErrorIsNil)

	addr, err := machine.PublicAddress()
	c.Assert(err, jc.ErrorIsNil)
	c.Assert(addr.Value, gc.Equals, "8.8.8.8")
	addr, err = machine.PrivateAddress()
	c.Assert(err, jc.ErrorIsNil)
	c.Assert(addr.Value, gc.Equals, "10.0.0.2")

	err = machine.SetProviderAddresses(network.NewSpaceAddress("10.0.0.1"))
	c.Assert(err, jc.ErrorIsNil)

	addr, err = machine.PublicAddress()
	c.Assert(err, jc.ErrorIsNil)
	c.Assert(addr.Value, gc.Equals, "10.0.0.1")
	addr, err = machine.PrivateAddress()
	c.Assert(err, jc.ErrorIsNil)
	c.Assert(addr.Value, gc.Equals, "10.0.0.1")
}

func (s *MachineSuite) TestPublicAddressPrefersProvider(c *gc.C) {
	machine, err := s.State.AddMachine("quantal", state.JobHostUnits)
	c.Assert(err, jc.ErrorIsNil)

	err = machine.SetMachineAddresses(network.NewSpaceAddress("8.8.8.8"), network.NewSpaceAddress("10.0.0.2"))
	c.Assert(err, jc.ErrorIsNil)

	addr, err := machine.PublicAddress()
	c.Assert(err, jc.ErrorIsNil)
	c.Assert(addr.Value, gc.Equals, "8.8.8.8")
	addr, err = machine.PrivateAddress()
	c.Assert(err, jc.ErrorIsNil)
	c.Assert(addr.Value, gc.Equals, "10.0.0.2")

	err = machine.SetProviderAddresses(network.NewSpaceAddress("8.8.4.4"))
	c.Assert(err, jc.ErrorIsNil)

	addr, err = machine.PublicAddress()
	c.Assert(err, jc.ErrorIsNil)
	c.Assert(addr.Value, gc.Equals, "8.8.4.4")
	addr, err = machine.PrivateAddress()
	c.Assert(err, jc.ErrorIsNil)
	c.Assert(addr.Value, gc.Equals, "8.8.4.4")
}

func (s *MachineSuite) TestAddressesPrefersProviderBoth(c *gc.C) {
	machine, err := s.State.AddMachine("quantal", state.JobHostUnits)
	c.Assert(err, jc.ErrorIsNil)

	err = machine.SetMachineAddresses(network.NewSpaceAddress("8.8.8.8"), network.NewSpaceAddress("10.0.0.1"))
	c.Assert(err, jc.ErrorIsNil)

	addr, err := machine.PublicAddress()
	c.Assert(err, jc.ErrorIsNil)
	c.Assert(addr.Value, gc.Equals, "8.8.8.8")
	addr, err = machine.PrivateAddress()
	c.Assert(err, jc.ErrorIsNil)
	c.Assert(addr.Value, gc.Equals, "10.0.0.1")

	err = machine.SetProviderAddresses(network.NewSpaceAddress("8.8.4.4"), network.NewSpaceAddress("10.0.0.2"))
	c.Assert(err, jc.ErrorIsNil)

	addr, err = machine.PublicAddress()
	c.Assert(err, jc.ErrorIsNil)
	c.Assert(addr.Value, gc.Equals, "8.8.4.4")
	addr, err = machine.PrivateAddress()
	c.Assert(err, jc.ErrorIsNil)
	c.Assert(addr.Value, gc.Equals, "10.0.0.2")
}

func (s *MachineSuite) addMachineWithSupportedContainer(c *gc.C, container instance.ContainerType) *state.Machine {
	machine, err := s.State.AddMachine("quantal", state.JobHostUnits)
	c.Assert(err, jc.ErrorIsNil)
	containers := []instance.ContainerType{container}
	err = machine.SetSupportedContainers(containers)
	c.Assert(err, jc.ErrorIsNil)
	assertSupportedContainers(c, machine, containers)
	return machine
}

// assertSupportedContainers checks the document in memory has the specified
// containers and then reloads the document from the database to assert saved
// values match also.
func assertSupportedContainers(c *gc.C, machine *state.Machine, containers []instance.ContainerType) {
	supportedContainers, known := machine.SupportedContainers()
	c.Assert(known, jc.IsTrue)
	c.Assert(supportedContainers, gc.DeepEquals, containers)
	// Reload so we can check the saved values.
	err := machine.Refresh()
	c.Assert(err, jc.ErrorIsNil)
	supportedContainers, known = machine.SupportedContainers()
	c.Assert(known, jc.IsTrue)
	c.Assert(supportedContainers, gc.DeepEquals, containers)
}

func assertSupportedContainersUnknown(c *gc.C, machine *state.Machine) {
	containers, known := machine.SupportedContainers()
	c.Assert(known, jc.IsFalse)
	c.Assert(containers, gc.HasLen, 0)
}

func (s *MachineSuite) TestSupportedContainersInitiallyUnknown(c *gc.C) {
	machine, err := s.State.AddMachine("quantal", state.JobHostUnits)
	c.Assert(err, jc.ErrorIsNil)
	assertSupportedContainersUnknown(c, machine)
}

func (s *MachineSuite) TestSupportsNoContainers(c *gc.C) {
	machine, err := s.State.AddMachine("quantal", state.JobHostUnits)
	c.Assert(err, jc.ErrorIsNil)

	err = machine.SupportsNoContainers()
	c.Assert(err, jc.ErrorIsNil)
	assertSupportedContainers(c, machine, []instance.ContainerType{})
}

func (s *MachineSuite) TestSetSupportedContainerTypeNoneIsError(c *gc.C) {
	machine, err := s.State.AddMachine("quantal", state.JobHostUnits)
	c.Assert(err, jc.ErrorIsNil)

	err = machine.SetSupportedContainers([]instance.ContainerType{instance.LXD, instance.NONE})
	c.Assert(err, gc.ErrorMatches, `"none" is not a valid container type`)
	assertSupportedContainersUnknown(c, machine)
	err = machine.Refresh()
	c.Assert(err, jc.ErrorIsNil)
	assertSupportedContainersUnknown(c, machine)
}

func (s *MachineSuite) TestSupportsNoContainersOverwritesExisting(c *gc.C) {
	machine := s.addMachineWithSupportedContainer(c, instance.LXD)

	err := machine.SupportsNoContainers()
	c.Assert(err, jc.ErrorIsNil)
	assertSupportedContainers(c, machine, []instance.ContainerType{})
	// Calling it a second time should not invoke a db transaction
	defer state.SetFailIfTransaction(c, s.State).Check()
	err = machine.SupportsNoContainers()
	c.Assert(err, jc.ErrorIsNil)
	assertSupportedContainers(c, machine, []instance.ContainerType{})
}

func (s *MachineSuite) TestSetSupportedContainersSingle(c *gc.C) {
	machine, err := s.State.AddMachine("quantal", state.JobHostUnits)
	c.Assert(err, jc.ErrorIsNil)

	err = machine.SetSupportedContainers([]instance.ContainerType{instance.LXD})
	c.Assert(err, jc.ErrorIsNil)
	assertSupportedContainers(c, machine, []instance.ContainerType{instance.LXD})
}

func (s *MachineSuite) TestSetSupportedContainersSame(c *gc.C) {
	machine := s.addMachineWithSupportedContainer(c, instance.LXD)

	defer state.SetFailIfTransaction(c, s.State).Check()
	err := machine.SetSupportedContainers([]instance.ContainerType{instance.LXD})
	c.Assert(err, jc.ErrorIsNil)
	assertSupportedContainers(c, machine, []instance.ContainerType{instance.LXD})
}

func (s *MachineSuite) TestSetSupportedContainersNew(c *gc.C) {
	machine := s.addMachineWithSupportedContainer(c, instance.LXD)

	err := machine.SetSupportedContainers([]instance.ContainerType{instance.LXD, instance.KVM})
	c.Assert(err, jc.ErrorIsNil)
	assertSupportedContainers(c, machine, []instance.ContainerType{instance.LXD, instance.KVM})
}

func (s *MachineSuite) TestSetSupportedContainersMultipeNew(c *gc.C) {
	machine, err := s.State.AddMachine("quantal", state.JobHostUnits)
	c.Assert(err, jc.ErrorIsNil)

	err = machine.SetSupportedContainers([]instance.ContainerType{instance.LXD, instance.KVM})
	c.Assert(err, jc.ErrorIsNil)
	assertSupportedContainers(c, machine, []instance.ContainerType{instance.LXD, instance.KVM})
}

func (s *MachineSuite) TestSetSupportedContainersMultipleExisting(c *gc.C) {
	machine := s.addMachineWithSupportedContainer(c, instance.LXD)

	err := machine.SetSupportedContainers([]instance.ContainerType{instance.LXD, instance.KVM})
	c.Assert(err, jc.ErrorIsNil)
	assertSupportedContainers(c, machine, []instance.ContainerType{instance.LXD, instance.KVM})
	// Setting it again will be a no-op
	defer state.SetFailIfTransaction(c, s.State).Check()
	err = machine.SetSupportedContainers([]instance.ContainerType{instance.LXD, instance.KVM})
	c.Assert(err, jc.ErrorIsNil)
	assertSupportedContainers(c, machine, []instance.ContainerType{instance.LXD, instance.KVM})
}

func (s *MachineSuite) TestSetSupportedContainersMultipleExistingInvertedOrder(c *gc.C) {
	machine := s.addMachineWithSupportedContainer(c, instance.LXD)

	err := machine.SetSupportedContainers([]instance.ContainerType{instance.KVM, instance.LXD})
	c.Assert(err, jc.ErrorIsNil)
	assertSupportedContainers(c, machine, []instance.ContainerType{instance.KVM, instance.LXD})
	// Setting it again will be a no-op
	defer state.SetFailIfTransaction(c, s.State).Check()
	err = machine.SetSupportedContainers([]instance.ContainerType{instance.KVM, instance.LXD})
	c.Assert(err, jc.ErrorIsNil)
	assertSupportedContainers(c, machine, []instance.ContainerType{instance.KVM, instance.LXD})
}

func (s *MachineSuite) TestSetSupportedContainersMultipleExistingWithDifferentInstanceType(c *gc.C) {
	machine := s.addMachineWithSupportedContainer(c, instance.LXD)

	err := machine.SetSupportedContainers([]instance.ContainerType{instance.LXD, instance.KVM})
	c.Assert(err, jc.ErrorIsNil)
	assertSupportedContainers(c, machine, []instance.ContainerType{instance.LXD, instance.KVM})
	// Setting it again will be a no-op
	err = machine.SetSupportedContainers([]instance.ContainerType{instance.LXD, instance.ContainerType("FOO")})
	c.Assert(err, jc.ErrorIsNil)
}

func (s *MachineSuite) TestSetSupportedContainersSetsUnknownToError(c *gc.C) {
	// Create a machine and add lxd and kvm containers prior to calling SetSupportedContainers
	machine, err := s.State.AddMachine("quantal", state.JobHostUnits)
	c.Assert(err, jc.ErrorIsNil)
	template := state.MachineTemplate{
		Series: "quantal",
		Jobs:   []state.MachineJob{state.JobHostUnits},
	}
	container, err := s.State.AddMachineInsideMachine(template, machine.Id(), instance.LXD)
	c.Assert(err, jc.ErrorIsNil)
	supportedContainer, err := s.State.AddMachineInsideMachine(template, machine.Id(), instance.KVM)
	c.Assert(err, jc.ErrorIsNil)
	err = machine.SetSupportedContainers([]instance.ContainerType{instance.KVM})
	c.Assert(err, jc.ErrorIsNil)

	// A supported (kvm) container will have a pending status.
	err = supportedContainer.Refresh()
	c.Assert(err, jc.ErrorIsNil)
	statusInfo, err := supportedContainer.Status()
	c.Assert(err, jc.ErrorIsNil)
	c.Assert(statusInfo.Status, gc.Equals, status.Pending)

	// An unsupported (lxd) container will have an error status.
	err = container.Refresh()
	c.Assert(err, jc.ErrorIsNil)
	statusInfo, err = container.Status()
	c.Assert(err, jc.ErrorIsNil)
	c.Assert(statusInfo.Status, gc.Equals, status.Error)
	c.Assert(statusInfo.Message, gc.Equals, "unsupported container")
	c.Assert(statusInfo.Data, gc.DeepEquals, map[string]interface{}{"type": "lxd"})
}

func (s *MachineSuite) TestSupportsNoContainersSetsAllToError(c *gc.C) {
	// Create a machine and add all container types prior to calling SupportsNoContainers
	machine, err := s.State.AddMachine("quantal", state.JobHostUnits)
	c.Assert(err, jc.ErrorIsNil)
	var containers []*state.Machine
	template := state.MachineTemplate{
		Series: "quantal",
		Jobs:   []state.MachineJob{state.JobHostUnits},
	}
	for _, containerType := range instance.ContainerTypes {
		container, err := s.State.AddMachineInsideMachine(template, machine.Id(), containerType)
		c.Assert(err, jc.ErrorIsNil)
		containers = append(containers, container)
	}

	err = machine.SupportsNoContainers()
	c.Assert(err, jc.ErrorIsNil)

	// All containers should be in error state.
	for _, container := range containers {
		err = container.Refresh()
		c.Assert(err, jc.ErrorIsNil)
		statusInfo, err := container.Status()
		c.Assert(err, jc.ErrorIsNil)
		c.Assert(statusInfo.Status, gc.Equals, status.Error)
		c.Assert(statusInfo.Message, gc.Equals, "unsupported container")
		containerType := corecontainer.ContainerTypeFromId(container.Id())
		c.Assert(statusInfo.Data, gc.DeepEquals, map[string]interface{}{"type": string(containerType)})
	}
}

func (s *MachineSuite) TestMachineAgentTools(c *gc.C) {
	m, err := s.State.AddMachine("quantal", state.JobHostUnits)
	c.Assert(err, jc.ErrorIsNil)
	testAgentTools(c, m, "machine "+m.Id())
}

func (s *MachineSuite) TestMachineValidActions(c *gc.C) {
	m, err := s.State.AddMachine("trusty", state.JobHostUnits)
	c.Assert(err, jc.ErrorIsNil)

	var tests = []struct {
		actionName      string
		errString       string
		givenPayload    map[string]interface{}
		expectedPayload map[string]interface{}
	}{
		{
			actionName: "juju-exec",
			errString:  `validation failed: (root) : "command" property is missing and required, given {}; (root) : "timeout" property is missing and required, given {}`,
		},
		{
			actionName:      "juju-exec",
			givenPayload:    map[string]interface{}{"command": "allyourbasearebelongtous", "timeout": 5.0},
			expectedPayload: map[string]interface{}{"command": "allyourbasearebelongtous", "timeout": 5.0},
		},
		{
			actionName: "baiku",
			errString:  `cannot add action "baiku" to a machine; only predefined actions allowed`,
		},
	}

	for i, t := range tests {
		c.Logf("running test %d", i)
		operationID, err := s.Model.EnqueueOperation("a test")
		c.Assert(err, jc.ErrorIsNil)
<<<<<<< HEAD
		action, err := m.AddAction(operationID, t.actionName, t.givenPayload, nil, nil)
=======
		action, err := s.Model.AddAction(m, operationID, t.actionName, t.givenPayload)
>>>>>>> d597250f
		if t.errString != "" {
			c.Assert(err.Error(), gc.Equals, t.errString)
			continue
		} else {
			c.Assert(err, jc.ErrorIsNil)
			c.Assert(action.Parameters(), jc.DeepEquals, t.expectedPayload)
		}
	}
}

func (s *MachineSuite) TestAddActionWithError(c *gc.C) {
	m, err := s.State.AddMachine("trusty", state.JobHostUnits)
	c.Assert(err, jc.ErrorIsNil)

<<<<<<< HEAD
	_, err = m.AddAction("666", "benchmark", nil, nil, nil)
=======
	operationID, err := s.Model.EnqueueOperation("a test")
	c.Assert(err, jc.ErrorIsNil)
	_, err = s.Model.AddAction(m, operationID, "benchmark", nil)
>>>>>>> d597250f
	c.Assert(err, gc.ErrorMatches, `cannot add action "benchmark" to a machine; only predefined actions allowed`)
	op, err := s.Model.Operation(operationID)
	c.Assert(err, jc.ErrorIsNil)
	c.Assert(op.Status(), gc.Equals, state.ActionError)
}

func (s *MachineSuite) setupTestUpdateMachineSeries(c *gc.C) *state.Machine {
	mach, err := s.State.AddMachine("precise", state.JobHostUnits)
	c.Assert(err, jc.ErrorIsNil)

	ch := state.AddTestingCharmMultiSeries(c, s.State, "multi-series")
	app := state.AddTestingApplicationForSeries(c, s.State, "precise", "multi-series", ch)
	subCh := state.AddTestingCharmMultiSeries(c, s.State, "multi-series-subordinate")
	_ = state.AddTestingApplicationForSeries(c, s.State, "precise", "multi-series-subordinate", subCh)

	eps, err := s.State.InferEndpoints("multi-series", "multi-series-subordinate")
	c.Assert(err, jc.ErrorIsNil)
	rel, err := s.State.AddRelation(eps...)
	c.Assert(err, jc.ErrorIsNil)

	unit, err := app.AddUnit(state.AddUnitParams{})
	c.Assert(err, jc.ErrorIsNil)
	err = unit.AssignToMachine(mach)
	c.Assert(err, jc.ErrorIsNil)

	ru, err := rel.Unit(unit)
	c.Assert(err, jc.ErrorIsNil)
	err = ru.EnterScope(nil)
	c.Assert(err, jc.ErrorIsNil)

	return mach
}

func (s *MachineSuite) assertMachineAndUnitSeriesChanged(c *gc.C, mach *state.Machine, series string) {
	err := mach.Refresh()
	c.Assert(err, jc.ErrorIsNil)
	c.Assert(mach.Series(), gc.Equals, series)
	principals := mach.Principals()
	for _, p := range principals {
		u, err := s.State.Unit(p)
		c.Assert(err, jc.ErrorIsNil)
		c.Assert(u.Series(), gc.Equals, series)
		subs := u.SubordinateNames()
		for _, sn := range subs {
			u, err := s.State.Unit(sn)
			c.Assert(err, jc.ErrorIsNil)
			c.Assert(u.Series(), gc.Equals, series)
		}
	}
}

func (s *MachineSuite) TestUpdateMachineSeries(c *gc.C) {
	mach := s.setupTestUpdateMachineSeries(c)
	err := mach.UpdateMachineSeries("trusty")
	c.Assert(err, jc.ErrorIsNil)
	s.assertMachineAndUnitSeriesChanged(c, mach, "trusty")
}

func (s *MachineSuite) TestUpdateMachineSeriesSameSeriesToStart(c *gc.C) {
	mach := s.setupTestUpdateMachineSeries(c)
	err := mach.UpdateMachineSeries("precise")
	c.Assert(err, jc.ErrorIsNil)
	s.assertMachineAndUnitSeriesChanged(c, mach, "precise")
}

func (s *MachineSuite) TestUpdateMachineSeriesSameSeriesAfterStart(c *gc.C) {
	mach := s.setupTestUpdateMachineSeries(c)

	defer state.SetTestHooks(c, s.State,
		jujutxn.TestHook{
			Before: func() {
				ops := []txn.Op{{
					C:      state.MachinesC,
					Id:     state.DocID(s.State, mach.Id()),
					Update: bson.D{{"$set", bson.D{{"series", "trusty"}}}},
				}}
				state.RunTransaction(c, s.State, ops)
			},
			After: func() {
				err := mach.Refresh()
				c.Assert(err, jc.ErrorIsNil)
				c.Assert(mach.Series(), gc.Equals, "trusty")
			},
		},
	).Check()

	err := mach.UpdateMachineSeries("trusty")
	c.Assert(err, jc.ErrorIsNil)
	err = mach.Refresh()
	c.Assert(err, jc.ErrorIsNil)
	c.Assert(mach.Series(), gc.Equals, "trusty")
}

func (s *MachineSuite) TestUpdateMachineSeriesPrincipalsListChange(c *gc.C) {
	mach := s.setupTestUpdateMachineSeries(c)
	err := mach.Refresh()
	c.Assert(err, jc.ErrorIsNil)
	c.Assert(len(mach.Principals()), gc.Equals, 1)

	defer state.SetTestHooks(c, s.State,
		jujutxn.TestHook{
			Before: func() {
				app, err := s.State.Application("multi-series")
				c.Assert(err, jc.ErrorIsNil)
				unit, err := app.AddUnit(state.AddUnitParams{})
				c.Assert(err, jc.ErrorIsNil)
				err = unit.AssignToMachine(mach)
				c.Assert(err, jc.ErrorIsNil)
			},
		},
	).Check()

	err = mach.UpdateMachineSeries("trusty")
	c.Assert(err, jc.ErrorIsNil)
	s.assertMachineAndUnitSeriesChanged(c, mach, "trusty")
	c.Assert(len(mach.Principals()), gc.Equals, 2)
}

func (s *MachineSuite) addMachineUnit(c *gc.C, mach *state.Machine) *state.Unit {
	units, err := mach.Units()
	c.Assert(err, jc.ErrorIsNil)

	var app *state.Application
	if len(units) == 0 {
		ch := state.AddTestingCharmMultiSeries(c, s.State, "multi-series")
		app = state.AddTestingApplicationForSeries(c, s.State, mach.Series(), "multi-series", ch)
		subCh := state.AddTestingCharmMultiSeries(c, s.State, "multi-series-subordinate")
		_ = state.AddTestingApplicationForSeries(c, s.State, mach.Series(), "multi-series-subordinate", subCh)
	} else {
		app, err = units[0].Application()
		c.Assert(err, jc.ErrorIsNil)
	}

	unit, err := app.AddUnit(state.AddUnitParams{})
	c.Assert(err, jc.ErrorIsNil)
	err = unit.AssignToMachine(mach)
	c.Assert(err, jc.ErrorIsNil)
	return unit
}

func (s *MachineSuite) TestWatchAddresses(c *gc.C) {
	// Add a machine: reported.
	machine, err := s.State.AddMachine("quantal", state.JobHostUnits)
	c.Assert(err, jc.ErrorIsNil)

	s.WaitForModelWatchersIdle(c, s.Model.UUID())
	w := machine.WatchAddresses()
	defer w.Stop()
	wc := testing.NewNotifyWatcherC(c, s.State, w)
	wc.AssertOneChange()

	// Change the machine: not reported.
	err = machine.SetProvisioned("i-blah", "", "fake-nonce", nil)
	c.Assert(err, jc.ErrorIsNil)
	wc.AssertNoChange()

	// Set machine addresses: reported.
	err = machine.SetMachineAddresses(network.NewSpaceAddress("abc"))
	c.Assert(err, jc.ErrorIsNil)
	wc.AssertOneChange()

	// Set provider addresses eclipsing machine addresses: reported.
	err = machine.SetProviderAddresses(network.NewSpaceAddress("abc", network.WithScope(network.ScopePublic)))
	c.Assert(err, jc.ErrorIsNil)
	wc.AssertOneChange()

	// Set same machine eclipsed by provider addresses: not reported.
	err = machine.SetMachineAddresses(network.NewSpaceAddress("abc", network.WithScope(network.ScopeCloudLocal)))
	c.Assert(err, jc.ErrorIsNil)
	wc.AssertNoChange()

	// Set different machine addresses: reported.
	err = machine.SetMachineAddresses(network.NewSpaceAddress("def"))
	c.Assert(err, jc.ErrorIsNil)
	wc.AssertOneChange()

	// Set different provider addresses: reported.
	err = machine.SetMachineAddresses(network.NewSpaceAddress("def", network.WithScope(network.ScopePublic)))
	c.Assert(err, jc.ErrorIsNil)
	wc.AssertOneChange()

	// Make it Dying: not reported.
	err = machine.Destroy()
	c.Assert(err, jc.ErrorIsNil)
	wc.AssertNoChange()

	// Make it Dead: not reported.
	err = machine.EnsureDead()
	c.Assert(err, jc.ErrorIsNil)
	wc.AssertNoChange()

	// Remove it: watcher eventually closed and Err
	// returns an IsNotFound error.
	err = machine.Remove()
	c.Assert(err, jc.ErrorIsNil)
	s.State.StartSync()
	select {
	case _, ok := <-w.Changes():
		c.Assert(ok, jc.IsFalse)
	case <-time.After(coretesting.LongWait):
		c.Fatalf("watcher not closed")
	}
	c.Assert(w.Err(), jc.Satisfies, errors.IsNotFound)
}<|MERGE_RESOLUTION|>--- conflicted
+++ resolved
@@ -2567,11 +2567,7 @@
 		c.Logf("running test %d", i)
 		operationID, err := s.Model.EnqueueOperation("a test")
 		c.Assert(err, jc.ErrorIsNil)
-<<<<<<< HEAD
-		action, err := m.AddAction(operationID, t.actionName, t.givenPayload, nil, nil)
-=======
-		action, err := s.Model.AddAction(m, operationID, t.actionName, t.givenPayload)
->>>>>>> d597250f
+		action, err := s.Model.AddAction(m, operationID, t.actionName, t.givenPayload, nil, nil)
 		if t.errString != "" {
 			c.Assert(err.Error(), gc.Equals, t.errString)
 			continue
@@ -2586,13 +2582,9 @@
 	m, err := s.State.AddMachine("trusty", state.JobHostUnits)
 	c.Assert(err, jc.ErrorIsNil)
 
-<<<<<<< HEAD
-	_, err = m.AddAction("666", "benchmark", nil, nil, nil)
-=======
 	operationID, err := s.Model.EnqueueOperation("a test")
 	c.Assert(err, jc.ErrorIsNil)
-	_, err = s.Model.AddAction(m, operationID, "benchmark", nil)
->>>>>>> d597250f
+	_, err = s.Model.AddAction(m, operationID, "benchmark", nil, nil, nil)
 	c.Assert(err, gc.ErrorMatches, `cannot add action "benchmark" to a machine; only predefined actions allowed`)
 	op, err := s.Model.Operation(operationID)
 	c.Assert(err, jc.ErrorIsNil)
