// Copyright 2013 Canonical Ltd.
// Licensed under the AGPLv3, see LICENCE file for details.

package state

import (
	stderrors "errors"
	"fmt"
	"strings"

	"github.com/juju/errors"
	"github.com/juju/names"
	"labix.org/v2/mgo"
	"labix.org/v2/mgo/bson"
	"labix.org/v2/mgo/txn"

	"github.com/juju/juju/charm"
<<<<<<< HEAD
	"github.com/juju/names"
=======
>>>>>>> 6bbbdb86
)

// RelationUnit holds information about a single unit in a relation, and
// allows clients to conveniently access unit-specific functionality.
type RelationUnit struct {
	st       *State
	relation *Relation
	unit     *Unit
	endpoint Endpoint
	scope    string
}

// Relation returns the relation associated with the unit.
func (ru *RelationUnit) Relation() *Relation {
	return ru.relation
}

// Endpoint returns the relation endpoint that defines the unit's
// participation in the relation.
func (ru *RelationUnit) Endpoint() Endpoint {
	return ru.endpoint
}

// PrivateAddress returns the private address of the unit and whether it is valid.
func (ru *RelationUnit) PrivateAddress() (string, bool) {
	return ru.unit.PrivateAddress()
}

// ErrCannotEnterScope indicates that a relation unit failed to enter its scope
// due to either the unit or the relation not being Alive.
var ErrCannotEnterScope = stderrors.New("cannot enter scope: unit or relation is not alive")

// ErrCannotEnterScopeYet indicates that a relation unit failed to enter its
// scope due to a required and pre-existing subordinate unit that is not Alive.
// Once that subordinate has been removed, a new one can be created.
var ErrCannotEnterScopeYet = stderrors.New("cannot enter scope yet: non-alive subordinate unit has not been removed")

// EnterScope ensures that the unit has entered its scope in the relation.
// When the unit has already entered its relation scope, EnterScope will report
// success but make no changes to state.
//
// Otherwise, assuming both the relation and the unit are alive, it will enter
// scope and create or overwrite the unit's settings in the relation according
// to the supplied map.
//
// If the unit is a principal and the relation has container scope, EnterScope
// will also create the required subordinate unit, if it does not already exist;
// this is because there's no point having a principal in scope if there is no
// corresponding subordinate to join it.
//
// Once a unit has entered a scope, it stays in scope without further
// intervention; the relation will not be able to become Dead until all units
// have departed its scopes.
func (ru *RelationUnit) EnterScope(settings map[string]interface{}) error {
	// Verify that the unit is not already in scope, and abort without error
	// if it is.
	ruKey, err := ru.key(ru.unit.Name())
	if err != nil {
		return err
	}
	if count, err := ru.st.relationScopes.FindId(ruKey).Count(); err != nil {
		return err
	} else if count != 0 {
		return nil
	}

	// Collect the operations necessary to enter scope, as follows:
	// * Check unit and relation state, and incref the relation.
	// * TODO(fwereade): check unit status == params.StatusStarted (this
	//   breaks a bunch of tests in a boring but noisy-to-fix way, and is
	//   being saved for a followup).
	unitName, relationKey := ru.unit.doc.Name, ru.relation.doc.Key
	ops := []txn.Op{{
		C:      ru.st.units.Name,
		Id:     unitName,
		Assert: isAliveDoc,
	}, {
		C:      ru.st.relations.Name,
		Id:     relationKey,
		Assert: isAliveDoc,
		Update: bson.D{{"$inc", bson.D{{"unitcount", 1}}}},
	}}

	// * Create the unit settings in this relation, if they do not already
	//   exist; or completely overwrite them if they do. This must happen
	//   before we create the scope doc, because the existence of a scope doc
	//   is considered to be a guarantee of the existence of a settings doc.
	settingsChanged := func() (bool, error) { return false, nil }
	if count, err := ru.st.settings.FindId(ruKey).Count(); err != nil {
		return err
	} else if count == 0 {
		ops = append(ops, createSettingsOp(ru.st, ruKey, settings))
	} else {
		var rop txn.Op
		rop, settingsChanged, err = replaceSettingsOp(ru.st, ruKey, settings)
		if err != nil {
			return err
		}
		ops = append(ops, rop)
	}

	// * Create the scope doc.
	ops = append(ops, txn.Op{
		C:      ru.st.relationScopes.Name,
		Id:     ruKey,
		Assert: txn.DocMissing,
		Insert: relationScopeDoc{Key: ruKey},
	})

	// * If the unit should have a subordinate, and does not, create it.
	var existingSubName string
	if subOps, subName, err := ru.subordinateOps(); err != nil {
		return err
	} else {
		existingSubName = subName
		ops = append(ops, subOps...)
	}

	// Now run the complete transaction, or figure out why we can't.
	if err := ru.st.runTransaction(ops); err != txn.ErrAborted {
		return err
	}
	if count, err := ru.st.relationScopes.FindId(ruKey).Count(); err != nil {
		return err
	} else if count != 0 {
		// The scope document exists, so we're actually already in scope.
		return nil
	}

	// The relation or unit might no longer be Alive. (Note that there is no
	// need for additional checks if we're trying to create a subordinate
	// unit: this could fail due to the subordinate service's not being Alive,
	// but this case will always be caught by the check for the relation's
	// life (because a relation cannot be Alive if its services are not).)
	if alive, err := isAlive(ru.st.units, unitName); err != nil {
		return err
	} else if !alive {
		return ErrCannotEnterScope
	}
	if alive, err := isAlive(ru.st.relations, relationKey); err != nil {
		return err
	} else if !alive {
		return ErrCannotEnterScope
	}

	// Maybe a subordinate used to exist, but is no longer alive. If that is
	// case, we will be unable to enter scope until that unit is gone.
	if existingSubName != "" {
		if alive, err := isAlive(ru.st.units, existingSubName); err != nil {
			return err
		} else if !alive {
			return ErrCannotEnterScopeYet
		}
	}

	// It's possible that there was a pre-existing settings doc whose version
	// has changed under our feet, preventing us from clearing it properly; if
	// that is the case, something is seriously wrong (nobody else should be
	// touching that doc under our feet) and we should bail out.
	prefix := fmt.Sprintf("cannot enter scope for unit %q in relation %q: ", ru.unit, ru.relation)
	if changed, err := settingsChanged(); err != nil {
		return err
	} else if changed {
		return fmt.Errorf(prefix + "concurrent settings change detected")
	}

	// Apparently, all our assertions should have passed, but the txn was
	// aborted: something is really seriously wrong.
	return fmt.Errorf(prefix + "inconsistent state in EnterScope")
}

// subordinateOps returns any txn operations necessary to ensure sane
// subordinate state when entering scope. If a required subordinate unit
// exists and is Alive, its name will be returned as well; if one exists
// but is not Alive, ErrCannotEnterScopeYet is returned.
func (ru *RelationUnit) subordinateOps() ([]txn.Op, string, error) {
	if !ru.unit.IsPrincipal() || ru.endpoint.Scope != charm.ScopeContainer {
		return nil, "", nil
	}
	related, err := ru.relation.RelatedEndpoints(ru.endpoint.ServiceName)
	if err != nil {
		return nil, "", err
	}
	if len(related) != 1 {
		return nil, "", fmt.Errorf("expected single related endpoint, got %v", related)
	}
	serviceName, unitName := related[0].ServiceName, ru.unit.doc.Name
	selSubordinate := bson.D{{"service", serviceName}, {"principal", unitName}}
	var lDoc lifeDoc
	if err := ru.st.units.Find(selSubordinate).One(&lDoc); err == mgo.ErrNotFound {
		service, err := ru.st.Service(serviceName)
		if err != nil {
			return nil, "", err
		}
		_, ops, err := service.addUnitOps(unitName, nil)
		return ops, "", err
	} else if err != nil {
		return nil, "", err
	} else if lDoc.Life != Alive {
		return nil, "", ErrCannotEnterScopeYet
	}
	return []txn.Op{{
		C:      ru.st.units.Name,
		Id:     lDoc.Id,
		Assert: isAliveDoc,
	}}, lDoc.Id, nil
}

// PrepareLeaveScope causes the unit to be reported as departed by watchers,
// but does not *actually* leave the scope, to avoid triggering relation
// cleanup.
func (ru *RelationUnit) PrepareLeaveScope() error {
	key, err := ru.key(ru.unit.Name())
	if err != nil {
		return err
	}
	if count, err := ru.st.relationScopes.FindId(key).Count(); err != nil {
		return err
	} else if count == 0 {
		return nil
	}
	ops := []txn.Op{{
		C:      ru.st.relationScopes.Name,
		Id:     key,
		Update: bson.D{{"$set", bson.D{{"departing", true}}}},
	}}
	return ru.st.runTransaction(ops)
}

// LeaveScope signals that the unit has left its scope in the relation.
// After the unit has left its relation scope, it is no longer a member
// of the relation; if the relation is dying when its last member unit
// leaves, it is removed immediately. It is not an error to leave a scope
// that the unit is not, or never was, a member of.
func (ru *RelationUnit) LeaveScope() error {
	key, err := ru.key(ru.unit.Name())
	if err != nil {
		return err
	}
	// The logic below is involved because we remove a dying relation
	// with the last unit that leaves a scope in it. It handles three
	// possible cases:
	//
	// 1. Relation is alive: just leave the scope.
	//
	// 2. Relation is dying, and other units remain: just leave the scope.
	//
	// 3. Relation is dying, and this is the last unit: leave the scope
	//    and remove the relation.
	//
	// In each of those cases, proper assertions are done to guarantee
	// that the condition observed is still valid when the transaction is
	// applied. If an abort happens, it observes the new condition and
	// retries. In theory, a worst case will try at most all of the
	// conditions once, because units cannot join a scope once its relation
	// is dying.
	//
	// Keep in mind that in the first iteration of the loop it's possible
	// to have a Dying relation with a smaller-than-real unit count, because
	// Destroy changes the Life attribute in memory (units could join before
	// the database is actually changed).
	desc := fmt.Sprintf("unit %q in relation %q", ru.unit, ru.relation)
	for attempt := 0; attempt < 3; attempt++ {
		count, err := ru.st.relationScopes.FindId(key).Count()
		if err != nil {
			return fmt.Errorf("cannot examine scope for %s: %v", desc, err)
		} else if count == 0 {
			return nil
		}
		ops := []txn.Op{{
			C:      ru.st.relationScopes.Name,
			Id:     key,
			Assert: txn.DocExists,
			Remove: true,
		}}
		if ru.relation.doc.Life == Alive {
			ops = append(ops, txn.Op{
				C:      ru.st.relations.Name,
				Id:     ru.relation.doc.Key,
				Assert: bson.D{{"life", Alive}},
				Update: bson.D{{"$inc", bson.D{{"unitcount", -1}}}},
			})
		} else if ru.relation.doc.UnitCount > 1 {
			ops = append(ops, txn.Op{
				C:      ru.st.relations.Name,
				Id:     ru.relation.doc.Key,
				Assert: bson.D{{"unitcount", bson.D{{"$gt", 1}}}},
				Update: bson.D{{"$inc", bson.D{{"unitcount", -1}}}},
			})
		} else {
			relOps, err := ru.relation.removeOps("", ru.unit)
			if err != nil {
				return err
			}
			ops = append(ops, relOps...)
		}
		if err = ru.st.runTransaction(ops); err != txn.ErrAborted {
			if err != nil {
				return fmt.Errorf("cannot leave scope for %s: %v", desc, err)
			}
			return err
		}
		if err := ru.relation.Refresh(); errors.IsNotFound(err) {
			return nil
		} else if err != nil {
			return err
		}
	}
	return fmt.Errorf("cannot leave scope for %s: inconsistent state", desc)
}

// InScope returns whether the relation unit has entered scope and not left it.
func (ru *RelationUnit) InScope() (bool, error) {
	return ru.inScope(nil)
}

// Joined returns whether the relation unit has entered scope and neither left
// it nor prepared to leave it.
func (ru *RelationUnit) Joined() (bool, error) {
	return ru.inScope(bson.D{{"departing", bson.D{{"$ne", true}}}})
}

// inScope returns whether a scope document exists satisfying the supplied
// selector.
func (ru *RelationUnit) inScope(sel bson.D) (bool, error) {
	key, err := ru.key(ru.unit.Name())
	if err != nil {
		return false, err
	}
	sel = append(sel, bson.D{{"_id", key}}...)
	count, err := ru.st.relationScopes.Find(sel).Count()
	if err != nil {
		return false, err
	}
	return count > 0, nil
}

// WatchScope returns a watcher which notifies of counterpart units
// entering and leaving the unit's scope.
func (ru *RelationUnit) WatchScope() *RelationScopeWatcher {
	role := counterpartRole(ru.endpoint.Role)
	scope := ru.scope + "#" + string(role)
	return newRelationScopeWatcher(ru.st, scope, ru.unit.Name())
}

// Settings returns a Settings which allows access to the unit's settings
// within the relation.
func (ru *RelationUnit) Settings() (*Settings, error) {
	key, err := ru.key(ru.unit.Name())
	if err != nil {
		return nil, err
	}
	return readSettings(ru.st, key)
}

// ReadSettings returns a map holding the settings of the unit with the
// supplied name within this relation. An error will be returned if the
// relation no longer exists, or if the unit's service is not part of the
// relation, or the settings are invalid; but mere non-existence of the
// unit is not grounds for an error, because the unit settings are
// guaranteed to persist for the lifetime of the relation, regardless
// of the lifetime of the unit.
func (ru *RelationUnit) ReadSettings(uname string) (m map[string]interface{}, err error) {
	defer errors.Maskf(&err, "cannot read settings for unit %q in relation %q", uname, ru.relation)
	if !names.IsUnit(uname) {
		return nil, fmt.Errorf("%q is not a valid unit name", uname)
	}
	key, err := ru.key(uname)
	if err != nil {
		return nil, err
	}
	node, err := readSettings(ru.st, key)
	if err != nil {
		return nil, err
	}
	return node.Map(), nil
}

// key returns a string, based on the relation and the supplied unit name,
// which is used as a key for that unit within this relation in the settings,
// presence, and relationScopes collections.
func (ru *RelationUnit) key(uname string) (string, error) {
	uparts := strings.Split(uname, "/")
	sname := uparts[0]
	ep, err := ru.relation.Endpoint(sname)
	if err != nil {
		return "", err
	}
	parts := []string{ru.scope, string(ep.Role), uname}
	return strings.Join(parts, "#"), nil
}

// relationScopeDoc represents a unit which is in a relation scope.
// The relation, container, role, and unit are all encoded in the key.
type relationScopeDoc struct {
	Key       string `bson:"_id"`
	Departing bool
}

func (d *relationScopeDoc) unitName() string {
	return unitNameFromScopeKey(d.Key)
}

func unitNameFromScopeKey(key string) string {
	parts := strings.Split(key, "#")
	return parts[len(parts)-1]
}<|MERGE_RESOLUTION|>--- conflicted
+++ resolved
@@ -15,10 +15,6 @@
 	"labix.org/v2/mgo/txn"
 
 	"github.com/juju/juju/charm"
-<<<<<<< HEAD
-	"github.com/juju/names"
-=======
->>>>>>> 6bbbdb86
 )
 
 // RelationUnit holds information about a single unit in a relation, and
