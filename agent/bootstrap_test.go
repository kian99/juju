// Copyright 2012, 2013 Canonical Ltd.
// Licensed under the AGPLv3, see LICENCE file for details.

package agent_test

import (
	jc "github.com/juju/testing/checkers"
	gc "launchpad.net/gocheck"

	"launchpad.net/juju-core/agent"
	"launchpad.net/juju-core/constraints"
	"launchpad.net/juju-core/environs"
	"launchpad.net/juju-core/environs/config"
	"launchpad.net/juju-core/instance"
	"launchpad.net/juju-core/provider/dummy"
	"launchpad.net/juju-core/state"
	"launchpad.net/juju-core/state/api/params"
	"launchpad.net/juju-core/testing"
	"launchpad.net/juju-core/testing/testbase"
	"launchpad.net/juju-core/utils"
	"launchpad.net/juju-core/version"
)

type bootstrapSuite struct {
	testbase.LoggingSuite
	testing.MgoSuite
}

var _ = gc.Suite(&bootstrapSuite{})

func (s *bootstrapSuite) SetUpSuite(c *gc.C) {
	s.LoggingSuite.SetUpSuite(c)
	s.MgoSuite.SetUpSuite(c)
}

func (s *bootstrapSuite) TearDownSuite(c *gc.C) {
	s.MgoSuite.TearDownSuite(c)
	s.LoggingSuite.TearDownSuite(c)
}

func (s *bootstrapSuite) SetUpTest(c *gc.C) {
	s.LoggingSuite.SetUpTest(c)
	s.MgoSuite.SetUpTest(c)
}

func (s *bootstrapSuite) TearDownTest(c *gc.C) {
	s.MgoSuite.TearDownTest(c)
	s.LoggingSuite.TearDownTest(c)
}

func (s *bootstrapSuite) TestInitializeState(c *gc.C) {
	dataDir := c.MkDir()

	pwHash := utils.UserPasswordHash(testing.DefaultMongoPassword, utils.CompatSalt)
	configParams := agent.AgentConfigParams{
		DataDir:           dataDir,
		Tag:               "machine-0",
		UpgradedToVersion: version.Current.Number,
		StateAddresses:    []string{testing.MgoServer.Addr()},
		CACert:            testing.CACert,
		Password:          pwHash,
	}
	servingInfo := params.StateServingInfo{
		Cert:       testing.ServerCert,
		PrivateKey: testing.ServerKey,
		APIPort:    1234,
		StatePort:  testing.MgoServer.Port(),
	}

	cfg, err := agent.NewStateMachineConfig(configParams, servingInfo)
	c.Assert(err, gc.IsNil)

	_, available := cfg.StateServingInfo()
	c.Assert(available, gc.Equals, true)
	expectConstraints := constraints.MustParse("mem=1024M")
	expectHW := instance.MustParseHardware("mem=2048M")
	mcfg := agent.BootstrapMachineConfig{
		Addresses:       instance.NewAddresses("0.1.2.3", "zeroonetwothree"),
		Constraints:     expectConstraints,
		Jobs:            []params.MachineJob{params.JobHostUnits},
		InstanceId:      "i-bootstrap",
		Characteristics: expectHW,
		SharedSecret:    "abc123",
	}
	envAttrs := dummy.SampleConfig().Delete("admin-secret").Merge(testing.Attrs{
		"agent-version": version.Current.Number.String(),
		"state-id":      "1", // needed so policy can Open config
	})
	envCfg, err := config.New(config.NoDefaults, envAttrs)
	c.Assert(err, gc.IsNil)

	st, m, err := agent.InitializeState(cfg, envCfg, mcfg, state.DialOpts{}, environs.NewStatePolicy())
	c.Assert(err, gc.IsNil)
	defer st.Close()

	err = cfg.Write()
	c.Assert(err, gc.IsNil)

	// Check that initial admin user has been set up correctly.
	s.assertCanLogInAsAdmin(c, pwHash)
	user, err := st.User("admin")
	c.Assert(err, gc.IsNil)
	c.Assert(user.PasswordValid(testing.DefaultMongoPassword), jc.IsTrue)

	// Check that environment configuration has been added.
	newEnvCfg, err := st.EnvironConfig()
	c.Assert(err, gc.IsNil)
	c.Assert(newEnvCfg.AllAttrs(), gc.DeepEquals, envCfg.AllAttrs())

	// Check that the bootstrap machine looks correct.
	c.Assert(m.Id(), gc.Equals, "0")
	c.Assert(m.Jobs(), gc.DeepEquals, []state.MachineJob{state.JobHostUnits})
	c.Assert(m.Series(), gc.Equals, version.Current.Series)
	c.Assert(m.CheckProvisioned(state.BootstrapNonce), jc.IsTrue)
	c.Assert(m.Addresses(), gc.DeepEquals, mcfg.Addresses)
	gotConstraints, err := m.Constraints()
	c.Assert(err, gc.IsNil)
	c.Assert(gotConstraints, gc.DeepEquals, expectConstraints)
	c.Assert(err, gc.IsNil)
	gotHW, err := m.HardwareCharacteristics()
	c.Assert(err, gc.IsNil)
	c.Assert(*gotHW, gc.DeepEquals, expectHW)

	// Check that the API host ports are initialised correctly.
	apiHostPorts, err := st.APIHostPorts()
	c.Assert(err, gc.IsNil)
	c.Assert(apiHostPorts, gc.DeepEquals, [][]instance.HostPort{
		instance.AddressesWithPort(mcfg.Addresses, 1234),
	})

	// Check that the state serving info is initialised correctly.
	stateServingInfo, err := st.StateServingInfo()
	c.Assert(err, gc.IsNil)
	c.Assert(stateServingInfo, jc.DeepEquals, params.StateServingInfo{
		APIPort:      1234,
		StatePort:    testing.MgoServer.Port(),
		Cert:         testing.ServerCert,
		PrivateKey:   testing.ServerKey,
		SharedSecret: "abc123",
	})

	// Check that the machine agent's config has been written
	// and that we can use it to connect to the state.
	newCfg, err := agent.ReadConfig(agent.ConfigPath(dataDir, "machine-0"))
	c.Assert(err, gc.IsNil)
	c.Assert(newCfg.Tag(), gc.Equals, "machine-0")
	c.Assert(agent.Password(newCfg), gc.Not(gc.Equals), pwHash)
	c.Assert(agent.Password(newCfg), gc.Not(gc.Equals), testing.DefaultMongoPassword)
	info, ok := cfg.StateInfo()
	c.Assert(ok, jc.IsTrue)
	st1, err := state.Open(info, state.DialOpts{}, environs.NewStatePolicy())
	c.Assert(err, gc.IsNil)
	defer st1.Close()
}

func (s *bootstrapSuite) TestInitializeStateWithStateServingInfoNotAvailable(c *gc.C) {
	configParams := agent.AgentConfigParams{
		DataDir:           c.MkDir(),
		Tag:               "machine-0",
		UpgradedToVersion: version.Current.Number,
		StateAddresses:    []string{testing.MgoServer.Addr()},
		CACert:            testing.CACert,
		Password:          "fake",
	}
	cfg, err := agent.NewAgentConfig(configParams)
	c.Assert(err, gc.IsNil)

	_, available := cfg.StateServingInfo()
	c.Assert(available, gc.Equals, false)

	_, _, err = agent.InitializeState(cfg, nil, agent.BootstrapMachineConfig{}, state.DialOpts{}, environs.NewStatePolicy())
	// InitializeState will fail attempting to get the api port information
	c.Assert(err, gc.ErrorMatches, "state serving information not available")
}

func (s *bootstrapSuite) TestInitializeStateFailsSecondTime(c *gc.C) {
	dataDir := c.MkDir()

	pwHash := utils.UserPasswordHash(testing.DefaultMongoPassword, utils.CompatSalt)
	configParams := agent.AgentConfigParams{
		DataDir:           dataDir,
		Tag:               "machine-0",
		UpgradedToVersion: version.Current.Number,
		StateAddresses:    []string{testing.MgoServer.Addr()},
		CACert:            testing.CACert,
		Password:          pwHash,
	}
	cfg, err := agent.NewAgentConfig(configParams)
	c.Assert(err, gc.IsNil)
	cfg.SetStateServingInfo(params.StateServingInfo{
<<<<<<< HEAD
		Cert:       testing.ServerCert,
		PrivateKey: testing.ServerKey,
		APIPort:    1234,
		StatePort:  testing.MgoServer.Port(),
=======
		APIPort:      5555,
		StatePort:    testing.MgoServer.Port(),
		Cert:         "foo",
		PrivateKey:   "bar",
		SharedSecret: "baz",
>>>>>>> cac83bed
	})
	expectConstraints := constraints.MustParse("mem=1024M")
	expectHW := instance.MustParseHardware("mem=2048M")
	mcfg := agent.BootstrapMachineConfig{
		Constraints:     expectConstraints,
		Jobs:            []params.MachineJob{params.JobHostUnits},
		InstanceId:      "i-bootstrap",
		Characteristics: expectHW,
	}
	envAttrs := dummy.SampleConfig().Delete("admin-secret").Merge(testing.Attrs{
		"agent-version": version.Current.Number.String(),
		"state-id":      "1", // needed so policy can Open config
	})
	envCfg, err := config.New(config.NoDefaults, envAttrs)
	c.Assert(err, gc.IsNil)

	st, _, err := agent.InitializeState(cfg, envCfg, mcfg, state.DialOpts{}, environs.NewStatePolicy())
	c.Assert(err, gc.IsNil)
	err = st.SetAdminMongoPassword("")
	c.Check(err, gc.IsNil)
	st.Close()

	st, _, err = agent.InitializeState(cfg, envCfg, mcfg, state.DialOpts{}, environs.NewStatePolicy())
	if err == nil {
		st.Close()
	}
	c.Assert(err, gc.ErrorMatches, "failed to initialize state: cannot create log collection: unauthorized mongo access: unauthorized")
}

func (*bootstrapSuite) assertCanLogInAsAdmin(c *gc.C, password string) {
	info := &state.Info{
		Addrs:    []string{testing.MgoServer.Addr()},
		CACert:   testing.CACert,
		Tag:      "",
		Password: password,
	}
	st, err := state.Open(info, state.DialOpts{}, environs.NewStatePolicy())
	c.Assert(err, gc.IsNil)
	defer st.Close()
	_, err = st.Machine("0")
	c.Assert(err, gc.IsNil)
}<|MERGE_RESOLUTION|>--- conflicted
+++ resolved
@@ -188,18 +188,11 @@
 	cfg, err := agent.NewAgentConfig(configParams)
 	c.Assert(err, gc.IsNil)
 	cfg.SetStateServingInfo(params.StateServingInfo{
-<<<<<<< HEAD
-		Cert:       testing.ServerCert,
-		PrivateKey: testing.ServerKey,
-		APIPort:    1234,
-		StatePort:  testing.MgoServer.Port(),
-=======
 		APIPort:      5555,
 		StatePort:    testing.MgoServer.Port(),
 		Cert:         "foo",
 		PrivateKey:   "bar",
 		SharedSecret: "baz",
->>>>>>> cac83bed
 	})
 	expectConstraints := constraints.MustParse("mem=1024M")
 	expectHW := instance.MustParseHardware("mem=2048M")
