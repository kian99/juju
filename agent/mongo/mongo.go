// Copyright 2014 Canonical Ltd.
// Licensed under the AGPLv3, see LICENCE file for details.

package mongo

import (
	"bytes"
	"crypto/rand"
	"encoding/base64"
	"fmt"
	"net"
	"os"
	"os/exec"
	"path"
	"path/filepath"

	"github.com/juju/loggo"
	"labix.org/v2/mgo"

	"launchpad.net/juju-core/instance"
	"launchpad.net/juju-core/replicaset"
	"launchpad.net/juju-core/state/api/params"
	"launchpad.net/juju-core/upstart"
	"launchpad.net/juju-core/utils"
	"launchpad.net/juju-core/version"
)

const (
	maxFiles = 65000
	maxProcs = 20000

	serviceName = "juju-db"

	// SharedSecretFile is the name of the Mongo shared secret file
	// located within the Juju data directory.
	SharedSecretFile = "shared-secret"

	// ReplicaSetName is the name of the replica set that juju uses for its
	// state servers.
	ReplicaSetName = "juju"
)

var (
	logger          = loggo.GetLogger("juju.agent.mongo")
	mongoConfigPath = "/etc/default/mongodb"

	// JujuMongodPath holds the default path to the juju-specific mongod.
	JujuMongodPath = "/usr/lib/juju/bin/mongod"

	upstartConfInstall          = (*upstart.Conf).Install
	upstartServiceStopAndRemove = (*upstart.Service).StopAndRemove
	upstartServiceStop          = (*upstart.Service).Stop
	upstartServiceStart         = (*upstart.Service).Start
)

// WithAddresses represents an entity that has a set of
// addresses. e.g. a state Machine object
type WithAddresses interface {
	Addresses() []instance.Address
}

// IsMaster returns a boolean that represents whether the given
// machine's peer address is the primary mongo host for the replicaset
func IsMaster(session *mgo.Session, obj WithAddresses) (bool, error) {
	addrs := obj.Addresses()

	masterHostPort, err := replicaset.MasterHostPort(session)

	// If the replica set has not been configured, then we
	// can have only one master and the caller must
	// be that master.
	if err == replicaset.ErrMasterNotConfigured {
		return true, nil
	}

	if err != nil {
		return false, err
	}

	masterAddr, _, err := net.SplitHostPort(masterHostPort)
	if err != nil {
		return false, err
	}

	machinePeerAddr := SelectPeerAddress(addrs)
	return machinePeerAddr == masterAddr, nil
}

// SelectPeerAddress returns the address to use as the
// mongo replica set peer address by selecting it from the given addresses.
func SelectPeerAddress(addrs []instance.Address) string {
	return instance.SelectInternalAddress(addrs, false)
}

// SelectPeerHostPort returns the HostPort to use as the
// mongo replica set peer by selecting it from the given hostPorts.
func SelectPeerHostPort(hostPorts []instance.HostPort) string {
	return instance.SelectInternalHostPort(hostPorts, false)
}

// GenerateSharedSecret generates a pseudo-random shared secret (keyfile)
// for use with Mongo replica sets.
func GenerateSharedSecret() (string, error) {
	// "A key’s length must be between 6 and 1024 characters and may
	// only contain characters in the base64 set."
	//   -- http://docs.mongodb.org/manual/tutorial/generate-key-file/
	buf := make([]byte, base64.StdEncoding.DecodedLen(1024))
	if _, err := rand.Read(buf); err != nil {
		return "", fmt.Errorf("cannot read random secret: %v", err)
	}
	return base64.StdEncoding.EncodeToString(buf), nil
}

// MongoPath returns the executable path to be used to run mongod on this
// machine. If the juju-bundled version of mongo exists, it will return that
// path, otherwise it will return the command to run mongod from the path.
func MongodPath() (string, error) {
	if _, err := os.Stat(JujuMongodPath); err == nil {
		return JujuMongodPath, nil
	}

	path, err := exec.LookPath("mongod")
	if err != nil {
		return "", err
	}
	return path, nil
}

<<<<<<< HEAD
// InitiateMongoParams holds parameters for the MaybeInitiateMongo call.
type InitiateMongoParams struct {
	// DialInfo specifies how to connect to the mongo server.
	DialInfo *mgo.DialInfo

	// MemberHostPort provides the address to use for
	// the first replica set member.
	MemberHostPort string

	// User holds the user to log as in to the mongo server.
	// If it is empty, no login will take place.
	User     string
	Password string
}

// MaybeInitiateMongoServer checks for an existing mongo configuration.
// If no existing configuration is found one is created using Initiate.
func MaybeInitiateMongoServer(p InitiateMongoParams) error {
	logger.Debugf("Initiating mongo replicaset; params: %#v", p)

	if len(p.DialInfo.Addrs) > 1 {
		logger.Infof("more than one member; replica set must be already initiated")
		return nil
	}
	p.DialInfo.Direct = true

	// TODO(rog) remove this code when we no longer need to upgrade
	// from pre-HA-capable environments.
	if p.User != "" {
		p.DialInfo.Username = p.User
		p.DialInfo.Password = p.Password
	}

	session, err := mgo.DialWithInfo(p.DialInfo)
	if err != nil {
		return fmt.Errorf("can't dial mongo to initiate replicaset: %v", err)
	}
	defer session.Close()

	_, err = replicaset.CurrentConfig(session)
	if err == nil {
		// already initiated, nothing to do
		return nil
	}
	if err != mgo.ErrNotFound {
		// oops, some random error, bail
		return fmt.Errorf("cannot get replica set configuration: %v", err)
	}

	// err is ErrNotFound, which just means we need to initiate

	err = replicaset.Initiate(session, p.MemberHostPort, replicaSetName)
	if err != nil {
		return fmt.Errorf("cannot initiate replica set: %v", err)
	}
	return nil
}

=======
>>>>>>> db55493c
// RemoveService removes the mongoDB upstart service from this machine.
func RemoveService(namespace string) error {
	svc := upstart.NewService(ServiceName(namespace))
	return upstartServiceStopAndRemove(svc)
}

const (
	// WithHA is used when we want to start a mongo service with HA support.
	WithHA = true
	// WithoutHA is used when we want to start a mongo service without HA support.
	WithoutHA = false
)

// EnsureMongoServer ensures that the correct mongo upstart script is installed
// and running.
//
// This method will remove old versions of the mongo upstart script as necessary
// before installing the new version.
//
// The namespace is a unique identifier to prevent multiple instances of mongo
// on this machine from colliding. This should be empty unless using
// the local provider.
func EnsureMongoServer(dataDir string, namespace string, info params.StateServingInfo, withHA bool) error {
	logger.Infof("Ensuring mongo server is running; data directory %s; port %d", dataDir, info.StatePort)
	dbDir := filepath.Join(dataDir, "db")
<<<<<<< HEAD
	service, err := mongoUpstartService(namespace, dataDir, dbDir, port, withHA)
	if err != nil {
		return err
	}
	if service.Running() {
		if err := service.Stop(); err != nil {
			return fmt.Errorf("failed to stop mongo: %v", err)
		}
=======

	if err := os.MkdirAll(dbDir, 0700); err != nil {
		return fmt.Errorf("cannot create mongo database directory: %v", err)
	}

	certKey := info.Cert + "\n" + info.PrivateKey
	err := utils.AtomicWriteFile(sslKeyPath(dataDir), []byte(certKey), 0600)
	if err != nil {
		return fmt.Errorf("cannot write SSL key: %v", err)
	}

	err = utils.AtomicWriteFile(sharedSecretPath(dataDir), []byte(info.SharedSecret), 0600)
	if err != nil {
		return fmt.Errorf("cannot write mongod shared secret: %v", err)
	}

	// Disable the default mongodb installed by the mongodb-server package.
	// Only do this if the file doesn't exist already, so users can run
	// their own mongodb server if they wish to.
	if _, err := os.Stat(mongoConfigPath); os.IsNotExist(err) {
		err = utils.AtomicWriteFile(
			mongoConfigPath,
			[]byte("ENABLE_MONGODB=no"),
			0644,
		)
		if err != nil {
			return err
		}
	}

	if err := aptGetInstallMongod(); err != nil {
		return fmt.Errorf("cannot install mongod: %v", err)
	}

	upstartConf, err := mongoUpstartService(namespace, dataDir, dbDir, info.StatePort, withHA)
	if err != nil {
		return err
	}

	// TODO(natefinch) 2014-04-12 https://launchpad.net/bugs/1306902
	// remove this once we support upgrading to HA
	if upstartConf.Installed() {
		return nil
>>>>>>> db55493c
	}
	if err := makeJournalDirs(dbDir); err != nil {
		return fmt.Errorf("error creating journal directories: %v", err)
	}
	return upstartConfInstall(upstartConf)
}

// ServiceName returns the name of the upstart service config for mongo using
// the given namespace.
func ServiceName(namespace string) string {
	if namespace != "" {
		return fmt.Sprintf("%s-%s", serviceName, namespace)
	}
	return serviceName
}

func makeJournalDirs(dataDir string) error {
	journalDir := path.Join(dataDir, "journal")

	if err := os.MkdirAll(journalDir, 0700); err != nil {
		logger.Errorf("failed to make mongo journal dir %s: %v", journalDir, err)
		return err
	}

	// manually create the prealloc files, since otherwise they get created as 100M files.
	zeroes := make([]byte, 64*1024) // should be enough for anyone
	for x := 0; x < 3; x++ {
		name := fmt.Sprintf("prealloc.%d", x)
		filename := filepath.Join(journalDir, name)
		f, err := os.OpenFile(filename, os.O_WRONLY|os.O_CREATE|os.O_EXCL, 0700)
		// TODO(jam) 2014-04-12 https://launchpad.net/bugs/1306902
		// When we support upgrading Mongo into Replica mode, we should
		// start rewriting the upstart config
		if os.IsExist(err) {
			// already exists, don't overwrite
			continue
		}
		if err != nil {
			return fmt.Errorf("failed to open mongo prealloc file %q: %v", filename, err)
		}
		defer f.Close()
		for total := 0; total < 1024*1024; {
			n, err := f.Write(zeroes)
			if err != nil {
				return fmt.Errorf("failed to write to mongo prealloc file %q: %v", filename, err)
			}
			total += n
		}
	}
	return nil
}

func sslKeyPath(dataDir string) string {
	return filepath.Join(dataDir, "server.pem")
}

func sharedSecretPath(dataDir string) string {
	return filepath.Join(dataDir, SharedSecretFile)
}

// mongoUpstartService returns the upstart config for the mongo state service.
//
func mongoUpstartService(namespace, dataDir, dbDir string, port int, withHA bool) (*upstart.Conf, error) {
	svc := upstart.NewService(ServiceName(namespace))

	mongoPath, err := MongodPath()
	if err != nil {
		return nil, err
	}
	mongoCmd := mongoPath + " --auth" +
		" --dbpath=" + utils.ShQuote(dbDir) +
		" --sslOnNormalPorts" +
		" --sslPEMKeyFile " + utils.ShQuote(sslKeyPath(dataDir)) +
		" --sslPEMKeyPassword ignored" +
		" --bind_ip 0.0.0.0" +
		" --port " + fmt.Sprint(port) +
		" --noprealloc" +
		" --syslog" +
		" --smallfiles" +
		" --keyFile " + utils.ShQuote(sharedSecretPath(dataDir))
	if withHA {
		mongoCmd += " --replSet " + ReplicaSetName
	}
	conf := &upstart.Conf{
		Service: *svc,
		Desc:    "juju state database",
		Limit: map[string]string{
			"nofile": fmt.Sprintf("%d %d", maxFiles, maxFiles),
			"nproc":  fmt.Sprintf("%d %d", maxProcs, maxProcs),
		},
		Cmd: mongoCmd,
	}
	return conf, nil
}

func aptGetInstallMongod() error {
	// Only Quantal requires the PPA.
	if version.Current.Series == "quantal" {
		if err := addAptRepository("ppa:juju/stable"); err != nil {
			return err
		}
	}
	cmds := utils.AptGetPreparePackages([]string{"mongodb-server"}, version.Current.Series)
	logger.Infof("installing mongodb-server")
	for _, cmd := range cmds {
		if err := utils.AptGetInstall(cmd...); err != nil {
			return err
		}
	}
	return nil
}

func addAptRepository(name string) error {
	// add-apt-repository requires python-software-properties
	cmds := utils.AptGetPreparePackages(
		[]string{"python-software-properties"},
		version.Current.Series,
	)
	logger.Infof("installing python-software-properties")
	for _, cmd := range cmds {
		if err := utils.AptGetInstall(cmd...); err != nil {
			return err
		}
	}

	logger.Infof("adding apt repository %q", name)
	cmd := exec.Command("add-apt-repository", "-y", name)
	out, err := cmd.CombinedOutput()
	if err != nil {
		return fmt.Errorf("cannot add apt repository: %v (output %s)", err, bytes.TrimSpace(out))
	}
	return nil
}

// mongoNoauthCommand returns an os/exec.Cmd that may be executed to
// run mongod without security.
func mongoNoauthCommand(dataDir string, port int) (*exec.Cmd, error) {
	sslKeyFile := path.Join(dataDir, "server.pem")
	dbDir := filepath.Join(dataDir, "db")
	mongopath, err := MongodPath()
	if err != nil {
		return nil, err
	}
	cmd := exec.Command(mongopath,
		"--noauth",
		"--dbpath", dbDir,
		"--sslOnNormalPorts",
		"--sslPEMKeyFile", sslKeyFile,
		"--sslPEMKeyPassword", "ignored",
		"--bind_ip", "127.0.0.1",
		"--port", fmt.Sprint(port),
		"--noprealloc",
		"--syslog",
		"--smallfiles",
	)
	return cmd, nil
}<|MERGE_RESOLUTION|>--- conflicted
+++ resolved
@@ -126,67 +126,6 @@
 	return path, nil
 }
 
-<<<<<<< HEAD
-// InitiateMongoParams holds parameters for the MaybeInitiateMongo call.
-type InitiateMongoParams struct {
-	// DialInfo specifies how to connect to the mongo server.
-	DialInfo *mgo.DialInfo
-
-	// MemberHostPort provides the address to use for
-	// the first replica set member.
-	MemberHostPort string
-
-	// User holds the user to log as in to the mongo server.
-	// If it is empty, no login will take place.
-	User     string
-	Password string
-}
-
-// MaybeInitiateMongoServer checks for an existing mongo configuration.
-// If no existing configuration is found one is created using Initiate.
-func MaybeInitiateMongoServer(p InitiateMongoParams) error {
-	logger.Debugf("Initiating mongo replicaset; params: %#v", p)
-
-	if len(p.DialInfo.Addrs) > 1 {
-		logger.Infof("more than one member; replica set must be already initiated")
-		return nil
-	}
-	p.DialInfo.Direct = true
-
-	// TODO(rog) remove this code when we no longer need to upgrade
-	// from pre-HA-capable environments.
-	if p.User != "" {
-		p.DialInfo.Username = p.User
-		p.DialInfo.Password = p.Password
-	}
-
-	session, err := mgo.DialWithInfo(p.DialInfo)
-	if err != nil {
-		return fmt.Errorf("can't dial mongo to initiate replicaset: %v", err)
-	}
-	defer session.Close()
-
-	_, err = replicaset.CurrentConfig(session)
-	if err == nil {
-		// already initiated, nothing to do
-		return nil
-	}
-	if err != mgo.ErrNotFound {
-		// oops, some random error, bail
-		return fmt.Errorf("cannot get replica set configuration: %v", err)
-	}
-
-	// err is ErrNotFound, which just means we need to initiate
-
-	err = replicaset.Initiate(session, p.MemberHostPort, replicaSetName)
-	if err != nil {
-		return fmt.Errorf("cannot initiate replica set: %v", err)
-	}
-	return nil
-}
-
-=======
->>>>>>> db55493c
 // RemoveService removes the mongoDB upstart service from this machine.
 func RemoveService(namespace string) error {
 	svc := upstart.NewService(ServiceName(namespace))
@@ -212,16 +151,6 @@
 func EnsureMongoServer(dataDir string, namespace string, info params.StateServingInfo, withHA bool) error {
 	logger.Infof("Ensuring mongo server is running; data directory %s; port %d", dataDir, info.StatePort)
 	dbDir := filepath.Join(dataDir, "db")
-<<<<<<< HEAD
-	service, err := mongoUpstartService(namespace, dataDir, dbDir, port, withHA)
-	if err != nil {
-		return err
-	}
-	if service.Running() {
-		if err := service.Stop(); err != nil {
-			return fmt.Errorf("failed to stop mongo: %v", err)
-		}
-=======
 
 	if err := os.MkdirAll(dbDir, 0700); err != nil {
 		return fmt.Errorf("cannot create mongo database directory: %v", err)
@@ -260,12 +189,8 @@
 	if err != nil {
 		return err
 	}
-
-	// TODO(natefinch) 2014-04-12 https://launchpad.net/bugs/1306902
-	// remove this once we support upgrading to HA
-	if upstartConf.Installed() {
-		return nil
->>>>>>> db55493c
+	if err := upstartServiceStop(&upstartConf.Service); err != nil {
+		return fmt.Errorf("failed to stop mongo: %v", err)
 	}
 	if err := makeJournalDirs(dbDir); err != nil {
 		return fmt.Errorf("error creating journal directories: %v", err)
