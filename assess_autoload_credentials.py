#!/usr/bin/env python
"""Tests for the autoload-credentials command."""

from __future__ import print_function

import argparse
import logging
import os
import pexpect
import sys
import tempfile
<<<<<<< HEAD
import yaml

from collections import namedtuple
from uuid import uuid4
=======

from textwrap import dedent
>>>>>>> e4842f10

from jujupy import EnvJujuClient, JujuData
from utility import (
    configure_logging,
    enforce_juju_path,
    temp_dir,
    ensure_dir,
)


__metaclass__ = type


log = logging.getLogger("assess_autoload_credentials")


# Store details for setting up a clouds credentials as well as what to compare
# during test.
# env_var_changes: dict
# expected_details: dict
CloudDetails = namedtuple(
    'CloudDetails',
    ['env_var_changes', 'expected_details']
)


def uuid_str():
    """UUID string generated from a random uuid."""
    return str(uuid4())


def assess_autoload_credentials(juju_bin):
    test_scenarios = [
        ('AWS using environment variables', aws_envvar_test_details),
        ('AWS using credentials file', aws_directory_test_details),
        ('OS using environment variables file', openstack_envvar_test_details),
    ]

    for scenario_name, scenario_setup in test_scenarios:
<<<<<<< HEAD
        log.info(
            '* Starting [storage] test, scenario: {}'.format(scenario_name)
        )
        test_autoload_credentials_stores_details(juju_bin, scenario_setup)

    for scenario_name, scenario_setup in test_scenarios:
        log.info(
            '* Starting [overwrite] test, scenario: {}'.format(scenario_name)
        )
        test_autoload_credentials_overwrite_existing(juju_bin, scenario_setup)
=======
        log.info('* Starting test scenario: {}'.format(scenario_name))
        ensure_autoload_credentials_stores_details(juju_bin, scenario_setup)
>>>>>>> e4842f10


def ensure_autoload_credentials_stores_details(juju_bin, cloud_details_fn):
    """Test covering loading and storing credentials using autoload-credentials

    :param juju_bin: The full path to the juju binary to use for the test run.
<<<<<<< HEAD
    :para cloud_details_fn: A callable that takes the 3 arguments `user`
      string, `tmp_dir` path string and client EnvJujuClient and will returns a
      `CloudDetails` object used to setup creation of credential details &
      comparison of the result.
=======
    :param cloud_details_fn: A callable that takes the argument 'user' and
      'tmp_dir' that returns a tuple of:
        (dict -> environment variable changse,
        dict -> expected credential details)
      used to setup creation of credential details & comparison of the result.
>>>>>>> e4842f10

    """
    user = 'testing_user'
    with temp_dir() as tmp_dir:
        tmp_juju_home = tempfile.mkdtemp(dir=tmp_dir)
        tmp_scratch_dir = tempfile.mkdtemp(dir=tmp_dir)
        client = EnvJujuClient.by_version(
            JujuData('local', juju_home=tmp_juju_home), juju_bin, False)

<<<<<<< HEAD
        cloud_details = cloud_details_fn(user, tmp_dir, client)
=======
        env_var_changes, expected_details = cloud_details_fn(
            user, tmp_scratch_dir)
>>>>>>> e4842f10
        # Inject well known username.
        cloud_details.env_var_changes.update({'USER': user})

        run_autoload_credentials(client, cloud_details.env_var_changes)

        client.env.load_yaml()

        assert_credentials_contains_expected_results(
            client.env.credentials,
<<<<<<< HEAD
            cloud_details.expected_details
        )


def test_autoload_credentials_overwrite_existing(juju_bin, cloud_details_fn):
    """Storing credentials using autoload-credentials must overwrite existing.

    :param juju_bin: The full path to the juju binary to use for the test run.
    :para cloud_details_fn: A callable that takes the 3 arguments `user`
      string, `tmp_dir` path string and client EnvJujuClient and will returns a
      `CloudDetails` object used to setup creation of credential details &
      comparison of the result.

    """
    user = 'testing_user'
    with temp_dir() as tmp_dir:
        client = EnvJujuClient.by_version(
            JujuData('local', juju_home=tmp_dir), juju_bin, False
        )

        first_pass_cloud_details = cloud_details_fn(
            user, tmp_dir, client
        )
        # Inject well known username.
        first_pass_cloud_details.env_var_changes.update({'USER': user})

        run_autoload_credentials(
            client, first_pass_cloud_details.env_var_changes
        )

        # Now run again with a second lot of details.
        overwrite_cloud_details = cloud_details_fn(
            user, tmp_dir, client
        )
        # Inject well known username.
        overwrite_cloud_details.env_var_changes.update({'USER': user})
        run_autoload_credentials(
            client, overwrite_cloud_details.env_var_changes
        )

        client.env.load_yaml()

        assert_credentials_contains_expected_results(
            client.env.credentials,
            overwrite_cloud_details.expected_details
        )
=======
            expected_details)

>>>>>>> e4842f10

def assert_credentials_contains_expected_results(credentials, expected):
    if credentials != expected:
        raise ValueError(
            'Actual credentials do not match expected credentials.\n'
            'Expected: {expected}\nGot: {got}\n'.format(
                expected=expected,
                got=credentials
            )
        )


def run_autoload_credentials(client, envvars):
    """Execute the command 'juju autoload-credentials'.

    Simple interaction, calls juju autoload-credentials selects the first
    option and then quits.

    :param client: EnvJujuClient from which juju will be called.
    :param envvars: Dictionary containing environment variables to be used
      during execution.
      Note. Must contain a value for QUESTION_CLOUD_NAME to match against.
      Note. Must contain a value for SAVE_CLOUD_NAME to save against.

    """
    process = client.expect(
        'autoload-credentials', extra_env=envvars, include_e=False)
    process.expect(
<<<<<<< HEAD
        '.*1. {} \(.*\).*'.format(
            envvars['QUESTION_CLOUD_NAME']
        )
    )
=======
        '.*1. \w+ credential "{}" \(new\).*'.format(
            envvars['QUESTION_CLOUD_NAME']))
>>>>>>> e4842f10
    process.sendline('1')

    process.expect(
        'Enter cloud to which the credential belongs, or Q to quit.*')
    process.sendline(envvars['SAVE_CLOUD_NAME'])
    process.expect(
<<<<<<< HEAD
        'Saved {} to cloud {}'.format(
            envvars['QUESTION_CLOUD_NAME'],
            envvars['SAVE_CLOUD_NAME']
        )
    )
=======
        'Saved aws credential "{}" to cloud \w+'.format(
            envvars['QUESTION_CLOUD_NAME']))
>>>>>>> e4842f10
    process.sendline('q')
    process.expect(pexpect.EOF)

    if process.isalive():
        log.debug('juju process is still running: {}'.format(str(process)))
        process.terminate(force=True)
        raise AssertionError('juju process failed to terminate')


<<<<<<< HEAD
def aws_envvar_test_details(user, tmp_dir, client, credential_details=None):
    """client is un-used for AWS"""
    credential_details = credential_details or aws_credential_dict_generator()
    access_key = credential_details['access_key']
    secret_key = credential_details['secret_key']
=======
def aws_envvar_test_details(
        user, tmp_dir, access_key='access_key', secret_key='secret_key'):
>>>>>>> e4842f10
    env_var_changes = get_aws_environment(user, access_key, secret_key)

    expected_details = get_aws_expected_details_dict(
        user, access_key, secret_key)

    return CloudDetails(env_var_changes, expected_details)


def aws_directory_test_details(user, tmp_dir, client, credential_details=None):
    """client is un-used for AWS"""
    credential_details = credential_details or aws_credential_dict_generator()
    access_key = credential_details['access_key']
    secret_key = credential_details['secret_key']
    expected_details = get_aws_expected_details_dict(
        'default', access_key, secret_key)

    write_aws_config_file(tmp_dir, access_key, secret_key)

    env_var_changes = dict(
        HOME=tmp_dir,
        SAVE_CLOUD_NAME='aws',
        QUESTION_CLOUD_NAME='aws credential "{}"'.format('default')
    )

    return CloudDetails(env_var_changes, expected_details)


def get_aws_expected_details_dict(cloud_name, access_key, secret_key):
    # Build credentials yaml file-like datastructure.
    return {
        'credentials': {
            'aws': {
                cloud_name: {
                    'auth-type': 'access-key',
                    'access-key': access_key,
                    'secret-key': secret_key,
                }
            }
        }
    }


def get_aws_environment(user, access_key, secret_key):
    """Return a dictionary containing keys suitable for AWS env vars.

    """
    return dict(
        SAVE_CLOUD_NAME='aws',
        QUESTION_CLOUD_NAME='aws credential "{}"'.format(user),
        AWS_ACCESS_KEY_ID=access_key,
        AWS_SECRET_ACCESS_KEY=secret_key
    )


def write_aws_config_file(tmp_dir, access_key, secret_key):
    """Write aws credentials file to tmp_dir

    :return: String path of created credentials file.

    """
    config_dir = os.path.join(tmp_dir, '.aws')
    config_file = os.path.join(config_dir, 'credentials')
    ensure_dir(config_dir)

    config_contents = dedent("""\
    [default]
    aws_access_key_id={}
    aws_secret_access_key={}
    """.format(access_key, secret_key))

    with open(config_file, 'w') as f:
        f.write(config_contents)

    return config_file


def aws_credential_dict_generator():
    return dict(
        access_key=uuid_str(),
        secret_key=uuid_str()
    )


def openstack_envvar_test_details(
        user, tmp_dir, client, credential_details=None
):
    if credential_details is None:
        credential_details = openstack_credential_dict_generator()

    ensure_openstack_personal_cloud_exists(client)

    expected_details = get_openstack_expected_details_dict(
        user, credential_details
    )

    env_var_changes = get_openstack_envvar_changes(user, credential_details)
    return CloudDetails(env_var_changes, expected_details)


def get_openstack_envvar_changes(user, credential_details):
    question = 'openstack region ".*" project "{}" user "{}"'.format(
        credential_details['os_tenant_name'],
        user
    )

    return dict(
        SAVE_CLOUD_NAME='testing_openstack',
        QUESTION_CLOUD_NAME=question,
        OS_USERNAME=user,
        OS_PASSWORD=credential_details['os_password'],
        OS_TENANT_NAME=credential_details['os_tenant_name'],
    )


def ensure_openstack_personal_cloud_exists(client):
    additional_cloud_settings = {
        'clouds': {
            'testing_openstack': {
                'type': 'openstack',
                'regions': {
                    'test1': {
                        'endpoint': 'https://testing.com',
                        'auth-types': ['access-key', 'userpass']
                    }
                }
            }
        }
    }

    cloud_listing = client.get_juju_output(
        'list-clouds', admin=False, include_e=False
    )
    if 'local:testing_openstack' not in cloud_listing:
        log.info('Creating and adding new cloud.')
        with tempfile.NamedTemporaryFile() as new_cloud_file:
            yaml.dump(additional_cloud_settings, new_cloud_file)
            client.juju(
                'add-cloud',
                ('testing_openstack', new_cloud_file.name),
                include_e=False
            )


def get_openstack_expected_details_dict(user, credential_details):
    return {
        'credentials': {
            'testing_openstack': {
                user: {
                    'auth-type': 'userpass',
                    'domain-name': '',
                    'password': credential_details['os_password'],
                    'tenant-name': credential_details['os_tenant_name'],
                    'username': user
                }
            }
        }
    }


def openstack_credential_dict_generator():
    return dict(
        os_tenant_name=uuid_str(),
        os_password=uuid_str()
    )


def parse_args(argv):
    parser = argparse.ArgumentParser(
        description="Test autoload-credentials command.")
    parser.add_argument(
        'juju_bin', action=enforce_juju_path,
        help='Full path to the Juju binary.')
    parser.add_argument(
        '--verbose', action='store_const',
        default=logging.INFO, const=logging.DEBUG,
        help='Verbose test harness output.')

    return parser.parse_args(argv)


def main(argv=None):
    args = parse_args(argv)
    configure_logging(args.verbose)

    assess_autoload_credentials(args.juju_bin)
    return 0


if __name__ == '__main__':
    sys.exit(main())<|MERGE_RESOLUTION|>--- conflicted
+++ resolved
@@ -9,15 +9,11 @@
 import pexpect
 import sys
 import tempfile
-<<<<<<< HEAD
 import yaml
 
 from collections import namedtuple
 from uuid import uuid4
-=======
-
 from textwrap import dedent
->>>>>>> e4842f10
 
 from jujupy import EnvJujuClient, JujuData
 from utility import (
@@ -57,39 +53,24 @@
     ]
 
     for scenario_name, scenario_setup in test_scenarios:
-<<<<<<< HEAD
-        log.info(
-            '* Starting [storage] test, scenario: {}'.format(scenario_name)
-        )
-        test_autoload_credentials_stores_details(juju_bin, scenario_setup)
+        log.info('* Starting test scenario: {}'.format(scenario_name))
+        ensure_autoload_credentials_stores_details(juju_bin, scenario_setup)
 
     for scenario_name, scenario_setup in test_scenarios:
         log.info(
-            '* Starting [overwrite] test, scenario: {}'.format(scenario_name)
-        )
-        test_autoload_credentials_overwrite_existing(juju_bin, scenario_setup)
-=======
-        log.info('* Starting test scenario: {}'.format(scenario_name))
-        ensure_autoload_credentials_stores_details(juju_bin, scenario_setup)
->>>>>>> e4842f10
+            '* Starting [overwrite] test, scenario: {}'.format(scenario_name))
+        ensure_autoload_credentials_overwrite_existing(
+            juju_bin, scenario_setup)
 
 
 def ensure_autoload_credentials_stores_details(juju_bin, cloud_details_fn):
     """Test covering loading and storing credentials using autoload-credentials
 
     :param juju_bin: The full path to the juju binary to use for the test run.
-<<<<<<< HEAD
     :para cloud_details_fn: A callable that takes the 3 arguments `user`
       string, `tmp_dir` path string and client EnvJujuClient and will returns a
       `CloudDetails` object used to setup creation of credential details &
       comparison of the result.
-=======
-    :param cloud_details_fn: A callable that takes the argument 'user' and
-      'tmp_dir' that returns a tuple of:
-        (dict -> environment variable changse,
-        dict -> expected credential details)
-      used to setup creation of credential details & comparison of the result.
->>>>>>> e4842f10
 
     """
     user = 'testing_user'
@@ -97,14 +78,10 @@
         tmp_juju_home = tempfile.mkdtemp(dir=tmp_dir)
         tmp_scratch_dir = tempfile.mkdtemp(dir=tmp_dir)
         client = EnvJujuClient.by_version(
-            JujuData('local', juju_home=tmp_juju_home), juju_bin, False)
-
-<<<<<<< HEAD
-        cloud_details = cloud_details_fn(user, tmp_dir, client)
-=======
-        env_var_changes, expected_details = cloud_details_fn(
-            user, tmp_scratch_dir)
->>>>>>> e4842f10
+            JujuData('local', juju_home=tmp_juju_home), juju_bin, False
+        )
+
+        cloud_details = cloud_details_fn(user, tmp_scratch_dir, client)
         # Inject well known username.
         cloud_details.env_var_changes.update({'USER': user})
 
@@ -114,12 +91,11 @@
 
         assert_credentials_contains_expected_results(
             client.env.credentials,
-<<<<<<< HEAD
             cloud_details.expected_details
         )
 
 
-def test_autoload_credentials_overwrite_existing(juju_bin, cloud_details_fn):
+def ensure_autoload_credentials_overwrite_existing(juju_bin, cloud_details_fn):
     """Storing credentials using autoload-credentials must overwrite existing.
 
     :param juju_bin: The full path to the juju binary to use for the test run.
@@ -161,10 +137,7 @@
             client.env.credentials,
             overwrite_cloud_details.expected_details
         )
-=======
-            expected_details)
-
->>>>>>> e4842f10
+
 
 def assert_credentials_contains_expected_results(credentials, expected):
     if credentials != expected:
@@ -193,31 +166,17 @@
     process = client.expect(
         'autoload-credentials', extra_env=envvars, include_e=False)
     process.expect(
-<<<<<<< HEAD
         '.*1. {} \(.*\).*'.format(
-            envvars['QUESTION_CLOUD_NAME']
-        )
-    )
-=======
-        '.*1. \w+ credential "{}" \(new\).*'.format(
             envvars['QUESTION_CLOUD_NAME']))
->>>>>>> e4842f10
     process.sendline('1')
 
     process.expect(
         'Enter cloud to which the credential belongs, or Q to quit.*')
     process.sendline(envvars['SAVE_CLOUD_NAME'])
     process.expect(
-<<<<<<< HEAD
         'Saved {} to cloud {}'.format(
             envvars['QUESTION_CLOUD_NAME'],
-            envvars['SAVE_CLOUD_NAME']
-        )
-    )
-=======
-        'Saved aws credential "{}" to cloud \w+'.format(
-            envvars['QUESTION_CLOUD_NAME']))
->>>>>>> e4842f10
+            envvars['SAVE_CLOUD_NAME']))
     process.sendline('q')
     process.expect(pexpect.EOF)
 
@@ -227,16 +186,11 @@
         raise AssertionError('juju process failed to terminate')
 
 
-<<<<<<< HEAD
 def aws_envvar_test_details(user, tmp_dir, client, credential_details=None):
     """client is un-used for AWS"""
     credential_details = credential_details or aws_credential_dict_generator()
     access_key = credential_details['access_key']
     secret_key = credential_details['secret_key']
-=======
-def aws_envvar_test_details(
-        user, tmp_dir, access_key='access_key', secret_key='secret_key'):
->>>>>>> e4842f10
     env_var_changes = get_aws_environment(user, access_key, secret_key)
 
     expected_details = get_aws_expected_details_dict(
