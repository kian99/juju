// Copyright 2012 Canonical Ltd.
// Licensed under the AGPLv3, see LICENCE file for details.

package null

import (
	"errors"
	"io"
	"strings"

	gc "launchpad.net/gocheck"

	"launchpad.net/juju-core/environs"
	"launchpad.net/juju-core/environs/manual"
	"launchpad.net/juju-core/environs/storage"
	envtesting "launchpad.net/juju-core/environs/testing"
	"launchpad.net/juju-core/environs/tools"
	"launchpad.net/juju-core/instance"
	coretesting "launchpad.net/juju-core/testing"
	jc "launchpad.net/juju-core/testing/checkers"
	"launchpad.net/juju-core/testing/testbase"
)

type environSuite struct {
	testbase.LoggingSuite
	env *nullEnviron
}

var _ = gc.Suite(&environSuite{})

func (s *environSuite) SetUpTest(c *gc.C) {
	envConfig := getEnvironConfig(c, minimalConfigValues())
	s.env = &nullEnviron{cfg: envConfig}
}

func (s *environSuite) TestSetConfig(c *gc.C) {
	err := s.env.SetConfig(minimalConfig(c))
	c.Assert(err, gc.IsNil)

	testConfig := minimalConfig(c)
	testConfig, err = testConfig.Apply(map[string]interface{}{"bootstrap-host": ""})
	c.Assert(err, gc.IsNil)
	err = s.env.SetConfig(testConfig)
	c.Assert(err, gc.ErrorMatches, "bootstrap-host must be specified")
}

func (s *environSuite) TestInstances(c *gc.C) {
	var ids []instance.Id

	instances, err := s.env.Instances(ids)
	c.Assert(err, gc.Equals, environs.ErrNoInstances)
	c.Assert(instances, gc.HasLen, 0)

	ids = append(ids, manual.BootstrapInstanceId)
	instances, err = s.env.Instances(ids)
	c.Assert(err, gc.IsNil)
	c.Assert(instances, gc.HasLen, 1)
	c.Assert(instances[0], gc.NotNil)

	ids = append(ids, manual.BootstrapInstanceId)
	instances, err = s.env.Instances(ids)
	c.Assert(err, gc.IsNil)
	c.Assert(instances, gc.HasLen, 2)
	c.Assert(instances[0], gc.NotNil)
	c.Assert(instances[1], gc.NotNil)

	ids = append(ids, instance.Id("invalid"))
	instances, err = s.env.Instances(ids)
	c.Assert(err, gc.Equals, environs.ErrPartialInstances)
	c.Assert(instances, gc.HasLen, 3)
	c.Assert(instances[0], gc.NotNil)
	c.Assert(instances[1], gc.NotNil)
	c.Assert(instances[2], gc.IsNil)

	ids = []instance.Id{instance.Id("invalid")}
	instances, err = s.env.Instances(ids)
	c.Assert(err, gc.Equals, environs.ErrNoInstances)
	c.Assert(instances, gc.HasLen, 1)
	c.Assert(instances[0], gc.IsNil)
}

func (s *environSuite) TestDestroy(c *gc.C) {
	var resultStderr string
	var resultErr error
	runSSHCommandTesting := func(host string, command []string) (string, error) {
		c.Assert(host, gc.Equals, "ubuntu@hostname")
		c.Assert(command, gc.DeepEquals, []string{"sudo", "pkill", "-6", "jujud"})
		return resultStderr, resultErr
	}
	s.PatchValue(&runSSHCommand, runSSHCommandTesting)
	type test struct {
		stderr string
		err    error
		match  string
	}
	tests := []test{
		{"", nil, ""},
		{"abc", nil, ""},
		{"", errors.New("oh noes"), "oh noes"},
		{"123", errors.New("abc"), "abc \\(123\\)"},
	}
	for i, t := range tests {
		c.Logf("test %d: %v", i, t)
		resultStderr, resultErr = t.stderr, t.err
		err := s.env.Destroy()
		if t.match == "" {
			c.Assert(err, gc.IsNil)
		} else {
			c.Assert(err, gc.ErrorMatches, t.match)
		}
	}
}

func (s *environSuite) TestLocalStorageConfig(c *gc.C) {
	c.Assert(s.env.StorageDir(), gc.Equals, "/var/lib/juju/storage")
	c.Assert(s.env.cfg.storageListenAddr(), gc.Equals, ":8040")
	c.Assert(s.env.StorageAddr(), gc.Equals, s.env.cfg.storageListenAddr())
	c.Assert(s.env.SharedStorageAddr(), gc.Equals, "")
	c.Assert(s.env.SharedStorageDir(), gc.Equals, "")
}

func (s *environSuite) TestEnvironSupportsCustomSources(c *gc.C) {
	sources, err := tools.GetMetadataSources(s.env)
	c.Assert(err, gc.IsNil)
	c.Assert(len(sources), gc.Equals, 2)
	url, err := sources[0].URL("")
	c.Assert(err, gc.IsNil)
	c.Assert(strings.Contains(url, "/tools"), jc.IsTrue)
}

<<<<<<< HEAD
func (s *environSuite) TestEnvironBootstrapStorager(c *gc.C) {
	var sshScript = `
#!/bin/bash --norc
if echo "$*" | grep -q -v sudo; then
    # We're executing bash inside ssh. Wait
    # for input to be written before exiting.
    head -n 1 > /dev/null
    echo JUJU-RC: $RC
fi
`[1:]
	bin := c.MkDir()
	ssh := filepath.Join(bin, "ssh")
	err := ioutil.WriteFile(ssh, []byte(sshScript), 0755)
	c.Assert(err, gc.IsNil)
	s.PatchEnvironment("PATH", bin+":"+os.Getenv("PATH"))

	s.PatchEnvironment("RC", "99") // simulate ssh failure
	err = s.env.EnableBootstrapStorage()
	c.Assert(err, gc.ErrorMatches, "exit code 99")
	c.Assert(s.env.Storage(), gc.Not(gc.FitsTypeOf), new(sshstorage.SSHStorage))

	s.PatchEnvironment("RC", "0")
	err = s.env.EnableBootstrapStorage()
	c.Assert(err, gc.IsNil)
	c.Assert(s.env.Storage(), gc.FitsTypeOf, new(sshstorage.SSHStorage))
=======
type dummyStorage struct {
	storage.Storage
}
>>>>>>> 8377a897

func (s *environSuite) TestEnvironBootstrapStorager(c *gc.C) {
	var newSSHStorageResult = struct {
		stor storage.Storage
		err  error
	}{dummyStorage{}, errors.New("failed to get SSH storage")}
	s.PatchValue(&newSSHStorage, func(sshHost, storageDir, storageTmpdir string) (storage.Storage, error) {
		return newSSHStorageResult.stor, newSSHStorageResult.err
	})

	var initUbuntuResult error
	s.PatchValue(&initUbuntuUser, func(host, user, authorizedKeys string, stdin io.Reader, stdout io.Writer) error {
		return initUbuntuResult
	})

	ctx := envtesting.NewBootstrapContext(coretesting.Context(c))
	initUbuntuResult = errors.New("failed to initialise ubuntu user")
	c.Assert(s.env.EnableBootstrapStorage(ctx), gc.Equals, initUbuntuResult)
	initUbuntuResult = nil
	c.Assert(s.env.EnableBootstrapStorage(ctx), gc.Equals, newSSHStorageResult.err)
	// after the user is initialised once successfully,
	// another attempt will not be made.
	initUbuntuResult = errors.New("failed to initialise ubuntu user")
	c.Assert(s.env.EnableBootstrapStorage(ctx), gc.Equals, newSSHStorageResult.err)

	// after the bootstrap storage is initialised once successfully,
	// another attempt will not be made.
	backup := newSSHStorageResult.err
	newSSHStorageResult.err = nil
	c.Assert(s.env.EnableBootstrapStorage(ctx), gc.IsNil)
	newSSHStorageResult.err = backup
	c.Assert(s.env.EnableBootstrapStorage(ctx), gc.IsNil)
}<|MERGE_RESOLUTION|>--- conflicted
+++ resolved
@@ -128,37 +128,9 @@
 	c.Assert(strings.Contains(url, "/tools"), jc.IsTrue)
 }
 
-<<<<<<< HEAD
-func (s *environSuite) TestEnvironBootstrapStorager(c *gc.C) {
-	var sshScript = `
-#!/bin/bash --norc
-if echo "$*" | grep -q -v sudo; then
-    # We're executing bash inside ssh. Wait
-    # for input to be written before exiting.
-    head -n 1 > /dev/null
-    echo JUJU-RC: $RC
-fi
-`[1:]
-	bin := c.MkDir()
-	ssh := filepath.Join(bin, "ssh")
-	err := ioutil.WriteFile(ssh, []byte(sshScript), 0755)
-	c.Assert(err, gc.IsNil)
-	s.PatchEnvironment("PATH", bin+":"+os.Getenv("PATH"))
-
-	s.PatchEnvironment("RC", "99") // simulate ssh failure
-	err = s.env.EnableBootstrapStorage()
-	c.Assert(err, gc.ErrorMatches, "exit code 99")
-	c.Assert(s.env.Storage(), gc.Not(gc.FitsTypeOf), new(sshstorage.SSHStorage))
-
-	s.PatchEnvironment("RC", "0")
-	err = s.env.EnableBootstrapStorage()
-	c.Assert(err, gc.IsNil)
-	c.Assert(s.env.Storage(), gc.FitsTypeOf, new(sshstorage.SSHStorage))
-=======
 type dummyStorage struct {
 	storage.Storage
 }
->>>>>>> 8377a897
 
 func (s *environSuite) TestEnvironBootstrapStorager(c *gc.C) {
 	var newSSHStorageResult = struct {
