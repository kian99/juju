// Copyright 2013 Joyent Inc.
// Licensed under the AGPLv3, see LICENCE file for details.

package joyent

import (
	"fmt"
	"io/ioutil"
	"net/url"
	"os"
	"strings"

	"github.com/juju/errors"
	"github.com/juju/schema"
	"github.com/juju/utils"

	"github.com/juju/juju/environs/config"
)

// boilerplateConfig will be shown in help output, so please keep it up to
// date when you change environment configuration below.
const boilerplateConfig = `joyent:
  type: joyent

  # SDC config
  # Can be set via env variables, or specified here
  # sdc-user: <secret>
  # Can be set via env variables, or specified here
  # sdc-key-id: <secret>
  # url defaults to us-west-1 DC, override if required
  # sdc-url: https://us-west-1.api.joyentcloud.com

  # Manta config
  # Can be set via env variables, or specified here
  # manta-user: <secret>
  # Can be set via env variables, or specified here
  # manta-key-id: <secret>
  # url defaults to us-east DC, override if required
  # manta-url: https://us-east.manta.joyent.com

  # Auth config
  # private-key-path is the private key used to sign Joyent requests.
  # Alternatively, you can supply "private-key" with the content of the private
  # key instead supplying the path to a file.
  # private-key-path: ~/.ssh/foo_id
  # algorithm defaults to rsa-sha256, override if required
  # algorithm: rsa-sha256

  # Whether or not to refresh the list of available updates for an
  # OS. The default option of true is recommended for use in
  # production systems, but disabling this can speed up local
  # deployments for development or testing.
  #
  # enable-os-refresh-update: true

  # Whether or not to perform OS upgrades when machines are
  # provisioned. The default option of true is recommended for use
  # in production systems, but disabling this can speed up local
  # deployments for development or testing.
  #
  # enable-os-upgrade: true

`

const (
	SdcAccount          = "SDC_ACCOUNT"
	SdcKeyId            = "SDC_KEY_ID"
	SdcUrl              = "SDC_URL"
	MantaUser           = "MANTA_USER"
	MantaKeyId          = "MANTA_KEY_ID"
	MantaUrl            = "MANTA_URL"
	MantaPrivateKeyFile = "MANTA_PRIVATE_KEY_FILE"

	sdcUser        = "sdc-user"
	sdcKeyId       = "sdc-key-id"
	sdcUrl         = "sdc-url"
	mantaUser      = "manta-user"
	mantaKeyId     = "manta-key-id"
	mantaUrl       = "manta-url"
	privateKeyPath = "private-key-path"
	algorithm      = "algorithm"
	controlDir     = "control-dir"
	privateKey     = "private-key"
)

var environmentVariables = map[string]string{
	sdcUser:        SdcAccount,
	sdcKeyId:       SdcKeyId,
	sdcUrl:         SdcUrl,
	mantaUser:      MantaUser,
	mantaKeyId:     MantaKeyId,
	mantaUrl:       MantaUrl,
	privateKeyPath: MantaPrivateKeyFile,
}

var configFields = schema.Fields{
	sdcUser:        schema.String(),
	sdcKeyId:       schema.String(),
	sdcUrl:         schema.String(),
	mantaUser:      schema.String(),
	mantaKeyId:     schema.String(),
	mantaUrl:       schema.String(),
	privateKeyPath: schema.String(),
	algorithm:      schema.String(),
	controlDir:     schema.String(),
	privateKey:     schema.String(),
}

var configDefaults = schema.Defaults{
	sdcUrl:         "https://us-west-1.api.joyentcloud.com",
	mantaUrl:       "https://us-east.manta.joyent.com",
	algorithm:      "rsa-sha256",
	privateKeyPath: schema.Omit,
	sdcUser:        schema.Omit,
	sdcKeyId:       schema.Omit,
	mantaUser:      schema.Omit,
	mantaKeyId:     schema.Omit,
	privateKey:     schema.Omit,
}

var configSecretFields = []string{
	sdcUser,
	sdcKeyId,
	mantaUser,
	mantaKeyId,
	privateKey,
}

var configImmutableFields = []string{
	sdcUrl,
	mantaUrl,
	privateKeyPath,
	privateKey,
	algorithm,
}

<<<<<<< HEAD
func prepareConfig(cfg *config.Config) (*config.Config, error) {
	// Turn an incomplete config into a valid one, if possible.
	attrs := cfg.UnknownAttrs()

	if nilOrEmptyString(attrs[controlDir]) {
		uuid, err := utils.NewUUID()
		if err != nil {
			return nil, err
		}
		attrs[controlDir] = fmt.Sprintf("%x", uuid.Raw())
	}
	return cfg.Apply(attrs)
}

=======
>>>>>>> 6b444db4
func validateConfig(cfg, old *config.Config) (*environConfig, error) {
	// Check for valid changes for the base config values.
	if err := config.Validate(cfg, old); err != nil {
		return nil, err
	}

	newAttrs, err := cfg.ValidateUnknownAttrs(configFields, configDefaults)
	if err != nil {
		return nil, err
	}
	envConfig := &environConfig{cfg, newAttrs}
	// If an old config was supplied, check any immutable fields have not changed.
	if old != nil {
		oldEnvConfig, err := validateConfig(old, nil)
		if err != nil {
			return nil, err
		}
		for _, field := range configImmutableFields {
			if oldEnvConfig.attrs[field] != envConfig.attrs[field] {
				return nil, fmt.Errorf(
					"%s: cannot change from %v to %v",
					field, oldEnvConfig.attrs[field], envConfig.attrs[field],
				)
			}
		}
	}

	// Read env variables to fill in any missing fields.
	for field, envVar := range environmentVariables {
		// If field is not set, get it from env variables
		if nilOrEmptyString(envConfig.attrs[field]) {
			localEnvVariable := os.Getenv(envVar)
			if localEnvVariable != "" {
				envConfig.attrs[field] = localEnvVariable
			} else {
				if field != privateKeyPath {
					return nil, fmt.Errorf("cannot get %s value from environment variable %s", field, envVar)
				}
			}
		}
	}

	if err := ensurePrivateKeyOrPath(envConfig); err != nil {
		return nil, err
	}

	// Now that we've ensured private-key-path is properly set, we go back and set
	// up the private key - this is used to sign requests.
	if nilOrEmptyString(envConfig.attrs[privateKey]) {
		keyFile, err := utils.NormalizePath(envConfig.attrs[privateKeyPath].(string))
		if err != nil {
			return nil, err
		}
		priv, err := ioutil.ReadFile(keyFile)
		if err != nil {
			return nil, err
		}
		envConfig.attrs[privateKey] = string(priv)
	}

	// Check for missing fields.
	for field := range configFields {
		if nilOrEmptyString(envConfig.attrs[field]) {
			return nil, fmt.Errorf("%s: must not be empty", field)
		}
	}
	return envConfig, nil
}

// Ensure private-key-path is set.
func ensurePrivateKeyOrPath(envConfig *environConfig) error {
	if !nilOrEmptyString(envConfig.attrs[privateKeyPath]) {
		return nil
	}
	if path := os.Getenv(environmentVariables[privateKeyPath]); path != "" {
		envConfig.attrs[privateKeyPath] = path
		return nil
	}
	if !nilOrEmptyString(envConfig.attrs[privateKey]) {
		return nil
	}

	return errors.New("no ssh private key specified in joyent configuration")
}

type environConfig struct {
	*config.Config
	attrs map[string]interface{}
}

func (ecfg *environConfig) GetAttrs() map[string]interface{} {
	return ecfg.attrs
}

func (ecfg *environConfig) sdcUrl() string {
	return ecfg.attrs[sdcUrl].(string)
}

func (ecfg *environConfig) sdcUser() string {
	return ecfg.attrs[sdcUser].(string)
}

func (ecfg *environConfig) sdcKeyId() string {
	return ecfg.attrs[sdcKeyId].(string)
}

func (ecfg *environConfig) mantaUrl() string {
	return ecfg.attrs[mantaUrl].(string)
}

func (ecfg *environConfig) mantaUser() string {
	return ecfg.attrs[mantaUser].(string)
}

func (ecfg *environConfig) mantaKeyId() string {
	return ecfg.attrs[mantaKeyId].(string)
}

func (ecfg *environConfig) privateKey() string {
	if v, ok := ecfg.attrs[privateKey]; ok {
		return v.(string)
	}
	return ""
}

func (ecfg *environConfig) algorithm() string {
	return ecfg.attrs[algorithm].(string)
}

func (c *environConfig) controlDir() string {
	return c.attrs[controlDir].(string)
}

func (c *environConfig) ControlDir() string {
	return c.controlDir()
}

func (ecfg *environConfig) SdcUrl() string {
	return ecfg.sdcUrl()
}

func (ecfg *environConfig) Region() string {
	sdcUrl := ecfg.sdcUrl()
	// Check if running against local services
	if isLocalhost(sdcUrl) {
		return "some-region"
	}
	return sdcUrl[strings.LastIndex(sdcUrl, "/")+1 : strings.Index(sdcUrl, ".")]
}

func isLocalhost(u string) bool {
	parsedUrl, err := url.Parse(u)
	if err != nil {
		return false
	}
	if strings.HasPrefix(parsedUrl.Host, "localhost") || strings.HasPrefix(parsedUrl.Host, "127.0.0.") {
		return true
	}

	return false
}

func nilOrEmptyString(i interface{}) bool {
	return i == nil || i == ""
}<|MERGE_RESOLUTION|>--- conflicted
+++ resolved
@@ -134,23 +134,6 @@
 	algorithm,
 }
 
-<<<<<<< HEAD
-func prepareConfig(cfg *config.Config) (*config.Config, error) {
-	// Turn an incomplete config into a valid one, if possible.
-	attrs := cfg.UnknownAttrs()
-
-	if nilOrEmptyString(attrs[controlDir]) {
-		uuid, err := utils.NewUUID()
-		if err != nil {
-			return nil, err
-		}
-		attrs[controlDir] = fmt.Sprintf("%x", uuid.Raw())
-	}
-	return cfg.Apply(attrs)
-}
-
-=======
->>>>>>> 6b444db4
 func validateConfig(cfg, old *config.Config) (*environConfig, error) {
 	// Check for valid changes for the base config values.
 	if err := config.Validate(cfg, old); err != nil {
