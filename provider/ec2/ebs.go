--- conflicted
+++ resolved
@@ -1009,16 +1009,10 @@
 		if letter > deviceLetterMax {
 			return "", "", errTooManyVolumes
 		}
-<<<<<<< HEAD
-		deviceName := devicePrefix + string(rune(letter))
-		if numbers {
-			deviceName += string(rune('1' + (n % deviceNumMax)))
-=======
 		deviceName := devicePrefix + fmt.Sprintf("%c", letter)
 		if numbers {
 			// Suffix is a digit from [1, deviceNumMax)
 			deviceName += fmt.Sprintf("%d", 1+(n%deviceNumMax))
->>>>>>> f6f3d0ca
 		}
 		n++
 		realDeviceName := renamedDevicePrefix + deviceName[len(devicePrefix):]
