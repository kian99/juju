// Copyright 2011-2014 Canonical Ltd.
// Licensed under the AGPLv3, see LICENCE file for details.

package ec2

import (
	"fmt"
	"strings"
	"sync"
	"time"

	"github.com/juju/errors"
	"github.com/juju/loggo"
	"github.com/juju/utils"
	"launchpad.net/goamz/aws"
	"launchpad.net/goamz/ec2"
	"launchpad.net/goamz/s3"

	"github.com/juju/juju/apiserver/params"
	"github.com/juju/juju/constraints"
	"github.com/juju/juju/environs"
	"github.com/juju/juju/environs/config"
	"github.com/juju/juju/environs/imagemetadata"
	"github.com/juju/juju/environs/instances"
	"github.com/juju/juju/environs/simplestreams"
	"github.com/juju/juju/environs/storage"
	"github.com/juju/juju/instance"
	"github.com/juju/juju/juju/arch"
	"github.com/juju/juju/network"
	"github.com/juju/juju/provider/common"
	"github.com/juju/juju/state"
	"github.com/juju/juju/tools"
)

var logger = loggo.GetLogger("juju.provider.ec2")

const none = "none"

// Use shortAttempt to poll for short-term events.
var shortAttempt = utils.AttemptStrategy{
	Total: 5 * time.Second,
	Delay: 200 * time.Millisecond,
}

func init() {
	environs.RegisterProvider("ec2", environProvider{})
}

type environProvider struct{}

var providerInstance environProvider

type environ struct {
	common.SupportsUnitPlacementPolicy

	name string

	// archMutex gates access to supportedArchitectures
	archMutex sync.Mutex
	// supportedArchitectures caches the architectures
	// for which images can be instantiated.
	supportedArchitectures []string

	// ecfgMutex protects the *Unlocked fields below.
	ecfgMutex       sync.Mutex
	ecfgUnlocked    *environConfig
	ec2Unlocked     *ec2.EC2
	s3Unlocked      *s3.S3
	storageUnlocked storage.Storage

	availabilityZonesMutex sync.Mutex
	availabilityZones      []common.AvailabilityZone

	// cachedDefaultVpc caches the id of the ec2 default vpc
	cachedDefaultVpc *defaultVpc
}

var _ environs.Environ = (*environ)(nil)
var _ simplestreams.HasRegion = (*environ)(nil)
var _ state.Prechecker = (*environ)(nil)
var _ state.InstanceDistributor = (*environ)(nil)

type ec2Instance struct {
	e *environ

	mu sync.Mutex
	*ec2.Instance
}

type defaultVpc struct {
	hasDefaultVpc bool
	id            network.Id
}

func (inst *ec2Instance) String() string {
	return string(inst.Id())
}

var _ instance.Instance = (*ec2Instance)(nil)

func (inst *ec2Instance) getInstance() *ec2.Instance {
	inst.mu.Lock()
	defer inst.mu.Unlock()
	return inst.Instance
}

func (inst *ec2Instance) Id() instance.Id {
	return instance.Id(inst.getInstance().InstanceId)
}

func (inst *ec2Instance) Status() string {
	return inst.getInstance().State.Name
}

// Refresh implements instance.Refresh(), requerying the
// Instance details over the ec2 api
func (inst *ec2Instance) Refresh() error {
	_, err := inst.refresh()
	return err
}

// refresh requeries Instance details over the ec2 api.
func (inst *ec2Instance) refresh() (*ec2.Instance, error) {
	id := inst.Id()
	insts, err := inst.e.Instances([]instance.Id{id})
	if err != nil {
		return nil, err
	}
	inst.mu.Lock()
	defer inst.mu.Unlock()
	inst.Instance = insts[0].(*ec2Instance).Instance
	return inst.Instance, nil
}

// Addresses implements network.Addresses() returning generic address
// details for the instance, and requerying the ec2 api if required.
func (inst *ec2Instance) Addresses() ([]network.Address, error) {
	// TODO(gz): Stop relying on this requerying logic, maybe remove error
	instInstance := inst.getInstance()
	if instInstance.DNSName == "" {
		// Fetch the instance information again, in case
		// the DNS information has become available.
		var err error
		instInstance, err = inst.refresh()
		if err != nil {
			return nil, err
		}
	}
	var addresses []network.Address
	possibleAddresses := []network.Address{
		{
			Value: instInstance.DNSName,
			Type:  network.HostName,
			Scope: network.ScopePublic,
		},
		{
			Value: instInstance.PrivateDNSName,
			Type:  network.HostName,
			Scope: network.ScopeCloudLocal,
		},
		{
			Value: instInstance.IPAddress,
			Type:  network.IPv4Address,
			Scope: network.ScopePublic,
		},
		{
			Value: instInstance.PrivateIPAddress,
			Type:  network.IPv4Address,
			Scope: network.ScopeCloudLocal,
		},
	}
	for _, address := range possibleAddresses {
		if address.Value != "" {
			addresses = append(addresses, address)
		}
	}
	return addresses, nil
}

func (p environProvider) BoilerplateConfig() string {
	return `
# https://juju.ubuntu.com/docs/config-aws.html
amazon:
    type: ec2

    # region specifies the EC2 region. It defaults to us-east-1.
    #
    # region: us-east-1

    # access-key holds the EC2 access key. It defaults to the
    # environment variable AWS_ACCESS_KEY_ID.
    #
    # access-key: <secret>

    # secret-key holds the EC2 secret key. It defaults to the
    # environment variable AWS_SECRET_ACCESS_KEY.
    #
    # secret-key: <secret>

    # image-stream chooses a simplestreams stream from which to select
    # OS images, for example daily or released images (or any other stream
    # available on simplestreams).
    #
    # image-stream: "released"

    # agent-stream chooses a simplestreams stream from which to select tools,
    # for example released or proposed tools (or any other stream available
    # on simplestreams).
    #
    # agent-stream: "released"

    # Whether or not to refresh the list of available updates for an
    # OS. The default option of true is recommended for use in
    # production systems, but disabling this can speed up local
    # deployments for development or testing.
    #
    # enable-os-refresh-update: true

    # Whether or not to perform OS upgrades when machines are
    # provisioned. The default option of true is recommended for use
    # in production systems, but disabling this can speed up local
    # deployments for development or testing.
    #
    # enable-os-upgrade: true

`[1:]
}

func (p environProvider) Open(cfg *config.Config) (environs.Environ, error) {
	logger.Infof("opening environment %q", cfg.Name())
	e := new(environ)
	e.name = cfg.Name()
	err := e.SetConfig(cfg)
	if err != nil {
		return nil, err
	}
	return e, nil
}

func (p environProvider) Prepare(ctx environs.BootstrapContext, cfg *config.Config) (environs.Environ, error) {
	attrs := cfg.UnknownAttrs()
	if _, ok := attrs["control-bucket"]; !ok {
		uuid, err := utils.NewUUID()
		if err != nil {
			return nil, err
		}
		attrs["control-bucket"] = fmt.Sprintf("%x", uuid.Raw())
	}
	cfg, err := cfg.Apply(attrs)
	if err != nil {
		return nil, err
	}
	e, err := p.Open(cfg)
	if err != nil {
		return nil, err
	}
	if err := verifyCredentials(e.(*environ)); err != nil {
		return nil, err
	}
	return e, nil
}

// MetadataLookupParams returns parameters which are used to query image metadata to
// find matching image information.
func (p environProvider) MetadataLookupParams(region string) (*simplestreams.MetadataLookupParams, error) {
	if region == "" {
		fmt.Errorf("region must be specified")
	}
	ec2Region, ok := allRegions[region]
	if !ok {
		return nil, fmt.Errorf("unknown region %q", region)
	}
	return &simplestreams.MetadataLookupParams{
		Region:        region,
		Endpoint:      ec2Region.EC2Endpoint,
		Architectures: arch.AllSupportedArches,
	}, nil
}

func (environProvider) SecretAttrs(cfg *config.Config) (map[string]string, error) {
	m := make(map[string]string)
	ecfg, err := providerInstance.newConfig(cfg)
	if err != nil {
		return nil, err
	}
	m["access-key"] = ecfg.accessKey()
	m["secret-key"] = ecfg.secretKey()
	return m, nil
}

const badAccessKey = `
Please ensure the Access Key ID you have specified is correct.
You can obtain the Access Key ID via the "Security Credentials"
page in the AWS console.`

const badSecretKey = `
Please ensure the Secret Access Key you have specified is correct.
You can obtain the Secret Access Key via the "Security Credentials"
page in the AWS console.`

// verifyCredentials issues a cheap, non-modifying/idempotent request to EC2 to
// verify the configured credentials. If verification fails, a user-friendly
// error will be returned, and the original error will be logged at debug
// level.
var verifyCredentials = func(e *environ) error {
	_, err := e.ec2().AccountAttributes()
	if err != nil {
		logger.Debugf("ec2 request failed: %v", err)
		if err, ok := err.(*ec2.Error); ok {
			switch err.Code {
			case "AuthFailure":
				return errors.New("authentication failed.\n" + badAccessKey)
			case "SignatureDoesNotMatch":
				return errors.New("authentication failed.\n" + badSecretKey)
			default:
				return err
			}
		}
		return err
	}
	return nil
}

func (e *environ) Config() *config.Config {
	return e.ecfg().Config
}

func (e *environ) SetConfig(cfg *config.Config) error {
	ecfg, err := providerInstance.newConfig(cfg)
	if err != nil {
		return err
	}
	e.ecfgMutex.Lock()
	defer e.ecfgMutex.Unlock()
	e.ecfgUnlocked = ecfg

	auth := aws.Auth{ecfg.accessKey(), ecfg.secretKey()}
	region := aws.Regions[ecfg.region()]
	e.ec2Unlocked = ec2.New(auth, region)
	e.s3Unlocked = s3.New(auth, region)

	// create new storage instances, existing instances continue
	// to reference their existing configuration.
	e.storageUnlocked = &ec2storage{
		bucket: e.s3Unlocked.Bucket(ecfg.controlBucket()),
	}
	return nil
}

func (e *environ) defaultVpc() (network.Id, bool, error) {
	if e.cachedDefaultVpc != nil {
		defaultVpc := e.cachedDefaultVpc
		return defaultVpc.id, defaultVpc.hasDefaultVpc, nil
	}
	ec2 := e.ec2()
	resp, err := ec2.AccountAttributes("default-vpc")
	if err != nil {
		return "", false, errors.Trace(err)
	}

	hasDefault := true
	defaultVpcId := ""

	if len(resp.Attributes) == 0 || len(resp.Attributes[0].Values) == 0 {
		hasDefault = false
		defaultVpcId = ""
	} else {

		defaultVpcId := resp.Attributes[0].Values[0]
		if defaultVpcId == none {
			hasDefault = false
			defaultVpcId = ""
		}
	}
	defaultVpc := &defaultVpc{
		id:            network.Id(defaultVpcId),
		hasDefaultVpc: hasDefault}
	e.cachedDefaultVpc = defaultVpc
	return defaultVpc.id, defaultVpc.hasDefaultVpc, nil
}

func (e *environ) ecfg() *environConfig {
	e.ecfgMutex.Lock()
	ecfg := e.ecfgUnlocked
	e.ecfgMutex.Unlock()
	return ecfg
}

func (e *environ) ec2() *ec2.EC2 {
	e.ecfgMutex.Lock()
	ec2 := e.ec2Unlocked
	e.ecfgMutex.Unlock()
	return ec2
}

func (e *environ) s3() *s3.S3 {
	e.ecfgMutex.Lock()
	s3 := e.s3Unlocked
	e.ecfgMutex.Unlock()
	return s3
}

func (e *environ) Name() string {
	return e.name
}

func (e *environ) Storage() storage.Storage {
	e.ecfgMutex.Lock()
	stor := e.storageUnlocked
	e.ecfgMutex.Unlock()
	return stor
}

func (e *environ) Bootstrap(ctx environs.BootstrapContext, args environs.BootstrapParams) (arch, series string, _ environs.BootstrapFinalizer, _ error) {
	return common.Bootstrap(ctx, e, args)
}

func (e *environ) StateServerInstances() ([]instance.Id, error) {
	return common.ProviderStateInstances(e, e.Storage())
}

// SupportedArchitectures is specified on the EnvironCapability interface.
func (e *environ) SupportedArchitectures() ([]string, error) {
	e.archMutex.Lock()
	defer e.archMutex.Unlock()
	if e.supportedArchitectures != nil {
		return e.supportedArchitectures, nil
	}
	// Create a filter to get all images from our region and for the correct stream.
	cloudSpec, err := e.Region()
	if err != nil {
		return nil, err
	}
	imageConstraint := imagemetadata.NewImageConstraint(simplestreams.LookupParams{
		CloudSpec: cloudSpec,
		Stream:    e.Config().ImageStream(),
	})
	e.supportedArchitectures, err = common.SupportedArchitectures(e, imageConstraint)
	return e.supportedArchitectures, err
}

// SupportNetworks is specified on the EnvironCapability interface.
func (e *environ) SupportNetworks() bool {
	// TODO(dimitern) Once we have support for VPCs and advanced
	// networking, return true here.
	return false
}

// SupportAddressAllocation is specified on the EnvironCapability interface.
func (e *environ) SupportAddressAllocation(netId network.Id) (bool, error) {
	_, hasDefaultVpc, err := e.defaultVpc()
	if err != nil {
		return false, errors.Trace(err)
	}
	return hasDefaultVpc, nil
}

var unsupportedConstraints = []string{
	constraints.Tags,
}

// ConstraintsValidator is defined on the Environs interface.
func (e *environ) ConstraintsValidator() (constraints.Validator, error) {
	validator := constraints.NewValidator()
	validator.RegisterConflicts(
		[]string{constraints.InstanceType},
		[]string{constraints.Mem, constraints.CpuCores, constraints.CpuPower})
	validator.RegisterUnsupported(unsupportedConstraints)
	supportedArches, err := e.SupportedArchitectures()
	if err != nil {
		return nil, err
	}
	validator.RegisterVocabulary(constraints.Arch, supportedArches)
	instTypeNames := make([]string, len(allInstanceTypes))
	for i, itype := range allInstanceTypes {
		instTypeNames[i] = itype.Name
	}
	validator.RegisterVocabulary(constraints.InstanceType, instTypeNames)
	return validator, nil
}

func archMatches(arches []string, arch *string) bool {
	if arch == nil {
		return true
	}
	for _, a := range arches {
		if a == *arch {
			return true
		}
	}
	return false
}

var ec2AvailabilityZones = (*ec2.EC2).AvailabilityZones

type ec2AvailabilityZone struct {
	ec2.AvailabilityZoneInfo
}

func (z *ec2AvailabilityZone) Name() string {
	return z.AvailabilityZoneInfo.Name
}

func (z *ec2AvailabilityZone) Available() bool {
	return z.AvailabilityZoneInfo.State == "available"
}

// AvailabilityZones returns a slice of availability zones
// for the configured region.
func (e *environ) AvailabilityZones() ([]common.AvailabilityZone, error) {
	e.availabilityZonesMutex.Lock()
	defer e.availabilityZonesMutex.Unlock()
	if e.availabilityZones == nil {
		filter := ec2.NewFilter()
		filter.Add("region-name", e.ecfg().region())
		resp, err := ec2AvailabilityZones(e.ec2(), filter)
		if err != nil {
			return nil, err
		}
		logger.Debugf("availability zones: %+v", resp)
		e.availabilityZones = make([]common.AvailabilityZone, len(resp.Zones))
		for i, z := range resp.Zones {
			e.availabilityZones[i] = &ec2AvailabilityZone{z}
		}
	}
	return e.availabilityZones, nil
}

// InstanceAvailabilityZoneNames returns the availability zone names for each
// of the specified instances.
func (e *environ) InstanceAvailabilityZoneNames(ids []instance.Id) ([]string, error) {
	instances, err := e.Instances(ids)
	if err != nil && err != environs.ErrPartialInstances {
		return nil, err
	}
	zones := make([]string, len(instances))
	for i, inst := range instances {
		if inst == nil {
			continue
		}
		zones[i] = inst.(*ec2Instance).AvailZone
	}
	return zones, err
}

type ec2Placement struct {
	availabilityZone ec2.AvailabilityZoneInfo
}

func (e *environ) parsePlacement(placement string) (*ec2Placement, error) {
	pos := strings.IndexRune(placement, '=')
	if pos == -1 {
		return nil, fmt.Errorf("unknown placement directive: %v", placement)
	}
	switch key, value := placement[:pos], placement[pos+1:]; key {
	case "zone":
		availabilityZone := value
		zones, err := e.AvailabilityZones()
		if err != nil {
			return nil, err
		}
		for _, z := range zones {
			if z.Name() == availabilityZone {
				return &ec2Placement{
					z.(*ec2AvailabilityZone).AvailabilityZoneInfo,
				}, nil
			}
		}
		return nil, fmt.Errorf("invalid availability zone %q", availabilityZone)
	}
	return nil, fmt.Errorf("unknown placement directive: %v", placement)
}

// PrecheckInstance is defined on the state.Prechecker interface.
func (e *environ) PrecheckInstance(series string, cons constraints.Value, placement string) error {
	if placement != "" {
		if _, err := e.parsePlacement(placement); err != nil {
			return err
		}
	}
	if !cons.HasInstanceType() {
		return nil
	}
	// Constraint has an instance-type constraint so let's see if it is valid.
	for _, itype := range allInstanceTypes {
		if itype.Name != *cons.InstanceType {
			continue
		}
		if archMatches(itype.Arches, cons.Arch) {
			return nil
		}
	}
	if cons.Arch == nil {
		return fmt.Errorf("invalid AWS instance type %q specified", *cons.InstanceType)
	}
	return fmt.Errorf("invalid AWS instance type %q and arch %q specified", *cons.InstanceType, *cons.Arch)
}

// MetadataLookupParams returns parameters which are used to query simplestreams metadata.
func (e *environ) MetadataLookupParams(region string) (*simplestreams.MetadataLookupParams, error) {
	if region == "" {
		region = e.ecfg().region()
	}
	cloudSpec, err := e.cloudSpec(region)
	if err != nil {
		return nil, err
	}
	return &simplestreams.MetadataLookupParams{
		Series:        config.PreferredSeries(e.ecfg()),
		Region:        cloudSpec.Region,
		Endpoint:      cloudSpec.Endpoint,
		Architectures: arch.AllSupportedArches,
	}, nil
}

// Region is specified in the HasRegion interface.
func (e *environ) Region() (simplestreams.CloudSpec, error) {
	return e.cloudSpec(e.ecfg().region())
}

func (e *environ) cloudSpec(region string) (simplestreams.CloudSpec, error) {
	ec2Region, ok := allRegions[region]
	if !ok {
		return simplestreams.CloudSpec{}, fmt.Errorf("unknown region %q", region)
	}
	return simplestreams.CloudSpec{
		Region:   region,
		Endpoint: ec2Region.EC2Endpoint,
	}, nil
}

const (
	ebsStorage = "ebs"
	ssdStorage = "ssd"
)

// DistributeInstances implements the state.InstanceDistributor policy.
func (e *environ) DistributeInstances(candidates, distributionGroup []instance.Id) ([]instance.Id, error) {
	return common.DistributeInstances(e, candidates, distributionGroup)
}

var availabilityZoneAllocations = common.AvailabilityZoneAllocations

// StartInstance is specified in the InstanceBroker interface.
func (e *environ) StartInstance(args environs.StartInstanceParams) (instance.Instance, *instance.HardwareCharacteristics, []network.Info, error) {
	var availabilityZones []string
	if args.Placement != "" {
		placement, err := e.parsePlacement(args.Placement)
		if err != nil {
			return nil, nil, nil, err
		}
		if placement.availabilityZone.State != "available" {
			return nil, nil, nil, fmt.Errorf("availability zone %q is %s", placement.availabilityZone.Name, placement.availabilityZone.State)
		}
		availabilityZones = append(availabilityZones, placement.availabilityZone.Name)
	}

	// If no availability zone is specified, then automatically spread across
	// the known zones for optimal spread across the instance distribution
	// group.
	if len(availabilityZones) == 0 {
		var group []instance.Id
		var err error
		if args.DistributionGroup != nil {
			group, err = args.DistributionGroup()
			if err != nil {
				return nil, nil, nil, err
			}
		}
		zoneInstances, err := availabilityZoneAllocations(e, group)
		if err != nil {
			return nil, nil, nil, err
		}
		for _, z := range zoneInstances {
			availabilityZones = append(availabilityZones, z.ZoneName)
		}
		if len(availabilityZones) == 0 {
			return nil, nil, nil, fmt.Errorf("failed to determine availability zones")
		}
	}

	if args.MachineConfig.HasNetworks() {
		return nil, nil, nil, fmt.Errorf("starting instances with networks is not supported yet.")
	}
	arches := args.Tools.Arches()
	sources, err := environs.ImageMetadataSources(e)
	if err != nil {
		return nil, nil, nil, err
	}

	series := args.Tools.OneSeries()
	spec, err := findInstanceSpec(sources, e.Config().ImageStream(), &instances.InstanceConstraint{
		Region:      e.ecfg().region(),
		Series:      series,
		Arches:      arches,
		Constraints: args.Constraints,
		Storage:     []string{ssdStorage, ebsStorage},
	})
	if err != nil {
		return nil, nil, nil, err
	}
	tools, err := args.Tools.Match(tools.Filter{Arch: spec.Image.Arch})
	if err != nil {
		return nil, nil, nil, fmt.Errorf("chosen architecture %v not present in %v", spec.Image.Arch, arches)
	}

	args.MachineConfig.Tools = tools[0]
	if err := environs.FinishMachineConfig(args.MachineConfig, e.Config()); err != nil {
		return nil, nil, nil, err
	}

	userData, err := environs.ComposeUserData(args.MachineConfig, nil)
	if err != nil {
		return nil, nil, nil, fmt.Errorf("cannot make user data: %v", err)
	}
	logger.Debugf("ec2 user data; %d bytes", len(userData))
	cfg := e.Config()
	groups, err := e.setUpGroups(args.MachineConfig.MachineId, cfg.APIPort())
	if err != nil {
		return nil, nil, nil, fmt.Errorf("cannot set up groups: %v", err)
	}
	var instResp *ec2.RunInstancesResp

	device, diskSize := getDiskSize(args.Constraints)
	for _, availZone := range availabilityZones {
		instResp, err = runInstances(e.ec2(), &ec2.RunInstances{
			AvailZone:           availZone,
			ImageId:             spec.Image.Id,
			MinCount:            1,
			MaxCount:            1,
			UserData:            userData,
			InstanceType:        spec.InstanceType.Name,
			SecurityGroups:      groups,
			BlockDeviceMappings: []ec2.BlockDeviceMapping{device},
		})
		if isZoneConstrainedError(err) {
			logger.Infof("%q is constrained, trying another availability zone", availZone)
		} else {
			break
		}
	}
	if err != nil {
		return nil, nil, nil, fmt.Errorf("cannot run instances: %v", err)
	}
	if len(instResp.Instances) != 1 {
		return nil, nil, nil, fmt.Errorf("expected 1 started instance, got %d", len(instResp.Instances))
	}

	inst := &ec2Instance{
		e:        e,
		Instance: &instResp.Instances[0],
	}
	logger.Infof("started instance %q in %q", inst.Id(), inst.Instance.AvailZone)

	if params.AnyJobNeedsState(args.MachineConfig.Jobs...) {
		if err := common.AddStateInstance(e.Storage(), inst.Id()); err != nil {
			logger.Errorf("could not record instance in provider-state: %v", err)
		}
	}

	hc := instance.HardwareCharacteristics{
		Arch:     &spec.Image.Arch,
		Mem:      &spec.InstanceType.Mem,
		CpuCores: &spec.InstanceType.CpuCores,
		CpuPower: spec.InstanceType.CpuPower,
		RootDisk: &diskSize,
		// Tags currently not supported by EC2
	}
	return inst, &hc, nil, nil
}

var runInstances = _runInstances

// runInstances calls ec2.RunInstances for a fixed number of attempts until
// RunInstances returns an error code that does not indicate an error that
// may be caused by eventual consistency.
func _runInstances(e *ec2.EC2, ri *ec2.RunInstances) (resp *ec2.RunInstancesResp, err error) {
	for a := shortAttempt.Start(); a.Next(); {
		resp, err = e.RunInstances(ri)
		if err == nil || ec2ErrCode(err) != "InvalidGroup.NotFound" {
			break
		}
	}
	return resp, err
}

func (e *environ) StopInstances(ids ...instance.Id) error {
	if err := e.terminateInstances(ids); err != nil {
		return errors.Trace(err)
	}
	return common.RemoveStateInstances(e.Storage(), ids...)
}

// minDiskSize is the minimum/default size (in megabytes) for ec2 root disks.
const minDiskSize uint64 = 8 * 1024

// getDiskSize translates a RootDisk constraint (or lackthereof) into a
// BlockDeviceMapping request for EC2.  megs is the size in megabytes of
// the disk that was requested.
func getDiskSize(cons constraints.Value) (dvc ec2.BlockDeviceMapping, megs uint64) {
	diskSize := minDiskSize

	if cons.RootDisk != nil {
		if *cons.RootDisk >= minDiskSize {
			diskSize = *cons.RootDisk
		} else {
			logger.Infof("Ignoring root-disk constraint of %dM because it is smaller than the EC2 image size of %dM",
				*cons.RootDisk, minDiskSize)
		}
	}

	// AWS's volume size is in gigabytes, root-disk is in megabytes,
	// so round up to the nearest gigabyte.
	volsize := int64((diskSize + 1023) / 1024)
	return ec2.BlockDeviceMapping{
			DeviceName: "/dev/sda1",
			VolumeSize: volsize,
		},
		uint64(volsize * 1024)
}

// groupInfoByName returns information on the security group
// with the given name including rules and other details.
func (e *environ) groupInfoByName(groupName string) (ec2.SecurityGroupInfo, error) {
	// Non-default VPC does not support name-based group lookups, can
	// use a filter by group name instead when support is needed.
	limitToGroups := []ec2.SecurityGroup{{Name: groupName}}
	resp, err := e.ec2().SecurityGroups(limitToGroups, nil)
	if err != nil {
		return ec2.SecurityGroupInfo{}, err
	}
	if len(resp.Groups) != 1 {
		return ec2.SecurityGroupInfo{}, fmt.Errorf("expected one security group named %q, got %v", groupName, resp.Groups)
	}
	return resp.Groups[0], nil
}

// groupByName returns the security group with the given name.
func (e *environ) groupByName(groupName string) (ec2.SecurityGroup, error) {
	groupInfo, err := e.groupInfoByName(groupName)
	return groupInfo.SecurityGroup, err
}

// addGroupFilter sets a limit an instance filter so only those machines
// with the juju environment wide security group associated will be listed.
//
// An EC2 API call is required to resolve the group name to an id, as VPC
// enabled accounts do not support name based filtering.
// TODO: Detect classic accounts and just filter by name for those.
//
// Callers must handle InvalidGroup.NotFound errors to mean the same as no
// matching instances.
func (e *environ) addGroupFilter(filter *ec2.Filter) error {
	groupName := e.jujuGroupName()
	group, err := e.groupByName(groupName)
	if err != nil {
		return err
	}
	// EC2 should support filtering with and without the 'instance.'
	// prefix, but only the form with seems to work with default VPC.
	filter.Add("instance.group-id", group.Id)
	return nil
}

// gatherInstances tries to get information on each instance
// id whose corresponding insts slot is nil.
// It returns environs.ErrPartialInstances if the insts
// slice has not been completely filled.
func (e *environ) gatherInstances(ids []instance.Id, insts []instance.Instance) error {
	var need []string
	for i, inst := range insts {
		if inst == nil {
			need = append(need, string(ids[i]))
		}
	}
	if len(need) == 0 {
		return nil
	}
	filter := ec2.NewFilter()
	filter.Add("instance-state-name", "pending", "running")
	err := e.addGroupFilter(filter)
	if err != nil {
		if ec2ErrCode(err) == "InvalidGroup.NotFound" {
			return environs.ErrPartialInstances
		}
		return err
	}
	filter.Add("instance-id", need...)
	resp, err := e.ec2().Instances(nil, filter)
	if err != nil {
		return err
	}
	n := 0
	// For each requested id, add it to the returned instances
	// if we find it in the response.
	for i, id := range ids {
		if insts[i] != nil {
			continue
		}
		for j := range resp.Reservations {
			r := &resp.Reservations[j]
			for k := range r.Instances {
				if r.Instances[k].InstanceId == string(id) {
					inst := r.Instances[k]
					// TODO(wallyworld): lookup the details to fill in the instance type data
					insts[i] = &ec2Instance{e: e, Instance: &inst}
					n++
				}
			}
		}
	}
	if n < len(ids) {
		return environs.ErrPartialInstances
	}
	return nil
}

func (e *environ) Instances(ids []instance.Id) ([]instance.Instance, error) {
	if len(ids) == 0 {
		return nil, nil
	}
	insts := make([]instance.Instance, len(ids))
	// Make a series of requests to cope with eventual consistency.
	// Each request will attempt to add more instances to the requested
	// set.
	var err error
	for a := shortAttempt.Start(); a.Next(); {
		err = e.gatherInstances(ids, insts)
		if err == nil || err != environs.ErrPartialInstances {
			break
		}
	}
	if err == environs.ErrPartialInstances {
		for _, inst := range insts {
			if inst != nil {
				return insts, environs.ErrPartialInstances
			}
		}
		return nil, environs.ErrNoInstances
	}
	if err != nil {
		return nil, err
	}
	return insts, nil
}

<<<<<<< HEAD
// AllocateAddress requests a new address to be allocated for the
// given instance on the given network.
func (e *environ) AllocateAddress(_ instance.Id, netId network.Id) (network.Address, error) {
	// XXX is it ok to assume that this method is only called when
	// SupportAddressAllocation returns true?
	defaultVpc, _, err := e.defaultVpc()
	if err != nil {
		return network.Address{}, errors.Trace(err)
	}
	ec2 := e.ec2()
	interfaceResp, err := ec2.NetworkInterfaces([]string{}, nil)
	if err != nil {
		return network.Address{}, errors.Trace(err)
	}

	//iFace := interfaceResp.Interfaces[0]

	resp, err := ec2.AssignPrivateIPAddresses(string(defaultVpc), []string{}, 1, false)
	if err != nil {
		return network.Address{}, errors.Trace(err)
	}

	interfaceResp, err = ec2.NetworkInterfaces([]string{}, nil)
	if err != nil {
		return network.Address{}, errors.Trace(err)
	}

	// XXX temp: so I can push
	fmt.Printf("%v %v", interfaceResp, resp)

	return network.Address{}, errors.NotImplementedf("AllocateAddress")
=======
// AllocateAddress requests an address to be allocated for the
// given instance on the given network. This is not implemented by the
// EC2 provider yet.
func (*environ) AllocateAddress(_ instance.Id, _ network.Id, _ network.Address) error {
	return errors.NotImplementedf("AllocateAddress")
>>>>>>> 7b7df998
}

// ListNetworks returns basic information about all networks known
// by the provider for the environment. They may be unknown to juju
// yet (i.e. when called initially or when a new network was created).
// This is not implemented by the EC2 provider yet.
func (*environ) ListNetworks() ([]network.BasicInfo, error) {
	return nil, errors.NotImplementedf("ListNetworks")
}

func (e *environ) AllInstances() ([]instance.Instance, error) {
	filter := ec2.NewFilter()
	filter.Add("instance-state-name", "pending", "running")
	err := e.addGroupFilter(filter)
	if err != nil {
		if ec2ErrCode(err) == "InvalidGroup.NotFound" {
			return nil, nil
		}
		return nil, err
	}
	resp, err := e.ec2().Instances(nil, filter)
	if err != nil {
		return nil, err
	}
	var insts []instance.Instance
	for _, r := range resp.Reservations {
		for i := range r.Instances {
			inst := r.Instances[i]
			// TODO(wallyworld): lookup the details to fill in the instance type data
			insts = append(insts, &ec2Instance{e: e, Instance: &inst})
		}
	}
	return insts, nil
}

func (e *environ) Destroy() error {
	if err := common.Destroy(e); err != nil {
		return errors.Trace(err)
	}
	return e.Storage().RemoveAll()
}

func portsToIPPerms(ports []network.PortRange) []ec2.IPPerm {
	ipPerms := make([]ec2.IPPerm, len(ports))
	for i, p := range ports {
		ipPerms[i] = ec2.IPPerm{
			Protocol:  p.Protocol,
			FromPort:  p.FromPort,
			ToPort:    p.ToPort,
			SourceIPs: []string{"0.0.0.0/0"},
		}
	}
	return ipPerms
}

func (e *environ) openPortsInGroup(name string, ports []network.PortRange) error {
	if len(ports) == 0 {
		return nil
	}
	// Give permissions for anyone to access the given ports.
	g, err := e.groupByName(name)
	if err != nil {
		return err
	}
	ipPerms := portsToIPPerms(ports)
	_, err = e.ec2().AuthorizeSecurityGroup(g, ipPerms)
	if err != nil && ec2ErrCode(err) == "InvalidPermission.Duplicate" {
		if len(ports) == 1 {
			return nil
		}
		// If there's more than one port and we get a duplicate error,
		// then we go through authorizing each port individually,
		// otherwise the ports that were *not* duplicates will have
		// been ignored
		for i := range ipPerms {
			_, err := e.ec2().AuthorizeSecurityGroup(g, ipPerms[i:i+1])
			if err != nil && ec2ErrCode(err) != "InvalidPermission.Duplicate" {
				return fmt.Errorf("cannot open port %v: %v", ipPerms[i], err)
			}
		}
		return nil
	}
	if err != nil {
		return fmt.Errorf("cannot open ports: %v", err)
	}
	return nil
}

func (e *environ) closePortsInGroup(name string, ports []network.PortRange) error {
	if len(ports) == 0 {
		return nil
	}
	// Revoke permissions for anyone to access the given ports.
	// Note that ec2 allows the revocation of permissions that aren't
	// granted, so this is naturally idempotent.
	g, err := e.groupByName(name)
	if err != nil {
		return err
	}
	_, err = e.ec2().RevokeSecurityGroup(g, portsToIPPerms(ports))
	if err != nil {
		return fmt.Errorf("cannot close ports: %v", err)
	}
	return nil
}

func (e *environ) portsInGroup(name string) (ports []network.PortRange, err error) {
	group, err := e.groupInfoByName(name)
	if err != nil {
		return nil, err
	}
	for _, p := range group.IPPerms {
		if len(p.SourceIPs) != 1 {
			logger.Warningf("unexpected IP permission found: %v", p)
			continue
		}
		ports = append(ports, network.PortRange{
			Protocol: p.Protocol,
			FromPort: p.FromPort,
			ToPort:   p.ToPort,
		})
	}
	network.SortPortRanges(ports)
	return ports, nil
}

func (e *environ) OpenPorts(ports []network.PortRange) error {
	if e.Config().FirewallMode() != config.FwGlobal {
		return fmt.Errorf("invalid firewall mode %q for opening ports on environment",
			e.Config().FirewallMode())
	}
	if err := e.openPortsInGroup(e.globalGroupName(), ports); err != nil {
		return err
	}
	logger.Infof("opened ports in global group: %v", ports)
	return nil
}

func (e *environ) ClosePorts(ports []network.PortRange) error {
	if e.Config().FirewallMode() != config.FwGlobal {
		return fmt.Errorf("invalid firewall mode %q for closing ports on environment",
			e.Config().FirewallMode())
	}
	if err := e.closePortsInGroup(e.globalGroupName(), ports); err != nil {
		return err
	}
	logger.Infof("closed ports in global group: %v", ports)
	return nil
}

func (e *environ) Ports() ([]network.PortRange, error) {
	if e.Config().FirewallMode() != config.FwGlobal {
		return nil, fmt.Errorf("invalid firewall mode %q for retrieving ports from environment",
			e.Config().FirewallMode())
	}
	return e.portsInGroup(e.globalGroupName())
}

func (*environ) Provider() environs.EnvironProvider {
	return &providerInstance
}

func (e *environ) terminateInstances(ids []instance.Id) error {
	if len(ids) == 0 {
		return nil
	}
	var err error
	ec2inst := e.ec2()
	strs := make([]string, len(ids))
	for i, id := range ids {
		strs[i] = string(id)
	}
	for a := shortAttempt.Start(); a.Next(); {
		_, err = ec2inst.TerminateInstances(strs)
		if err == nil || ec2ErrCode(err) != "InvalidInstanceID.NotFound" {
			return err
		}
	}
	if len(ids) == 1 {
		return err
	}
	// If we get a NotFound error, it means that no instances have been
	// terminated even if some exist, so try them one by one, ignoring
	// NotFound errors.
	var firstErr error
	for _, id := range ids {
		_, err = ec2inst.TerminateInstances([]string{string(id)})
		if ec2ErrCode(err) == "InvalidInstanceID.NotFound" {
			err = nil
		}
		if err != nil && firstErr == nil {
			firstErr = err
		}
	}
	return firstErr
}

func (e *environ) globalGroupName() string {
	return fmt.Sprintf("%s-global", e.jujuGroupName())
}

func (e *environ) machineGroupName(machineId string) string {
	return fmt.Sprintf("%s-%s", e.jujuGroupName(), machineId)
}

func (e *environ) jujuGroupName() string {
	return "juju-" + e.name
}

func (inst *ec2Instance) OpenPorts(machineId string, ports []network.PortRange) error {
	if inst.e.Config().FirewallMode() != config.FwInstance {
		return fmt.Errorf("invalid firewall mode %q for opening ports on instance",
			inst.e.Config().FirewallMode())
	}
	name := inst.e.machineGroupName(machineId)
	if err := inst.e.openPortsInGroup(name, ports); err != nil {
		return err
	}
	logger.Infof("opened ports in security group %s: %v", name, ports)
	return nil
}

func (inst *ec2Instance) ClosePorts(machineId string, ports []network.PortRange) error {
	if inst.e.Config().FirewallMode() != config.FwInstance {
		return fmt.Errorf("invalid firewall mode %q for closing ports on instance",
			inst.e.Config().FirewallMode())
	}
	name := inst.e.machineGroupName(machineId)
	if err := inst.e.closePortsInGroup(name, ports); err != nil {
		return err
	}
	logger.Infof("closed ports in security group %s: %v", name, ports)
	return nil
}

func (inst *ec2Instance) Ports(machineId string) ([]network.PortRange, error) {
	if inst.e.Config().FirewallMode() != config.FwInstance {
		return nil, fmt.Errorf("invalid firewall mode %q for retrieving ports from instance",
			inst.e.Config().FirewallMode())
	}
	name := inst.e.machineGroupName(machineId)
	ranges, err := inst.e.portsInGroup(name)
	if err != nil {
		return nil, err
	}
	return ranges, nil
}

// setUpGroups creates the security groups for the new machine, and
// returns them.
//
// Instances are tagged with a group so they can be distinguished from
// other instances that might be running on the same EC2 account.  In
// addition, a specific machine security group is created for each
// machine, so that its firewall rules can be configured per machine.
func (e *environ) setUpGroups(machineId string, apiPort int) ([]ec2.SecurityGroup, error) {
	jujuGroup, err := e.ensureGroup(e.jujuGroupName(),
		[]ec2.IPPerm{
			{
				Protocol:  "tcp",
				FromPort:  22,
				ToPort:    22,
				SourceIPs: []string{"0.0.0.0/0"},
			},
			{
				Protocol:  "tcp",
				FromPort:  apiPort,
				ToPort:    apiPort,
				SourceIPs: []string{"0.0.0.0/0"},
			},
			{
				Protocol: "tcp",
				FromPort: 0,
				ToPort:   65535,
			},
			{
				Protocol: "udp",
				FromPort: 0,
				ToPort:   65535,
			},
			{
				Protocol: "icmp",
				FromPort: -1,
				ToPort:   -1,
			},
		})
	if err != nil {
		return nil, err
	}
	var machineGroup ec2.SecurityGroup
	switch e.Config().FirewallMode() {
	case config.FwInstance:
		machineGroup, err = e.ensureGroup(e.machineGroupName(machineId), nil)
	case config.FwGlobal:
		machineGroup, err = e.ensureGroup(e.globalGroupName(), nil)
	}
	if err != nil {
		return nil, err
	}
	return []ec2.SecurityGroup{jujuGroup, machineGroup}, nil
}

// zeroGroup holds the zero security group.
var zeroGroup ec2.SecurityGroup

// ensureGroup returns the security group with name and perms.
// If a group with name does not exist, one will be created.
// If it exists, its permissions are set to perms.
// Any entries in perms without SourceIPs will be granted for
// the named group only.
func (e *environ) ensureGroup(name string, perms []ec2.IPPerm) (g ec2.SecurityGroup, err error) {
	ec2inst := e.ec2()
	resp, err := ec2inst.CreateSecurityGroup(name, "juju group")
	if err != nil && ec2ErrCode(err) != "InvalidGroup.Duplicate" {
		return zeroGroup, err
	}

	var have permSet
	if err == nil {
		g = resp.SecurityGroup
	} else {
		resp, err := ec2inst.SecurityGroups(ec2.SecurityGroupNames(name), nil)
		if err != nil {
			return zeroGroup, err
		}
		info := resp.Groups[0]
		// It's possible that the old group has the wrong
		// description here, but if it does it's probably due
		// to something deliberately playing games with juju,
		// so we ignore it.
		g = info.SecurityGroup
		have = newPermSetForGroup(info.IPPerms, g)
	}
	want := newPermSetForGroup(perms, g)
	revoke := make(permSet)
	for p := range have {
		if !want[p] {
			revoke[p] = true
		}
	}
	if len(revoke) > 0 {
		_, err := ec2inst.RevokeSecurityGroup(g, revoke.ipPerms())
		if err != nil {
			return zeroGroup, fmt.Errorf("cannot revoke security group: %v", err)
		}
	}

	add := make(permSet)
	for p := range want {
		if !have[p] {
			add[p] = true
		}
	}
	if len(add) > 0 {
		_, err := ec2inst.AuthorizeSecurityGroup(g, add.ipPerms())
		if err != nil {
			return zeroGroup, fmt.Errorf("cannot authorize securityGroup: %v", err)
		}
	}
	return g, nil
}

// permKey represents a permission for a group or an ip address range
// to access the given range of ports. Only one of groupName or ipAddr
// should be non-empty.
type permKey struct {
	protocol string
	fromPort int
	toPort   int
	groupId  string
	ipAddr   string
}

type permSet map[permKey]bool

// newPermSetForGroup returns a set of all the permissions in the
// given slice of IPPerms. It ignores the name and owner
// id in source groups, and any entry with no source ips will
// be granted for the given group only.
func newPermSetForGroup(ps []ec2.IPPerm, group ec2.SecurityGroup) permSet {
	m := make(permSet)
	for _, p := range ps {
		k := permKey{
			protocol: p.Protocol,
			fromPort: p.FromPort,
			toPort:   p.ToPort,
		}
		if len(p.SourceIPs) > 0 {
			for _, ip := range p.SourceIPs {
				k.ipAddr = ip
				m[k] = true
			}
		} else {
			k.groupId = group.Id
			m[k] = true
		}
	}
	return m
}

// ipPerms returns m as a slice of permissions usable
// with the ec2 package.
func (m permSet) ipPerms() (ps []ec2.IPPerm) {
	// We could compact the permissions, but it
	// hardly seems worth it.
	for p := range m {
		ipp := ec2.IPPerm{
			Protocol: p.protocol,
			FromPort: p.fromPort,
			ToPort:   p.toPort,
		}
		if p.ipAddr != "" {
			ipp.SourceIPs = []string{p.ipAddr}
		} else {
			ipp.SourceGroups = []ec2.UserSecurityGroup{{Id: p.groupId}}
		}
		ps = append(ps, ipp)
	}
	return
}

// isZoneConstrainedError reports whether or not the error indicates
// RunInstances failed due to the specified availability zone being
// constrained for the instance type being provisioned.
func isZoneConstrainedError(err error) bool {
	ec2err, ok := err.(*ec2.Error)
	if ok && ec2err.Code == "Unsupported" {
		// A big hammer, but we've now seen two different error messages
		// for constrained zones, and who knows how many more there might
		// be. If the message contains "Availability Zone", it's a fair
		// bet that it's constrained or otherwise unusable.
		return strings.Contains(ec2err.Message, "Availability Zone")
	}
	return false
}

// If the err is of type *ec2.Error, ec2ErrCode returns
// its code, otherwise it returns the empty string.
func ec2ErrCode(err error) string {
	ec2err, _ := err.(*ec2.Error)
	if ec2err == nil {
		return ""
	}
	return ec2err.Code
}<|MERGE_RESOLUTION|>--- conflicted
+++ resolved
@@ -944,45 +944,38 @@
 	return insts, nil
 }
 
-<<<<<<< HEAD
-// AllocateAddress requests a new address to be allocated for the
-// given instance on the given network.
-func (e *environ) AllocateAddress(_ instance.Id, netId network.Id) (network.Address, error) {
+// AllocateAddress requests an address to be allocated for the
+// given instance on the given network. This is not implemented by the
+// EC2 provider yet.
+func (e *environ) AllocateAddress(_ instance.Id, _ network.Id, addr network.Address) error {
 	// XXX is it ok to assume that this method is only called when
 	// SupportAddressAllocation returns true?
 	defaultVpc, _, err := e.defaultVpc()
 	if err != nil {
-		return network.Address{}, errors.Trace(err)
+		return errors.Trace(err)
 	}
 	ec2 := e.ec2()
 	interfaceResp, err := ec2.NetworkInterfaces([]string{}, nil)
 	if err != nil {
-		return network.Address{}, errors.Trace(err)
+		return errors.Trace(err)
 	}
 
 	//iFace := interfaceResp.Interfaces[0]
 
-	resp, err := ec2.AssignPrivateIPAddresses(string(defaultVpc), []string{}, 1, false)
-	if err != nil {
-		return network.Address{}, errors.Trace(err)
+	resp, err := ec2.AssignPrivateIPAddresses(string(defaultVpc), []string{addr.Value}, 0, false)
+	if err != nil {
+		return errors.Trace(err)
 	}
 
 	interfaceResp, err = ec2.NetworkInterfaces([]string{}, nil)
 	if err != nil {
-		return network.Address{}, errors.Trace(err)
+		return errors.Trace(err)
 	}
 
 	// XXX temp: so I can push
 	fmt.Printf("%v %v", interfaceResp, resp)
 
-	return network.Address{}, errors.NotImplementedf("AllocateAddress")
-=======
-// AllocateAddress requests an address to be allocated for the
-// given instance on the given network. This is not implemented by the
-// EC2 provider yet.
-func (*environ) AllocateAddress(_ instance.Id, _ network.Id, _ network.Address) error {
 	return errors.NotImplementedf("AllocateAddress")
->>>>>>> 7b7df998
 }
 
 // ListNetworks returns basic information about all networks known
