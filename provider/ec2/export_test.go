// Copyright 2012, 2013 Canonical Ltd.
// Licensed under the AGPLv3, see LICENCE file for details.

package ec2

import (
	"io"

	"gopkg.in/amz.v3/aws"
	"gopkg.in/amz.v3/ec2"
	"gopkg.in/amz.v3/s3"
	gc "gopkg.in/check.v1"

	"github.com/juju/juju/environs"
<<<<<<< HEAD
	"github.com/juju/juju/environs/imagemetadata"
	sstesting "github.com/juju/juju/environs/simplestreams/testing"
=======
>>>>>>> bd5ded7a
	"github.com/juju/juju/environs/storage"
	"github.com/juju/juju/instance"
	jujustorage "github.com/juju/juju/storage"
	"github.com/juju/juju/testing"
)

func EBSProvider() jujustorage.Provider {
	return &ebsProvider{}
}

func StorageEC2(vs jujustorage.VolumeSource) *ec2.EC2 {
	return vs.(*ebsVolumeSource).ec2
}

func ControlBucketName(e environs.Environ) string {
	return e.(*environ).ecfg().controlBucket()
}

func JujuGroupName(e environs.Environ) string {
	return e.(*environ).jujuGroupName()
}

func MachineGroupName(e environs.Environ, machineId string) string {
	return e.(*environ).machineGroupName(machineId)
}

func EnvironEC2(e environs.Environ) *ec2.EC2 {
	return e.(*environ).ec2()
}

func EnvironS3(e environs.Environ) *s3.S3 {
	return e.(*environ).s3()
}

func InstanceEC2(inst instance.Instance) *ec2.Instance {
	return inst.(*ec2Instance).Instance
}

var (
	EC2AvailabilityZones        = &ec2AvailabilityZones
	AvailabilityZoneAllocations = &availabilityZoneAllocations
	RunInstances                = &runInstances
	BlockDeviceNamer            = blockDeviceNamer
	GetBlockDeviceMappings      = getBlockDeviceMappings
)

// BucketStorage returns a storage instance addressing
// an arbitrary s3 bucket.
func BucketStorage(b *s3.Bucket) storage.Storage {
	return &ec2storage{
		bucket: b,
	}
}

// DeleteBucket deletes the s3 bucket used by the storage instance.
func DeleteBucket(s storage.Storage) error {
	return deleteBucket(s.(*ec2storage))
}

<<<<<<< HEAD
=======
var testRoundTripper = &testing.ProxyRoundTripper{}

func init() {
	// Prepare mock http transport for overriding metadata and images output in tests.
	testRoundTripper.RegisterForScheme("test")
}

>>>>>>> bd5ded7a
// TODO: Apart from overriding different hardcoded hosts, these two test helpers are identical. Let's share.

// UseTestImageData causes the given content to be served
// when the ec2 client asks for image data.
func UseTestImageData(c *gc.C, files map[string]string) {
	if files != nil {
<<<<<<< HEAD
		sstesting.SetRoundTripperFiles(sstesting.AddSignedFiles(c, files), nil)
		imagemetadata.DefaultBaseURL = "test:"
	} else {
		sstesting.SetRoundTripperFiles(nil, nil)
		imagemetadata.DefaultBaseURL = origImagesUrl
=======
		testRoundTripper.Sub = testing.NewCannedRoundTripper(files, nil)
		signedImageDataOnly = false
	} else {
		signedImageDataOnly = true
		testRoundTripper.Sub = nil
>>>>>>> bd5ded7a
	}
}

func UseTestRegionData(content map[string]aws.Region) {
	if content != nil {
		allRegions = content
	} else {
		allRegions = aws.Regions
	}
}

// UseTestInstanceTypeData causes the given instance type
// cost data to be served for the "test" region.
func UseTestInstanceTypeData(content instanceTypeCost) {
	if content != nil {
		allRegionCosts["test"] = content
	} else {
		delete(allRegionCosts, "test")
	}
}

var (
	ShortAttempt         = &shortAttempt
	StorageAttempt       = &storageAttempt
	DestroyVolumeAttempt = &destroyVolumeAttempt
)

func EC2ErrCode(err error) string {
	return ec2ErrCode(err)
}

// FabricateInstance creates a new fictitious instance
// given an existing instance and a new id.
func FabricateInstance(inst instance.Instance, newId string) instance.Instance {
	oldi := inst.(*ec2Instance)
	newi := &ec2Instance{
		e:        oldi.e,
		Instance: &ec2.Instance{},
	}
	*newi.Instance = *oldi.Instance
	newi.InstanceId = newId
	return newi
}

// Access non exported methods on ec2.storage
type Storage interface {
	Put(file string, r io.Reader, length int64) error
	ResetMadeBucket()
}

func (s *ec2storage) ResetMadeBucket() {
	s.Lock()
	defer s.Unlock()
	s.madeBucket = false
}

func makeImage(id, storage, virtType, arch, version, region string) *imagemetadata.ImageMetadata {
	return &imagemetadata.ImageMetadata{
		Id:         id,
		Storage:    storage,
		VirtType:   virtType,
		Arch:       arch,
		Version:    version,
		RegionName: region,
		Endpoint:   "https://ec2.endpoint.com",
		Stream:     "released",
	}
}

var TestImageMetadata = []*imagemetadata.ImageMetadata{
	// 14.04:amd64
	makeImage("ami-00000033", "ssd", "pv", "amd64", "14.04", "test"),
	makeImage("ami-00000039", "ebs", "pv", "amd64", "14.04", "test"),
	makeImage("ami-00000035", "ssd", "hvm", "amd64", "14.04", "test"),

	// 14.04:i386
	makeImage("ami-00000034", "ssd", "pv", "i386", "14.04", "test"),

	// 12.10:amd64
	makeImage("ami-01000035", "ssd", "hvm", "amd64", "12.10", "test"),

	// 12.10:i386
	makeImage("ami-01000034", "ssd", "pv", "i386", "12.10", "test"),

	// 13.04:i386
	makeImage("ami-02000034", "ssd", "pv", "i386", "13.04", "test"),
}

var TestImagesData = map[string]string{
	"/streams/v1/index.json": `
        {
         "index": {
          "com.ubuntu.cloud:released": {
           "updated": "Wed, 01 May 2013 13:31:26 +0000",
           "clouds": [
            {
             "region": "test",
             "endpoint": "https://ec2.endpoint.com"
            }
           ],
           "cloudname": "aws",
           "datatype": "image-ids",
           "format": "products:1.0",
           "products": [
            "com.ubuntu.cloud:server:14.04:amd64",
            "com.ubuntu.cloud:server:14.04:i386",
            "com.ubuntu.cloud:server:14.04:amd64",
            "com.ubuntu.cloud:server:12.10:amd64",
            "com.ubuntu.cloud:server:12.10:i386",
            "com.ubuntu.cloud:server:13.04:i386"
           ],
           "path": "streams/v1/com.ubuntu.cloud:released:aws.json"
          }
         },
         "updated": "Wed, 01 May 2013 13:31:26 +0000",
         "format": "index:1.0"
        }
`,
	"/streams/v1/com.ubuntu.cloud:released:aws.json": `
{
 "content_id": "com.ubuntu.cloud:released:aws",
 "products": {
   "com.ubuntu.cloud:server:14.04:amd64": {
     "release": "trusty",
     "version": "14.04",
     "arch": "amd64",
     "versions": {
       "20121218": {
         "items": {
           "usee1pi": {
             "root_store": "instance",
             "virt": "pv",
             "region": "us-east-1",
             "id": "ami-00000011"
           },
           "usww1pe": {
             "root_store": "ssd",
             "virt": "pv",
             "region": "eu-west-1",
             "id": "ami-00000016"
           },
           "apne1pe": {
             "root_store": "ssd",
             "virt": "pv",
             "region": "ap-northeast-1",
             "id": "ami-00000026"
           },
           "apne1he": {
             "root_store": "ssd",
             "virt": "hvm",
             "region": "ap-northeast-1",
             "id": "ami-00000087"
           },
           "test1peebs": {
             "root_store": "ssd",
             "virt": "pv",
             "region": "test",
             "id": "ami-00000033"
           },
           "test1pessd": {
             "root_store": "ebs",
             "virt": "pv",
             "region": "test",
             "id": "ami-00000039"
           },
           "test1he": {
             "root_store": "ssd",
             "virt": "hvm",
             "region": "test",
             "id": "ami-00000035"
           }
         },
         "pubname": "ubuntu-trusty-14.04-amd64-server-20121218",
         "label": "release"
       }
     }
   },
   "com.ubuntu.cloud:server:14.04:i386": {
     "release": "trusty",
     "version": "14.04",
     "arch": "i386",
     "versions": {
       "20121218": {
         "items": {
           "test1pe": {
             "root_store": "ssd",
             "virt": "pv",
             "region": "test",
             "id": "ami-00000034"
           },
           "apne1pe": {
             "root_store": "ssd",
             "virt": "pv",
             "region": "ap-northeast-1",
             "id": "ami-00000023"
           }
         },
         "pubname": "ubuntu-trusty-14.04-i386-server-20121218",
         "label": "release"
       }
     }
   },
   "com.ubuntu.cloud:server:12.10:amd64": {
     "release": "quantal",
     "version": "12.10",
     "arch": "amd64",
     "versions": {
       "20121218": {
         "items": {
           "usee1pi": {
             "root_store": "instance",
             "virt": "pv",
             "region": "us-east-1",
             "id": "ami-00000011"
           },
           "usww1pe": {
             "root_store": "ssd",
             "virt": "pv",
             "region": "eu-west-1",
             "id": "ami-01000016"
           },
           "apne1pe": {
             "root_store": "ssd",
             "virt": "pv",
             "region": "ap-northeast-1",
             "id": "ami-01000026"
           },
           "apne1he": {
             "root_store": "ssd",
             "virt": "hvm",
             "region": "ap-northeast-1",
             "id": "ami-01000087"
           },
           "test1he": {
             "root_store": "ssd",
             "virt": "hvm",
             "region": "test",
             "id": "ami-01000035"
           }
         },
         "pubname": "ubuntu-quantal-12.10-amd64-server-20121218",
         "label": "release"
       }
     }
   },
   "com.ubuntu.cloud:server:12.10:i386": {
     "release": "quantal",
     "version": "12.10",
     "arch": "i386",
     "versions": {
       "20121218": {
         "items": {
           "test1pe": {
             "root_store": "ssd",
             "virt": "pv",
             "region": "test",
             "id": "ami-01000034"
           },
           "apne1pe": {
             "root_store": "ssd",
             "virt": "pv",
             "region": "ap-northeast-1",
             "id": "ami-01000023"
           }
         },
         "pubname": "ubuntu-quantal-12.10-i386-server-20121218",
         "label": "release"
       }
     }
   },
   "com.ubuntu.cloud:server:13.04:i386": {
     "release": "raring",
     "version": "13.04",
     "arch": "i386",
     "versions": {
       "20121218": {
         "items": {
           "test1pe": {
             "root_store": "ssd",
             "virt": "pv",
             "region": "test",
             "id": "ami-02000034"
           }
         },
         "pubname": "ubuntu-raring-13.04-i386-server-20121218",
         "label": "release"
       }
     }
   }
 },
 "format": "products:1.0"
}
`,
}

var TestInstanceTypeCosts = instanceTypeCost{
	"m1.small":    60,
	"m1.medium":   120,
	"m1.large":    240,
	"m1.xlarge":   480,
	"m3.medium":   95,
	"m3.large":    190,
	"m3.xlarge":   385,
	"m3.2xlarge":  765,
	"t1.micro":    20,
	"c1.medium":   145,
	"c1.xlarge":   580,
	"cc2.8xlarge": 2400,
}

var TestRegions = map[string]aws.Region{
	"test": {
		Name:        "test",
		EC2Endpoint: "https://ec2.endpoint.com",
	},
}<|MERGE_RESOLUTION|>--- conflicted
+++ resolved
@@ -12,11 +12,8 @@
 	gc "gopkg.in/check.v1"
 
 	"github.com/juju/juju/environs"
-<<<<<<< HEAD
 	"github.com/juju/juju/environs/imagemetadata"
 	sstesting "github.com/juju/juju/environs/simplestreams/testing"
-=======
->>>>>>> bd5ded7a
 	"github.com/juju/juju/environs/storage"
 	"github.com/juju/juju/instance"
 	jujustorage "github.com/juju/juju/storage"
@@ -76,35 +73,17 @@
 	return deleteBucket(s.(*ec2storage))
 }
 
-<<<<<<< HEAD
-=======
-var testRoundTripper = &testing.ProxyRoundTripper{}
-
-func init() {
-	// Prepare mock http transport for overriding metadata and images output in tests.
-	testRoundTripper.RegisterForScheme("test")
-}
-
->>>>>>> bd5ded7a
 // TODO: Apart from overriding different hardcoded hosts, these two test helpers are identical. Let's share.
 
 // UseTestImageData causes the given content to be served
 // when the ec2 client asks for image data.
 func UseTestImageData(c *gc.C, files map[string]string) {
 	if files != nil {
-<<<<<<< HEAD
 		sstesting.SetRoundTripperFiles(sstesting.AddSignedFiles(c, files), nil)
 		imagemetadata.DefaultBaseURL = "test:"
 	} else {
 		sstesting.SetRoundTripperFiles(nil, nil)
 		imagemetadata.DefaultBaseURL = origImagesUrl
-=======
-		testRoundTripper.Sub = testing.NewCannedRoundTripper(files, nil)
-		signedImageDataOnly = false
-	} else {
-		signedImageDataOnly = true
-		testRoundTripper.Sub = nil
->>>>>>> bd5ded7a
 	}
 }
 
