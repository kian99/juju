--- conflicted
+++ resolved
@@ -30,11 +30,6 @@
       run: |
         set -euxo pipefail
         echo "/snap/bin" >> $GITHUB_PATH
-<<<<<<< HEAD
-        lxc network set lxdbr0 ipv6.address none
-        lxc version
-=======
->>>>>>> cdde3582
         sudo apt install expect
 
     - name: Checkout
