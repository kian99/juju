--- conflicted
+++ resolved
@@ -45,11 +45,7 @@
       if: matrix.cloud == 'microk8s'
       uses: balchua/microk8s-actions@1e8e626239c2befe7cd5d258c96ae152a7259c74
       with:
-<<<<<<< HEAD
-        channel: "1.25-strict/stable"
-=======
-        channel: "1.28/stable"
->>>>>>> afb8ee76
+        channel: "1.28-strict/stable"
         addons: '["dns", "hostpath-storage", "rbac"]'
         launch-configuration: "$GITHUB_WORKSPACE/.github/microk8s-launch-config-aws.yaml"
 
