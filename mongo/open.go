--- conflicted
+++ resolved
@@ -13,17 +13,10 @@
 	"time"
 
 	"github.com/juju/errors"
-<<<<<<< HEAD
 	"github.com/juju/http"
+	"github.com/juju/mgo/v2"
 	"github.com/juju/names/v4"
 	"github.com/juju/utils/v2/cert"
-	"gopkg.in/mgo.v2"
-=======
-	"github.com/juju/mgo/v2"
-	"github.com/juju/names/v4"
-	"github.com/juju/utils"
-	"github.com/juju/utils/cert"
->>>>>>> 469e5d46
 )
 
 // SocketTimeout should be long enough that even a slow mongo server
