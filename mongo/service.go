--- conflicted
+++ resolved
@@ -195,17 +195,8 @@
 	if mongoArgs.TLSMode != "" {
 		result["tlsMode"] = mongoArgs.TLSMode
 	}
-<<<<<<< HEAD
-	if mongoArgs.LogAppend {
-		result["logappend"] = flagMarker
-	}
-
 	if mongoArgs.TLSOnNormalPorts {
 		result["tlsOnNormalPorts"] = flagMarker
-=======
-	if mongoArgs.SSLOnNormalPorts {
-		result["sslOnNormalPorts"] = flagMarker
->>>>>>> 850c1ece
 	}
 
 	// authn
@@ -228,16 +219,7 @@
 	}
 
 	// ops config
-<<<<<<< HEAD
-	if mongoArgs.Syslog {
-		result["syslog"] = flagMarker
-	}
 	result["journal"] = flagMarker
-=======
-	if mongoArgs.Journal {
-		result["journal"] = flagMarker
-	}
->>>>>>> 850c1ece
 	if mongoArgs.OplogSizeMB != 0 {
 		result["oplogSize"] = strconv.Itoa(mongoArgs.OplogSizeMB)
 	}
@@ -290,7 +272,6 @@
 	useLowMemory := args.MemoryProfile == MemoryProfileLow
 
 	mongoArgs := &ConfigArgs{
-<<<<<<< HEAD
 		Clock:         clock.WallClock,
 		DataDir:       args.DataDir,
 		DBDir:         dbDir(args.DataDir),
@@ -301,23 +282,9 @@
 		MemoryProfile: args.MemoryProfile,
 		// Switch from syslog to appending to dataDir, because snaps don't
 		// have the same permissions.
-		Syslog:           false,
-		LogAppend:        true,
-=======
-		DataDir:       args.DataDir,
-		DBDir:         DbDir(args.DataDir),
-		MongoPath:     mongoPath,
-		Port:          args.StatePort,
-		OplogSizeMB:   oplogSizeMB,
-		WantNUMACtl:   args.SetNUMAControlPolicy,
-		Version:       version,
-		IPv6:          network.SupportsIPv6(),
-		MemoryProfile: args.MemoryProfile,
-		Syslog:        true,
+		Syslog: false,
 		// SlowMS defaults to 100. This appears to log excessively.
 		SlowMS:           1000,
-		Journal:          true,
->>>>>>> 850c1ece
 		Quiet:            true,
 		ReplicaSet:       ReplicaSetName,
 		AuthKeyFile:      sharedSecretPath(args.DataDir),
@@ -329,26 +296,8 @@
 		//BindIP:         "127.0.0.1", // TODO(tsm): use machine's actual IP address via dialInfo
 	}
 
-<<<<<<< HEAD
 	if useLowMemory {
 		mongoArgs.WiredTigerCacheSizeGB = LowCacheSize
-=======
-	if usingMongoFromSnap {
-		// Switch from syslog to appending to dataDir, because snaps don't
-		// have the same permissions.
-		mongoArgs.Syslog = false
-		mongoArgs.LogPath = logPath(args.LogDir, args.DataDir, true)
-		mongoArgs.BindToAllIP = true // TODO(tsm): disable when not needed
->>>>>>> 850c1ece
 	}
 	return mongoArgs
-<<<<<<< HEAD
-=======
-}
-
-// newConf returns the init system config for the mongo state service.
-func newConf(args *ConfigArgs) common.Conf {
-	usingJujuDBSnap := args.DataDir == dataPathForJujuDbSnap
-	return args.asServiceConf(usingJujuDBSnap)
->>>>>>> 850c1ece
 }