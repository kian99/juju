// Copyright 2012-2014 Canonical Ltd.
// Licensed under the AGPLv3, see LICENCE file for details.

package apiserver_test

import (
	"fmt"
	"net"
	"strconv"
	"sync"
	"time"

	"github.com/juju/errors"
	"github.com/juju/loggo"
	"github.com/juju/names"
	jc "github.com/juju/testing/checkers"
	"github.com/juju/utils"
	gc "gopkg.in/check.v1"

	"github.com/juju/juju/api"
	apitesting "github.com/juju/juju/api/testing"
	"github.com/juju/juju/apiserver"
	"github.com/juju/juju/apiserver/params"
	jujutesting "github.com/juju/juju/juju/testing"
	"github.com/juju/juju/network"
	"github.com/juju/juju/state"
	coretesting "github.com/juju/juju/testing"
	"github.com/juju/juju/testing/factory"
)

type baseLoginSuite struct {
	jujutesting.JujuConnSuite
	setAdminApi func(*apiserver.Server)
}

type loginSuite struct {
	baseLoginSuite
}

var _ = gc.Suite(&loginSuite{
	baseLoginSuite{
		setAdminApi: func(srv *apiserver.Server) {
			apiserver.SetAdminApiVersions(srv, 0, 1, 2)
		},
	},
})

func (s *baseLoginSuite) SetUpTest(c *gc.C) {
	s.JujuConnSuite.SetUpTest(c)
	loggo.GetLogger("juju.apiserver").SetLogLevel(loggo.TRACE)
}

type loginV0Suite struct {
	loginSuite
}

var _ = gc.Suite(&loginV0Suite{
	loginSuite{
		baseLoginSuite{
			setAdminApi: func(srv *apiserver.Server) {
				apiserver.SetAdminApiVersions(srv, 0)
			},
		},
	},
})

type loginV1Suite struct {
	loginSuite
}

var _ = gc.Suite(&loginV1Suite{
	loginSuite{
		baseLoginSuite{
			setAdminApi: func(srv *apiserver.Server) {
				apiserver.SetAdminApiVersions(srv, 1)
			},
		},
	},
})

type loginAncientSuite struct {
	baseLoginSuite
}

var _ = gc.Suite(&loginAncientSuite{
	baseLoginSuite{
		setAdminApi: func(srv *apiserver.Server) {
			apiserver.SetPreFacadeAdminApi(srv)
		},
	},
})

func (s *baseLoginSuite) setupServer(c *gc.C) (api.Connection, func()) {
	return s.setupServerForEnvironment(c, s.State.EnvironTag())
}

func (s *baseLoginSuite) setupServerForEnvironment(c *gc.C, envTag names.EnvironTag) (api.Connection, func()) {
	info, cleanup := s.setupServerForEnvironmentWithValidator(c, envTag, nil)
	st, err := api.Open(info, fastDialOpts)
	c.Assert(err, jc.ErrorIsNil)
	return st, func() {
		st.Close()
		cleanup()
	}
}

func (s *baseLoginSuite) setupMachineAndServer(c *gc.C) (*api.Info, func()) {
	machine, password := s.Factory.MakeMachineReturningPassword(
		c, &factory.MachineParams{Nonce: "fake_nonce"})
	info, cleanup := s.setupServerWithValidator(c, nil)
	info.Tag = machine.Tag()
	info.Password = password
	info.Nonce = "fake_nonce"
	return info, cleanup
}

func (s *loginSuite) TestLoginWithInvalidTag(c *gc.C) {
	info := s.APIInfo(c)
	info.Tag = nil
	info.Password = ""
	st, err := api.Open(info, api.DialOpts{})
	c.Assert(err, jc.ErrorIsNil)

	request := &params.LoginRequest{
		AuthTag:     "bar",
		Credentials: "password",
	}

	var response params.LoginResult
	err = st.APICall("Admin", 2, "", "Login", request, &response)
	c.Assert(err, gc.ErrorMatches, `.*"bar" is not a valid tag.*`)
}

func (s *loginSuite) TestBadLogin(c *gc.C) {
	// Start our own server so we can control when the first login
	// happens. Otherwise in JujuConnSuite.SetUpTest api.Open is
	// called with user-admin permissions automatically.
	info, cleanup := s.setupServerWithValidator(c, nil)
	defer cleanup()

	adminUser := s.AdminUserTag(c)

	for i, t := range []struct {
		tag      names.Tag
		password string
		err      string
		code     string
	}{{
		tag:      adminUser,
		password: "wrong password",
		err:      "invalid entity name or password",
		code:     params.CodeUnauthorized,
	}, {
		tag:      names.NewUserTag("unknown"),
		password: "password",
		err:      "invalid entity name or password",
		code:     params.CodeUnauthorized,
	}} {
		c.Logf("test %d; entity %q; password %q", i, t.tag, t.password)
		// Note that Open does not log in if the tag and password
		// are empty. This allows us to test operations on the connection
		// before calling Login, which we could not do if Open
		// always logged in.
		info.Tag = nil
		info.Password = ""
		func() {
			st, err := api.Open(info, fastDialOpts)
			c.Assert(err, jc.ErrorIsNil)
			defer st.Close()

			_, err = st.Machiner().Machine(names.NewMachineTag("0"))
			c.Assert(err, gc.ErrorMatches, `.*unknown object type "Machiner"`)

			// Since these are user login tests, the nonce is empty.
			err = st.Login(t.tag, t.password, "")
			c.Assert(err, gc.ErrorMatches, t.err)
			c.Assert(params.ErrCode(err), gc.Equals, t.code)

			_, err = st.Machiner().Machine(names.NewMachineTag("0"))
			c.Assert(err, gc.ErrorMatches, `.*unknown object type "Machiner"`)
		}()
	}
}

func (s *loginSuite) TestLoginAsDeactivatedUser(c *gc.C) {
	info, cleanup := s.setupServerWithValidator(c, nil)
	defer cleanup()

	info.Tag = nil
	info.Password = ""
	st, err := api.Open(info, fastDialOpts)
	c.Assert(err, jc.ErrorIsNil)
	defer st.Close()
	password := "password"
	u := s.Factory.MakeUser(c, &factory.UserParams{Password: password, Disabled: true})

	_, err = st.Client().Status([]string{})
	c.Assert(err, gc.ErrorMatches, `.*unknown object type "Client"`)

	// Since these are user login tests, the nonce is empty.
	err = st.Login(u.Tag(), password, "")
	c.Assert(err, gc.ErrorMatches, "invalid entity name or password")

	_, err = st.Client().Status([]string{})
	c.Assert(err, gc.ErrorMatches, `.*unknown object type "Client"`)
}

func (s *loginV0Suite) TestLoginSetsLogIdentifier(c *gc.C) {
	s.runLoginSetsLogIdentifier(c)
}

func (s *loginV1Suite) TestLoginSetsLogIdentifier(c *gc.C) {
	s.runLoginSetsLogIdentifier(c)
}

func (s *baseLoginSuite) runLoginSetsLogIdentifier(c *gc.C) {
	info, cleanup := s.setupServerWithValidator(c, nil)
	defer cleanup()

	machine, password := s.Factory.MakeMachineReturningPassword(
		c, &factory.MachineParams{Nonce: "fake_nonce"})

	info.Tag = machine.Tag()
	info.Password = password
	info.Nonce = "fake_nonce"

	apiConn, err := api.Open(info, fastDialOpts)
	c.Assert(err, jc.ErrorIsNil)
	defer apiConn.Close()

	apiMachine, err := apiConn.Machiner().Machine(machine.MachineTag())
	c.Assert(err, jc.ErrorIsNil)
	c.Assert(apiMachine.Tag(), gc.Equals, machine.Tag())
}

func (s *loginSuite) TestLoginAddrs(c *gc.C) {
	info, cleanup := s.setupMachineAndServer(c)
	defer cleanup()

	err := s.State.SetAPIHostPorts(nil)
	c.Assert(err, jc.ErrorIsNil)

	// Initially just the address we connect with is returned,
	// despite there being no APIHostPorts in state.
	connectedAddr, hostPorts := s.loginHostPorts(c, info)
	connectedAddrHost, connectedAddrPortString, err := net.SplitHostPort(connectedAddr)
	c.Assert(err, jc.ErrorIsNil)
	connectedAddrPort, err := strconv.Atoi(connectedAddrPortString)
	c.Assert(err, jc.ErrorIsNil)
	connectedAddrHostPorts := [][]network.HostPort{
		network.NewHostPorts(connectedAddrPort, connectedAddrHost),
	}
	c.Assert(hostPorts, gc.DeepEquals, connectedAddrHostPorts)

	// After storing APIHostPorts in state, Login should store
	// all of them and the address we connected with.
	server1Addresses := []network.Address{{
		Value: "server-1",
		Type:  network.HostName,
		Scope: network.ScopePublic,
	}, {
		Value:       "10.0.0.1",
		Type:        network.IPv4Address,
		NetworkName: "internal",
		Scope:       network.ScopeCloudLocal,
	}}
	server2Addresses := []network.Address{{
		Value:       "::1",
		Type:        network.IPv6Address,
		NetworkName: "loopback",
		Scope:       network.ScopeMachineLocal,
	}}
	stateAPIHostPorts := [][]network.HostPort{
		network.AddressesWithPort(server1Addresses, 123),
		network.AddressesWithPort(server2Addresses, 456),
	}
	err = s.State.SetAPIHostPorts(stateAPIHostPorts)
	c.Assert(err, jc.ErrorIsNil)
	_, hostPorts = s.loginHostPorts(c, info)
	// Now that we connected, we add the other stateAPIHostPorts. However,
	// the one we connected to comes first.
	stateAPIHostPorts = append(connectedAddrHostPorts, stateAPIHostPorts...)
	c.Assert(hostPorts, gc.DeepEquals, stateAPIHostPorts)
}

func (s *baseLoginSuite) loginHostPorts(c *gc.C, info *api.Info) (connectedAddr string, hostPorts [][]network.HostPort) {
	st, err := api.Open(info, fastDialOpts)
	c.Assert(err, jc.ErrorIsNil)
	defer st.Close()
	return st.Addr(), st.APIHostPorts()
}

func startNLogins(c *gc.C, n int, info *api.Info) (chan error, *sync.WaitGroup) {
	errResults := make(chan error, 100)
	var doneWG sync.WaitGroup
	var startedWG sync.WaitGroup
	c.Logf("starting %d concurrent logins to %v", n, info.Addrs)
	for i := 0; i < n; i++ {
		i := i
		c.Logf("starting login request %d", i)
		startedWG.Add(1)
		doneWG.Add(1)
		go func() {
			c.Logf("started login %d", i)
			startedWG.Done()
			st, err := api.Open(info, fastDialOpts)
			errResults <- err
			if err == nil {
				st.Close()
			}
			doneWG.Done()
			c.Logf("finished login %d: %v", i, err)
		}()
	}
	startedWG.Wait()
	return errResults, &doneWG
}

func (s *loginSuite) TestDelayLogins(c *gc.C) {
	info, cleanup := s.setupMachineAndServer(c)
	defer cleanup()
	delayChan, cleanup := apiserver.DelayLogins()
	defer cleanup()

	// numConcurrentLogins is how many logins will fire off simultaneously.
	// It doesn't really matter, as long as it is less than LoginRateLimit
	const numConcurrentLogins = 5
	c.Assert(numConcurrentLogins, jc.LessThan, apiserver.LoginRateLimit)
	// Trigger a bunch of login requests
	errResults, wg := startNLogins(c, numConcurrentLogins, info)
	select {
	case err := <-errResults:
		c.Fatalf("we should not have gotten any logins yet: %v", err)
	case <-time.After(coretesting.ShortWait):
	}
	// Allow one login to proceed
	c.Logf("letting one login through")
	select {
	case delayChan <- struct{}{}:
	default:
		c.Fatalf("we should have been able to unblock a login")
	}
	select {
	case err := <-errResults:
		c.Check(err, jc.ErrorIsNil)
	case <-time.After(coretesting.LongWait):
		c.Fatalf("timed out while waiting for Login to finish")
	}
	c.Logf("checking no other logins succeeded")
	// It should have only let 1 login through
	select {
	case err := <-errResults:
		c.Fatalf("we should not have gotten more logins: %v", err)
	case <-time.After(coretesting.ShortWait):
	}
	// Now allow the rest of the logins to proceed
	c.Logf("letting %d logins through", numConcurrentLogins-1)
	for i := 0; i < numConcurrentLogins-1; i++ {
		delayChan <- struct{}{}
	}
	c.Logf("waiting for Logins to finish")
	wg.Wait()
	close(errResults)
	successCount := 0
	for err := range errResults {
		c.Check(err, jc.ErrorIsNil)
		if err == nil {
			successCount += 1
		}
	}
	// All the logins should succeed, they were just delayed after
	// connecting.
	c.Check(successCount, gc.Equals, numConcurrentLogins-1)
	c.Logf("done")
}

func (s *loginSuite) TestLoginRateLimited(c *gc.C) {
	info, cleanup := s.setupMachineAndServer(c)
	defer cleanup()
	delayChan, cleanup := apiserver.DelayLogins()
	defer cleanup()

	// Start enough concurrent Login requests so that we max out our
	// LoginRateLimit. Do one extra so we know we are in overload
	errResults, wg := startNLogins(c, apiserver.LoginRateLimit+1, info)
	select {
	case err := <-errResults:
		c.Check(err, jc.Satisfies, params.IsCodeTryAgain)
	case <-time.After(coretesting.LongWait):
		c.Fatalf("timed out waiting for login to get rejected.")
	}

	// Let one request through, we should see that it succeeds without
	// error, and then be able to start a new request, but it will block
	delayChan <- struct{}{}
	select {
	case err := <-errResults:
		c.Check(err, jc.ErrorIsNil)
	case <-time.After(coretesting.LongWait):
		c.Fatalf("timed out expecting one login to succeed")
	}
	chOne := make(chan error, 1)
	wg.Add(1)
	go func() {
		st, err := api.Open(info, fastDialOpts)
		chOne <- err
		if err == nil {
			st.Close()
		}
		wg.Done()
	}()
	select {
	case err := <-chOne:
		c.Fatalf("the open request should not have completed: %v", err)
	case <-time.After(coretesting.ShortWait):
	}
	// Let all the logins finish. We started with LoginRateLimit, let one
	// proceed, but we issued another one, so there should be
	// LoginRateLimit logins pending.
	for i := 0; i < apiserver.LoginRateLimit; i++ {
		delayChan <- struct{}{}
	}
	wg.Wait()
	close(errResults)
	for err := range errResults {
		c.Check(err, jc.ErrorIsNil)
	}
}

func (s *loginSuite) TestUsersLoginWhileRateLimited(c *gc.C) {
	info, cleanup := s.setupMachineAndServer(c)
	defer cleanup()
	delayChan, cleanup := apiserver.DelayLogins()
	defer cleanup()

	// Start enough concurrent Login requests so that we max out our
	// LoginRateLimit. Do one extra so we know we are in overload
	machineResults, machineWG := startNLogins(c, apiserver.LoginRateLimit+1, info)
	select {
	case err := <-machineResults:
		c.Check(err, jc.Satisfies, params.IsCodeTryAgain)
	case <-time.After(coretesting.LongWait):
		c.Fatalf("timed out waiting for login to get rejected.")
	}

	userInfo := *info
	userInfo.Tag = s.AdminUserTag(c)
	userInfo.Password = "dummy-secret"
	userResults, userWG := startNLogins(c, apiserver.LoginRateLimit+1, &userInfo)
	// all of them should have started, and none of them in TryAgain state
	select {
	case err := <-userResults:
		c.Fatalf("we should not have gotten any logins yet: %v", err)
	case <-time.After(coretesting.ShortWait):
	}
	totalLogins := apiserver.LoginRateLimit*2 + 1
	for i := 0; i < totalLogins; i++ {
		delayChan <- struct{}{}
	}
	machineWG.Wait()
	close(machineResults)
	userWG.Wait()
	close(userResults)
	machineCount := 0
	for err := range machineResults {
		machineCount += 1
		c.Check(err, jc.ErrorIsNil)
	}
	c.Check(machineCount, gc.Equals, apiserver.LoginRateLimit)
	userCount := 0
	for err := range userResults {
		userCount += 1
		c.Check(err, jc.ErrorIsNil)
	}
	c.Check(userCount, gc.Equals, apiserver.LoginRateLimit+1)
}

func (s *loginSuite) TestUsersAreNotRateLimited(c *gc.C) {
	info, cleanup := s.setupServerWithValidator(c, nil)
	info.Tag = s.AdminUserTag(c)
	info.Password = "dummy-secret"
	defer cleanup()
	delayChan, cleanup := apiserver.DelayLogins()
	defer cleanup()
	// We can login more than LoginRateLimit users
	nLogins := apiserver.LoginRateLimit * 2
	errResults, wg := startNLogins(c, nLogins, info)
	select {
	case err := <-errResults:
		c.Fatalf("we should not have gotten any logins yet: %v", err)
	case <-time.After(coretesting.ShortWait):
	}
	c.Logf("letting %d logins complete", nLogins)
	for i := 0; i < nLogins; i++ {
		delayChan <- struct{}{}
	}
	c.Logf("waiting for original requests to finish")
	wg.Wait()
	close(errResults)
	for err := range errResults {
		c.Check(err, jc.ErrorIsNil)
	}
}

func (s *loginSuite) TestNonEnvironUserLoginFails(c *gc.C) {
	info, cleanup := s.setupServerWithValidator(c, nil)
	defer cleanup()
	user := s.Factory.MakeUser(c, &factory.UserParams{Password: "dummy-password", NoEnvUser: true})
	info.Password = "dummy-password"
	info.Tag = user.UserTag()
	_, err := api.Open(info, fastDialOpts)
	c.Assert(err, gc.ErrorMatches, "invalid entity name or password")
}

func (s *loginV0Suite) TestLoginReportsEnvironTag(c *gc.C) {
	st, cleanup := s.setupServer(c)
	defer cleanup()
	// If we call api.Open without giving a username and password, then it
	// won't call Login, so we can call it ourselves.
	// We Login without passing an EnvironTag, to show that it still lets
	// us in, and that we can find out the real EnvironTag from the
	// response.
	adminUser := s.AdminUserTag(c)
	var result params.LoginResult
	creds := &params.Creds{
		AuthTag:  adminUser.String(),
		Password: "dummy-secret",
	}
	err := st.APICall("Admin", 0, "", "Login", creds, &result)
	c.Assert(err, jc.ErrorIsNil)
	c.Assert(result.EnvironTag, gc.Equals, s.State.EnvironTag().String())
}

func (s *loginV1Suite) TestLoginReportsEnvironAndControllerTag(c *gc.C) {
	otherState := s.Factory.MakeEnvironment(c, nil)
	defer otherState.Close()
	newEnvTag := otherState.EnvironTag()

	st, cleanup := s.setupServerForEnvironment(c, newEnvTag)
	defer cleanup()
	var result params.LoginResultV1
	creds := &params.LoginRequest{
		AuthTag:     s.AdminUserTag(c).String(),
		Credentials: "dummy-secret",
	}
	err := st.APICall("Admin", 1, "", "Login", creds, &result)
	c.Assert(err, jc.ErrorIsNil)
	c.Assert(result.EnvironTag, gc.Equals, newEnvTag.String())
	c.Assert(result.ControllerTag, gc.Equals, s.State.EnvironTag().String())
}

func (s *loginV1Suite) TestLoginV1Valid(c *gc.C) {
	st, cleanup := s.setupServer(c)
	defer cleanup()
	var result params.LoginResultV1
	userTag := s.AdminUserTag(c)
	creds := &params.LoginRequest{
		AuthTag:     userTag.String(),
		Credentials: "dummy-secret",
	}
	err := st.APICall("Admin", 1, "", "Login", creds, &result)
	c.Assert(err, jc.ErrorIsNil)
	c.Assert(result.UserInfo, gc.NotNil)
	c.Assert(result.UserInfo.LastConnection, gc.NotNil)
	c.Assert(result.UserInfo.Identity, gc.Equals, userTag.String())
	c.Assert(time.Now().Unix()-result.UserInfo.LastConnection.Unix() < 300, jc.IsTrue)
}

func (s *loginV1Suite) TestLoginRejectV0(c *gc.C) {
	st, cleanup := s.setupServer(c)
	defer cleanup()
	var result params.LoginResultV1
	req := &params.LoginRequest{
		AuthTag:     s.AdminUserTag(c).String(),
		Credentials: "dummy-secret",
	}
	err := st.APICall("Admin", 0, "", "Login", req, &result)
	c.Assert(err, gc.NotNil)
}

func (s *loginSuite) TestLoginValidationSuccess(c *gc.C) {
	validator := func(params.LoginRequest) error {
		return nil
	}
	checker := func(c *gc.C, loginErr error, st api.Connection) {
		c.Assert(loginErr, gc.IsNil)

		// Ensure an API call that would be restricted during
		// upgrades works after a normal login.
<<<<<<< HEAD
		err := st.APICall("Client", 0, "", "DestroyModel", nil, nil)
=======
		err := st.APICall("Client", 1, "", "DestroyEnvironment", nil, nil)
>>>>>>> 91cf46bd
		c.Assert(err, jc.ErrorIsNil)
	}
	s.checkLoginWithValidator(c, validator, checker)
}

func (s *loginSuite) TestLoginValidationFail(c *gc.C) {
	validator := func(params.LoginRequest) error {
		return errors.New("Login not allowed")
	}
	checker := func(c *gc.C, loginErr error, _ api.Connection) {
		// error is wrapped in API server
		c.Assert(loginErr, gc.ErrorMatches, "Login not allowed")
	}
	s.checkLoginWithValidator(c, validator, checker)
}

func (s *loginSuite) TestLoginValidationDuringUpgrade(c *gc.C) {
	validator := func(params.LoginRequest) error {
		return apiserver.UpgradeInProgressError
	}
	checker := func(c *gc.C, loginErr error, st api.Connection) {
		c.Assert(loginErr, gc.IsNil)

		var statusResult params.FullStatus
		err := st.APICall("Client", 1, "", "FullStatus", params.StatusParams{}, &statusResult)
		c.Assert(err, jc.ErrorIsNil)

<<<<<<< HEAD
		err = st.APICall("Client", 0, "", "DestroyModel", nil, nil)
=======
		err = st.APICall("Client", 1, "", "DestroyEnvironment", nil, nil)
>>>>>>> 91cf46bd
		c.Assert(err, gc.ErrorMatches, ".*upgrade in progress - Juju functionality is limited.*")
	}
	s.checkLoginWithValidator(c, validator, checker)
}

func (s *loginSuite) TestFailedLoginDuringMaintenance(c *gc.C) {
	validator := func(params.LoginRequest) error {
		return errors.New("something")
	}
	info, cleanup := s.setupServerWithValidator(c, validator)
	defer cleanup()

	checkLogin := func(tag names.Tag) {
		st := s.openAPIWithoutLogin(c, info)
		defer st.Close()
		err := st.Login(tag, "dummy-secret", "nonce")
		c.Assert(err, gc.ErrorMatches, "something")
	}
	checkLogin(names.NewUserTag("definitelywontexist"))
	checkLogin(names.NewMachineTag("99999"))
}

type validationChecker func(c *gc.C, err error, st api.Connection)

func (s *baseLoginSuite) checkLoginWithValidator(c *gc.C, validator apiserver.LoginValidator, checker validationChecker) {
	info, cleanup := s.setupServerWithValidator(c, validator)
	defer cleanup()

	st := s.openAPIWithoutLogin(c, info)
	defer st.Close()

	// Ensure not already logged in.
	_, err := st.Machiner().Machine(names.NewMachineTag("0"))
	c.Assert(err, gc.ErrorMatches, `*.unknown object type "Machiner"`)

	adminUser := s.AdminUserTag(c)
	// Since these are user login tests, the nonce is empty.
	err = st.Login(adminUser, "dummy-secret", "")

	checker(c, err, st)
}

func (s *baseLoginSuite) setupServerWithValidator(c *gc.C, validator apiserver.LoginValidator) (*api.Info, func()) {
	env, err := s.State.Environment()
	c.Assert(err, jc.ErrorIsNil)
	return s.setupServerForEnvironmentWithValidator(c, env.EnvironTag(), validator)
}

func (s *baseLoginSuite) setupServerForEnvironmentWithValidator(c *gc.C, envTag names.EnvironTag, validator apiserver.LoginValidator) (*api.Info, func()) {
	listener, err := net.Listen("tcp", "127.0.0.1:0")
	c.Assert(err, jc.ErrorIsNil)
	srv, err := apiserver.NewServer(
		s.State,
		listener,
		apiserver.ServerConfig{
			Cert:      []byte(coretesting.ServerCert),
			Key:       []byte(coretesting.ServerKey),
			Validator: validator,
			Tag:       names.NewMachineTag("0"),
			LogDir:    c.MkDir(),
		},
	)
	c.Assert(err, jc.ErrorIsNil)
	c.Assert(s.setAdminApi, gc.NotNil)
	s.setAdminApi(srv)
	info := &api.Info{
		Tag:        nil,
		Password:   "",
		EnvironTag: envTag,
		Addrs:      []string{srv.Addr().String()},
		CACert:     coretesting.CACert,
	}
	return info, func() {
		err := srv.Stop()
		c.Assert(err, jc.ErrorIsNil)
	}
}

func (s *baseLoginSuite) openAPIWithoutLogin(c *gc.C, info *api.Info) api.Connection {
	info.Tag = nil
	info.Password = ""
	st, err := api.Open(info, fastDialOpts)
	c.Assert(err, jc.ErrorIsNil)
	return st
}

func (s *loginV0Suite) TestLoginReportsAvailableFacadeVersions(c *gc.C) {
	st, cleanup := s.setupServer(c)
	defer cleanup()
	var result params.LoginResult
	adminUser := s.AdminUserTag(c)
	creds := &params.Creds{
		AuthTag:  adminUser.String(),
		Password: "dummy-secret",
	}
	err := st.APICall("Admin", 0, "", "Login", creds, &result)
	c.Assert(err, jc.ErrorIsNil)
	c.Check(result.Facades, gc.Not(gc.HasLen), 0)
	// as a sanity check, ensure that we have Client v0
	asMap := make(map[string][]int, len(result.Facades))
	for _, facade := range result.Facades {
		asMap[facade.Name] = facade.Versions
	}
	clientVersions := asMap["Client"]
	c.Assert(len(clientVersions), jc.GreaterThan, 0)
	c.Check(clientVersions[0], gc.Equals, 1)
}

func (s *loginV0Suite) TestLoginRejectV1(c *gc.C) {
	st, cleanup := s.setupServer(c)
	defer cleanup()
	var result params.LoginResultV1
	creds := &params.LoginRequest{
		AuthTag:     s.AdminUserTag(c).String(),
		Credentials: "dummy-secret",
	}
	err := st.APICall("Admin", 1, "", "Login", creds, &result)
	// You shouldn't be able to log into a V0 server with V1 client call
	// This should fail & API client will degrade to a V0 login attempt.
	c.Assert(err, gc.NotNil)
}

func (s *loginV1Suite) TestLoginReportsAvailableFacadeVersions(c *gc.C) {
	st, cleanup := s.setupServer(c)
	defer cleanup()
	var result params.LoginResultV1
	adminUser := s.AdminUserTag(c)
	creds := &params.LoginRequest{
		AuthTag:     adminUser.String(),
		Credentials: "dummy-secret",
	}
	err := st.APICall("Admin", 1, "", "Login", creds, &result)
	c.Assert(err, jc.ErrorIsNil)
	c.Check(result.Facades, gc.Not(gc.HasLen), 0)
	// as a sanity check, ensure that we have Client v0
	asMap := make(map[string][]int, len(result.Facades))
	for _, facade := range result.Facades {
		asMap[facade.Name] = facade.Versions
	}
	clientVersions := asMap["Client"]
	c.Assert(len(clientVersions), jc.GreaterThan, 0)
	c.Check(clientVersions[0], gc.Equals, 1)
}

func (s *loginAncientSuite) TestAncientLoginDegrades(c *gc.C) {
	st, cleanup := s.setupServer(c)
	defer cleanup()
	adminUser := s.AdminUserTag(c)
	err := st.Login(adminUser, "dummy-secret", "")
	c.Assert(err, jc.ErrorIsNil)
	envTag, err := st.EnvironTag()
	c.Assert(err, jc.ErrorIsNil)
	c.Assert(envTag.String(), gc.Equals, apiserver.PreFacadeEnvironTag.String())
}

func (s *loginSuite) TestControllerEnvironment(c *gc.C) {
	info, cleanup := s.setupServerWithValidator(c, nil)
	defer cleanup()

	c.Assert(info.EnvironTag, gc.Equals, s.State.EnvironTag())
	st, err := api.Open(info, fastDialOpts)
	c.Assert(err, jc.ErrorIsNil)
	defer st.Close()

	adminUser := s.AdminUserTag(c)
	err = st.Login(adminUser, "dummy-secret", "")
	c.Assert(err, jc.ErrorIsNil)

	s.assertRemoteEnvironment(c, st, s.State.EnvironTag())
}

func (s *loginSuite) TestControllerEnvironmentBadCreds(c *gc.C) {
	info, cleanup := s.setupServerWithValidator(c, nil)
	defer cleanup()

	c.Assert(info.EnvironTag, gc.Equals, s.State.EnvironTag())
	st, err := api.Open(info, fastDialOpts)
	c.Assert(err, jc.ErrorIsNil)
	defer st.Close()

	adminUser := s.AdminUserTag(c)
	err = st.Login(adminUser, "bad-password", "")
	c.Assert(err, gc.ErrorMatches, `invalid entity name or password`)
}

func (s *loginSuite) TestNonExistentEnvironment(c *gc.C) {
	info, cleanup := s.setupServerWithValidator(c, nil)
	defer cleanup()

	uuid, err := utils.NewUUID()
	c.Assert(err, jc.ErrorIsNil)
	info.EnvironTag = names.NewEnvironTag(uuid.String())
	st, err := api.Open(info, fastDialOpts)
	c.Assert(err, jc.ErrorIsNil)
	defer st.Close()

	adminUser := s.AdminUserTag(c)
	err = st.Login(adminUser, "dummy-secret", "")
	expectedError := fmt.Sprintf("unknown model: %q", uuid)
	c.Assert(err, gc.ErrorMatches, expectedError)
}

func (s *loginSuite) TestInvalidEnvironment(c *gc.C) {
	info, cleanup := s.setupServerWithValidator(c, nil)
	defer cleanup()

	info.EnvironTag = names.NewEnvironTag("rubbish")
	st, err := api.Open(info, fastDialOpts)
	c.Assert(err, jc.ErrorIsNil)
	defer st.Close()

	adminUser := s.AdminUserTag(c)
	err = st.Login(adminUser, "dummy-secret", "")
	c.Assert(err, gc.ErrorMatches, `unknown model: "rubbish"`)
}

func (s *loginSuite) TestOtherEnvironment(c *gc.C) {
	info, cleanup := s.setupServerWithValidator(c, nil)
	defer cleanup()

	envOwner := s.Factory.MakeUser(c, nil)
	envState := s.Factory.MakeEnvironment(c, &factory.EnvParams{
		Owner: envOwner.UserTag(),
	})
	defer envState.Close()
	info.EnvironTag = envState.EnvironTag()
	st, err := api.Open(info, fastDialOpts)
	c.Assert(err, jc.ErrorIsNil)
	defer st.Close()

	err = st.Login(envOwner.UserTag(), "password", "")
	c.Assert(err, jc.ErrorIsNil)
	s.assertRemoteEnvironment(c, st, envState.EnvironTag())
}

func (s *loginSuite) TestMachineLoginOtherEnvironment(c *gc.C) {
	// User credentials are checked against a global user list.
	// Machine credentials are checked against environment specific
	// machines, so this makes sure that the credential checking is
	// using the correct state connection.
	info, cleanup := s.setupServerWithValidator(c, nil)
	defer cleanup()

	envOwner := s.Factory.MakeUser(c, nil)
	envState := s.Factory.MakeEnvironment(c, &factory.EnvParams{
		Owner: envOwner.UserTag(),
		ConfigAttrs: map[string]interface{}{
			"state-server": false,
		},
		Prepare: true,
	})
	defer envState.Close()

	f2 := factory.NewFactory(envState)
	machine, password := f2.MakeMachineReturningPassword(c, &factory.MachineParams{
		Nonce: "nonce",
	})

	info.EnvironTag = envState.EnvironTag()
	st, err := api.Open(info, fastDialOpts)
	c.Assert(err, jc.ErrorIsNil)
	defer st.Close()

	err = st.Login(machine.Tag(), password, "nonce")
	c.Assert(err, jc.ErrorIsNil)
}

func (s *loginSuite) TestOtherEnvironmentFromStateServer(c *gc.C) {
	info, cleanup := s.setupServerWithValidator(c, nil)
	defer cleanup()

	machine, password := s.Factory.MakeMachineReturningPassword(c, &factory.MachineParams{
		Jobs: []state.MachineJob{state.JobManageEnviron},
	})

	envState := s.Factory.MakeEnvironment(c, nil)
	defer envState.Close()
	info.EnvironTag = envState.EnvironTag()
	st, err := api.Open(info, fastDialOpts)
	c.Assert(err, jc.ErrorIsNil)
	defer st.Close()

	err = st.Login(machine.Tag(), password, "nonce")
	c.Assert(err, jc.ErrorIsNil)
}

func (s *loginSuite) TestOtherEnvironmentWhenNotStateServer(c *gc.C) {
	info, cleanup := s.setupServerWithValidator(c, nil)
	defer cleanup()

	machine, password := s.Factory.MakeMachineReturningPassword(c, nil)

	envState := s.Factory.MakeEnvironment(c, nil)
	defer envState.Close()
	info.EnvironTag = envState.EnvironTag()
	st, err := api.Open(info, fastDialOpts)
	c.Assert(err, jc.ErrorIsNil)
	defer st.Close()

	err = st.Login(machine.Tag(), password, "nonce")
	c.Assert(err, gc.ErrorMatches, `invalid entity name or password`)
}

func (s *loginSuite) assertRemoteEnvironment(c *gc.C, st api.Connection, expected names.EnvironTag) {
	// Look at what the api thinks it has.
	tag, err := st.EnvironTag()
	c.Assert(err, jc.ErrorIsNil)
	c.Assert(tag, gc.Equals, expected)
	// Look at what the api Client thinks it has.
	client := st.Client()

	// ModelUUID looks at the env tag on the api state connection.
	c.Assert(client.ModelUUID(), gc.Equals, expected.Id())

	// ModelInfo calls a remote method that looks up the environment.
	info, err := client.ModelInfo()
	c.Assert(err, jc.ErrorIsNil)
	c.Assert(info.UUID, gc.Equals, expected.Id())
}

func (s *loginSuite) TestLoginUpdatesLastLoginAndConnection(c *gc.C) {
	_, cleanup := s.setupServerWithValidator(c, nil)
	defer cleanup()

	// Since the login and connection times truncate time to the second,
	// we need to make sure our start time is just before now.
	startTime := time.Now().Add(-time.Second)

	password := "shhh..."
	user := s.Factory.MakeUser(c, &factory.UserParams{
		Password: password,
	})

	info := s.APIInfo(c)
	info.Tag = user.Tag()
	info.Password = password
	apiState, err := api.Open(info, api.DialOpts{})
	c.Assert(err, jc.ErrorIsNil)
	defer apiState.Close()

	// The user now has last login updated.
	err = user.Refresh()
	c.Assert(err, jc.ErrorIsNil)
	lastLogin, err := user.LastLogin()
	c.Assert(err, jc.ErrorIsNil)
	c.Assert(lastLogin, gc.NotNil)
	c.Assert(lastLogin.After(startTime), jc.IsTrue)

	// The env user is also updated.
	envUser, err := s.State.EnvironmentUser(user.UserTag())
	c.Assert(err, jc.ErrorIsNil)
	when, err := envUser.LastConnection()
	c.Assert(err, jc.ErrorIsNil)
	c.Assert(when, gc.NotNil)
	c.Assert(when.After(startTime), jc.IsTrue)
}

var _ = gc.Suite(&macaroonLoginSuite{})

type macaroonLoginSuite struct {
	apitesting.MacaroonSuite
}

func (s *macaroonLoginSuite) TestLoginToController(c *gc.C) {
	// Note that currently we cannot use macaroon auth
	// to log into the controller rather than an environment
	// because there's no place to store the fact that
	// a given external user is allowed access to the controller.
	s.DischargerLogin = func() string {
		return "test@somewhere"
	}
	info := s.APIInfo(c)

	// Zero the environment tag so that we log into the controller
	// not the environment.
	info.EnvironTag = names.EnvironTag{}

	client, err := api.Open(info, api.DialOpts{})
	c.Assert(err, gc.ErrorMatches, "invalid entity name or password")
	c.Assert(client, gc.Equals, nil)
}

func (s *macaroonLoginSuite) TestLoginToEnvironmentSuccess(c *gc.C) {
	s.AddModelUser(c, "test@somewhere")
	s.DischargerLogin = func() string {
		return "test@somewhere"
	}
	client, err := api.Open(s.APIInfo(c), api.DialOpts{})
	c.Assert(err, jc.ErrorIsNil)
	client.Close()
}

func (s *macaroonLoginSuite) TestFailedToObtainDischargeLogin(c *gc.C) {
	s.DischargerLogin = func() string {
		return ""
	}
	client, err := api.Open(s.APIInfo(c), api.DialOpts{})
	c.Assert(err, gc.ErrorMatches, `cannot get discharge from "https://.*": third party refused discharge: cannot discharge: login denied by discharger`)
	c.Assert(client, gc.Equals, nil)
}

func (s *macaroonLoginSuite) TestUnknownUserLogin(c *gc.C) {
	s.DischargerLogin = func() string {
		return "testUnknown@somewhere"
	}
	client, err := api.Open(s.APIInfo(c), api.DialOpts{})
	c.Assert(err, gc.ErrorMatches, "invalid entity name or password")
	c.Assert(client, gc.Equals, nil)
}<|MERGE_RESOLUTION|>--- conflicted
+++ resolved
@@ -587,11 +587,7 @@
 
 		// Ensure an API call that would be restricted during
 		// upgrades works after a normal login.
-<<<<<<< HEAD
-		err := st.APICall("Client", 0, "", "DestroyModel", nil, nil)
-=======
-		err := st.APICall("Client", 1, "", "DestroyEnvironment", nil, nil)
->>>>>>> 91cf46bd
+		err := st.APICall("Client", 1, "", "DestroyModel", nil, nil)
 		c.Assert(err, jc.ErrorIsNil)
 	}
 	s.checkLoginWithValidator(c, validator, checker)
@@ -619,11 +615,7 @@
 		err := st.APICall("Client", 1, "", "FullStatus", params.StatusParams{}, &statusResult)
 		c.Assert(err, jc.ErrorIsNil)
 
-<<<<<<< HEAD
-		err = st.APICall("Client", 0, "", "DestroyModel", nil, nil)
-=======
-		err = st.APICall("Client", 1, "", "DestroyEnvironment", nil, nil)
->>>>>>> 91cf46bd
+		err = st.APICall("Client", 1, "", "DestroyModel", nil, nil)
 		c.Assert(err, gc.ErrorMatches, ".*upgrade in progress - Juju functionality is limited.*")
 	}
 	s.checkLoginWithValidator(c, validator, checker)
