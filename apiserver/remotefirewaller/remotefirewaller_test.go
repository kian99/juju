// Copyright 2017 Canonical Ltd.
// Licensed under the AGPLv3, see LICENCE file for details.

package remotefirewaller_test

import (
	"github.com/juju/testing"
	jc "github.com/juju/testing/checkers"
	"github.com/juju/utils/set"
	gc "gopkg.in/check.v1"
	"gopkg.in/juju/charm.v6-unstable"
	"gopkg.in/juju/names.v2"

	"github.com/juju/juju/apiserver/common"
	"github.com/juju/juju/apiserver/params"
	"github.com/juju/juju/apiserver/remotefirewaller"
	apiservertesting "github.com/juju/juju/apiserver/testing"
	"github.com/juju/juju/network"
	"github.com/juju/juju/state"
	coretesting "github.com/juju/juju/testing"
)

var _ = gc.Suite(&RemoteFirewallerSuite{})

type RemoteFirewallerSuite struct {
	coretesting.BaseSuite

	resources  *common.Resources
	authorizer *apiservertesting.FakeAuthorizer
	st         *mockState
	api        *remotefirewaller.FirewallerAPI
}

func (s *RemoteFirewallerSuite) SetUpTest(c *gc.C) {
	s.BaseSuite.SetUpTest(c)

	s.resources = common.NewResources()
	s.AddCleanup(func(_ *gc.C) { s.resources.StopAll() })

	s.authorizer = &apiservertesting.FakeAuthorizer{
		Tag:        names.NewMachineTag("0"),
		Controller: true,
	}

	s.st = newMockState(coretesting.ModelTag.Id())
	api, err := remotefirewaller.NewRemoteFirewallerAPI(s.st, s.resources, s.authorizer)
	c.Assert(err, jc.ErrorIsNil)
	s.api = api
}

func (s *RemoteFirewallerSuite) TestWatchIngressAddressesForRelation(c *gc.C) {
<<<<<<< HEAD
	subnetIds := []string{"1", "2"}
	s.st.subnetsWatcher.changes <- subnetIds

	result, err := s.api.WatchIngressAddressesForRelation(
		params.RemoteEntities{Entities: []params.RemoteEntityId{{
			ModelUUID: coretesting.ModelTag.Id(), Token: "token-db2:db django:db"}},
		})
	c.Assert(err, jc.ErrorIsNil)
	c.Assert(result.Error, gc.IsNil)
	c.Assert(result.NotifyWatcherId, gc.Equals, "1")

	resource := s.resources.Get("1")
	c.Assert(resource, gc.NotNil)
	c.Assert(resource, gc.Implements, new(state.NotifyWatcher))

	s.st.CheckCalls(c, []testing.StubCall{
		{"WatchSubnets", nil},
	})
}

func (s *RemoteFirewallerSuite) TestIngressSubnetsForRelation(c *gc.C) {
=======
>>>>>>> 7de4db7f
	db2Relation := newMockRelation(123)
	db2Relation.ruwApp = "django"
	db2Relation.endpoints = []state.Endpoint{
		{
			ApplicationName: "django",
			Relation: charm.Relation{
				Name:      "db",
				Interface: "db2",
				Role:      "requirer",
				Limit:     1,
				Scope:     charm.ScopeGlobal,
			},
		},
	}
	db2Relation.inScope = set.NewStrings("django/0", "django/1")
	s.st.relations["remote-db2:db django:db"] = db2Relation
	s.st.remoteEntities[names.NewRelationTag("remote-db2:db django:db")] = "token-db2:db django:db"

	unit := newMockUnit("django/0")
	unit.publicAddress = network.NewScopedAddress("1.2.3.4", network.ScopePublic)
	s.st.units["django/0"] = unit
	unit1 := newMockUnit("django/0")
	unit1.publicAddress = network.NewScopedAddress("4.3.2.1", network.ScopePublic)
	s.st.units["django/1"] = unit1
	app := newMockApplication("django")
	app.units = []*mockUnit{unit, unit1}
	s.st.applications["django"] = app

	result, err := s.api.WatchIngressAddressesForRelation(
		params.RemoteEntities{Entities: []params.RemoteEntityId{{
			ModelUUID: coretesting.ModelTag.Id(), Token: "token-db2:db django:db"}},
		})
	c.Assert(err, jc.ErrorIsNil)
	c.Assert(result.Results, gc.HasLen, 1)
	c.Assert(result.Results[0].Changes, jc.SameContents, []string{"1.2.3.4/32", "4.3.2.1/32"})
	c.Assert(result.Results[0].Error, gc.IsNil)
	c.Assert(result.Results[0].StringsWatcherId, gc.Equals, "1")

	resource := s.resources.Get("1")
	c.Assert(resource, gc.NotNil)
	c.Assert(resource, gc.Implements, new(state.StringsWatcher))

	s.st.CheckCalls(c, []testing.StubCall{
		{"GetRemoteEntity", []interface{}{names.NewModelTag(coretesting.ModelTag.Id()), "token-db2:db django:db"}},
		{"KeyRelation", []interface{}{"remote-db2:db django:db"}},
		{"Application", []interface{}{"django"}},
		{"Application", []interface{}{"django"}},
	})
}

func (s *RemoteFirewallerSuite) TestWatchIngressAddressesForRelationIgnoresProvider(c *gc.C) {
	db2Relation := newMockRelation(123)
	db2Relation.endpoints = []state.Endpoint{
		{
			ApplicationName: "db2",
			Relation: charm.Relation{
				Name:      "data",
				Interface: "db2",
				Role:      "provider",
				Limit:     1,
				Scope:     charm.ScopeGlobal,
			},
		},
	}

	s.st.relations["remote-db2:db django:db"] = db2Relation
	app := newMockApplication("db2")
	s.st.applications["db2"] = app
	s.st.remoteEntities[names.NewRelationTag("remote-db2:db django:db")] = "token-db2:db django:db"

	result, err := s.api.WatchIngressAddressesForRelation(
		params.RemoteEntities{Entities: []params.RemoteEntityId{{
			ModelUUID: coretesting.ModelTag.Id(), Token: "token-db2:db django:db"}},
		})
	c.Assert(err, jc.ErrorIsNil)
	c.Assert(result.Results, gc.HasLen, 1)
	c.Assert(result.Results[0].Error, gc.ErrorMatches, "ingress network for application db2 without requires endpoint not supported")
}<|MERGE_RESOLUTION|>--- conflicted
+++ resolved
@@ -49,30 +49,6 @@
 }
 
 func (s *RemoteFirewallerSuite) TestWatchIngressAddressesForRelation(c *gc.C) {
-<<<<<<< HEAD
-	subnetIds := []string{"1", "2"}
-	s.st.subnetsWatcher.changes <- subnetIds
-
-	result, err := s.api.WatchIngressAddressesForRelation(
-		params.RemoteEntities{Entities: []params.RemoteEntityId{{
-			ModelUUID: coretesting.ModelTag.Id(), Token: "token-db2:db django:db"}},
-		})
-	c.Assert(err, jc.ErrorIsNil)
-	c.Assert(result.Error, gc.IsNil)
-	c.Assert(result.NotifyWatcherId, gc.Equals, "1")
-
-	resource := s.resources.Get("1")
-	c.Assert(resource, gc.NotNil)
-	c.Assert(resource, gc.Implements, new(state.NotifyWatcher))
-
-	s.st.CheckCalls(c, []testing.StubCall{
-		{"WatchSubnets", nil},
-	})
-}
-
-func (s *RemoteFirewallerSuite) TestIngressSubnetsForRelation(c *gc.C) {
-=======
->>>>>>> 7de4db7f
 	db2Relation := newMockRelation(123)
 	db2Relation.ruwApp = "django"
 	db2Relation.endpoints = []state.Endpoint{
