--- conflicted
+++ resolved
@@ -101,20 +101,12 @@
 func (api *ProvisionerAPI) getProvisioningInfoBase(m *state.Machine,
 	env environs.Environ,
 	endpointBindings map[string]string,
-<<<<<<< HEAD
 ) (params.ProvisioningInfo, error) {
-	var err error
-
+	base, err := series.GetBaseFromSeries(m.Series())
+	if err != nil {
+		return params.ProvisioningInfo{}, errors.Trace(err) // Should never happen.
+	}
 	result := params.ProvisioningInfo{
-=======
-) (params.ProvisioningInfoBase, error) {
-	base, err := series.GetBaseFromSeries(m.Series())
-	if err != nil {
-		return params.ProvisioningInfoBase{}, errors.Trace(err) // Should never happen.
-	}
-	result := params.ProvisioningInfoBase{
->>>>>>> 22891297
-		Series:            m.Series(),
 		Base:              params.Base{Name: base.Name, Channel: base.Channel},
 		Placement:         m.Placement(),
 		CloudInitUserData: env.Config().CloudInitUserData(),
@@ -676,7 +668,6 @@
 			Stream:          m.Stream,
 			Region:          m.Region,
 			Version:         m.Version,
-			Series:          m.Series,
 			Arch:            m.Arch,
 			VirtType:        m.VirtType,
 			RootStorageType: m.RootStorageType,
