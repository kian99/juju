--- conflicted
+++ resolved
@@ -67,90 +67,6 @@
 	s.applicationAPI = &application.APIv14{api}
 }
 
-<<<<<<< HEAD
-=======
-func (s *getSuite) TestClientApplicationGetSmokeTestV4(c *gc.C) {
-	s.AddTestingApplication(c, "wordpress", s.AddTestingCharm(c, "wordpress"))
-	v4 := &application.APIv4{
-		&application.APIv5{
-			&application.APIv6{
-				&application.APIv7{
-					&application.APIv8{
-						&application.APIv9{
-							&application.APIv10{
-								&application.APIv11{
-									APIv12: &application.APIv12{
-										APIv13: &application.APIv13{
-											s.applicationAPI,
-										},
-									},
-								},
-							},
-						},
-					},
-				},
-			},
-		},
-	}
-	results, err := v4.Get(params.ApplicationGet{ApplicationName: "wordpress"})
-	c.Assert(err, jc.ErrorIsNil)
-	c.Assert(results, gc.DeepEquals, params.ApplicationGetResults{
-		Application: "wordpress",
-		Charm:       "wordpress",
-		CharmConfig: map[string]interface{}{
-			"blog-title": map[string]interface{}{
-				"default":     true,
-				"description": "A descriptive title used for the blog.",
-				"type":        "string",
-				"value":       "My Title",
-			},
-		},
-		Constraints: constraints.MustParse("arch=amd64"),
-		Series:      "quantal",
-	})
-}
-
-func (s *getSuite) TestClientApplicationGetSmokeTestV5(c *gc.C) {
-	s.AddTestingApplication(c, "wordpress", s.AddTestingCharm(c, "wordpress"))
-	v5 := &application.APIv5{
-		&application.APIv6{
-			&application.APIv7{
-				&application.APIv8{
-					&application.APIv9{
-						&application.APIv10{
-							&application.APIv11{
-								APIv12: &application.APIv12{
-									APIv13: &application.APIv13{
-										s.applicationAPI,
-									},
-								},
-							},
-						},
-					},
-				},
-			},
-		},
-	}
-	results, err := v5.Get(params.ApplicationGet{ApplicationName: "wordpress"})
-	c.Assert(err, jc.ErrorIsNil)
-	c.Assert(results, gc.DeepEquals, params.ApplicationGetResults{
-		Application: "wordpress",
-		Charm:       "wordpress",
-		CharmConfig: map[string]interface{}{
-			"blog-title": map[string]interface{}{
-				"default":     "My Title",
-				"description": "A descriptive title used for the blog.",
-				"source":      "default",
-				"type":        "string",
-				"value":       "My Title",
-			},
-		},
-		Constraints: constraints.MustParse("arch=amd64"),
-		Series:      "quantal",
-	})
-}
-
->>>>>>> e561dafa
 func (s *getSuite) TestClientApplicationGetIAASModelSmokeTest(c *gc.C) {
 	s.AddTestingApplication(c, "wordpress", s.AddTestingCharm(c, "wordpress"))
 
@@ -264,24 +180,6 @@
 		nil, // CAAS Broker not used in this suite.
 	)
 	c.Assert(err, jc.ErrorIsNil)
-<<<<<<< HEAD
-=======
-	apiV8 := &application.APIv8{
-		&application.APIv9{
-			&application.APIv10{
-				&application.APIv11{
-					APIv12: &application.APIv12{
-						APIv13: &application.APIv13{
-							APIv14: &application.APIv14{
-								api,
-							},
-						},
-					},
-				},
-			},
-		},
-	}
->>>>>>> e561dafa
 
 	results, err := api.Get(params.ApplicationGet{ApplicationName: "dashboard4miner"})
 	c.Assert(err, jc.ErrorIsNil)
