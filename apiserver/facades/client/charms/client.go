--- conflicted
+++ resolved
@@ -6,6 +6,7 @@
 import (
 	"net/http"
 	"net/url"
+	"strings"
 	"sync"
 	"time"
 
@@ -16,9 +17,8 @@
 	"github.com/juju/names/v4"
 	"gopkg.in/macaroon.v2"
 
+	apiresources "github.com/juju/juju/api/client/resources"
 	commoncharm "github.com/juju/juju/api/common/charm"
-
-	apiresources "github.com/juju/juju/api/client/resources"
 	charmscommon "github.com/juju/juju/apiserver/common/charms"
 	apiservererrors "github.com/juju/juju/apiserver/errors"
 	"github.com/juju/juju/apiserver/facade"
@@ -27,12 +27,6 @@
 	"github.com/juju/juju/core/arch"
 	corecharm "github.com/juju/juju/core/charm"
 	"github.com/juju/juju/core/permission"
-<<<<<<< HEAD
-
-=======
-	"github.com/juju/juju/core/series"
-	"github.com/juju/juju/feature"
->>>>>>> 22891297
 	"github.com/juju/juju/rpc/params"
 	"github.com/juju/juju/state"
 )
@@ -219,7 +213,6 @@
 	// that we can attempt to derive it at a later stage. Juju itself doesn't
 	// know nor understands what all means, so we need to ensure it doesn't leak
 	// out.
-<<<<<<< HEAD
 	var os string
 	var oChannel string
 	if origin.OS == "all" || origin.Channel == "all" {
@@ -229,25 +222,6 @@
 		// Ubuntu returns `"code": "revision-not-found"`
 		os = strings.ToLower(origin.OS)
 		oChannel = origin.Channel
-=======
-	var (
-		os       string
-		oSeries  string
-		oChannel string
-	)
-	if origin.Series == "all" {
-		logger.Warningf("Release all detected, removing all from the origin. %s", origin.ID)
-	} else if origin.Series != "" {
-		// Always set the os from the series, so we know it's correctly
-		// normalized for the rest of Juju.
-		base, err := series.GetBaseFromSeries(origin.Series)
-		if err != nil {
-			return params.CharmOrigin{}, errors.Trace(err)
-		}
-		os = base.Name
-		oChannel = base.Channel
-		oSeries = origin.Series
->>>>>>> 22891297
 	}
 
 	arch := fallbackArch
@@ -259,10 +233,6 @@
 
 	o := origin
 	o.OS = os
-<<<<<<< HEAD
-=======
-	o.Series = oSeries
->>>>>>> 22891297
 	o.Channel = oChannel
 	o.Architecture = arch
 	return o, nil
@@ -476,15 +446,6 @@
 		return result
 	}
 
-	if arg.Origin.Series != "" && (arg.Origin.OS == "" || arg.Origin.Channel == "") {
-		base, err := series.GetBaseFromSeries(arg.Origin.Series)
-		if err != nil {
-			result.Error = apiservererrors.ServerError(err)
-			return result
-		}
-		arg.Origin.OS = base.Name
-		arg.Origin.Channel = base.Channel
-	}
 	// Validate the origin passed in.
 	if err := validateOrigin(arg.Origin, curl.Schema, arg.SwitchCharm); err != nil {
 		result.Error = apiservererrors.ServerError(err)
