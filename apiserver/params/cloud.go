--- conflicted
+++ resolved
@@ -5,17 +5,8 @@
 
 // Cloud holds information about a cloud.
 type Cloud struct {
-<<<<<<< HEAD
-	Type             string        `json:"type"`
-	HostCloudRegion  string        `json:"host-cloud-region,omitempty"`
-	AuthTypes        []string      `json:"auth-types,omitempty"`
-	Endpoint         string        `json:"endpoint,omitempty"`
-	IdentityEndpoint string        `json:"identity-endpoint,omitempty"`
-	StorageEndpoint  string        `json:"storage-endpoint,omitempty"`
-	Regions          []CloudRegion `json:"regions,omitempty"`
-	CACertificates   []string      `json:"ca-certificates,omitempty"`
-=======
 	Type             string                            `json:"type"`
+	HostCloudRegion  string                            `json:"host-cloud-region,omitempty"`
 	AuthTypes        []string                          `json:"auth-types,omitempty"`
 	Endpoint         string                            `json:"endpoint,omitempty"`
 	IdentityEndpoint string                            `json:"identity-endpoint,omitempty"`
@@ -24,7 +15,6 @@
 	CACertificates   []string                          `json:"ca-certificates,omitempty"`
 	Config           map[string]interface{}            `json:"config,omitempty"`
 	RegionConfig     map[string]map[string]interface{} `json:"region-config,omitempty"`
->>>>>>> fd91197a
 }
 
 // CloudRegion holds information about a cloud region.
