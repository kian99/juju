--- conflicted
+++ resolved
@@ -38,23 +38,14 @@
 	// The json names for the fields below are as per the older
 	// field names for backward compatability. New fields are
 	// camel-cased for consistency within this type only.
-<<<<<<< HEAD
-	Name           string `json:"Name"`
-	UUID           string `json:"UUID"`
-	ControllerUUID string `json:"ServerUUID"`
-	ProviderType   string `json:"ProviderType"`
-	DefaultSeries  string `json:"DefaultSeries"`
-	CloudRegion    string `json:"CloudRegion,omitempty"`
-	// TODO(axw) make sure we're setting this everywhere
-	CloudCredential string `json:"CloudCredential,omitempty"`
-=======
 	Name           string `json:"name"`
 	UUID           string `json:"uuid"`
 	ControllerUUID string `json:"controller-uuid"`
 	ProviderType   string `json:"provider-type"`
 	DefaultSeries  string `json:"default-series"`
 	CloudRegion    string `json:"cloud-region,omitempty"`
->>>>>>> abf04d4a
+	// TODO(axw) make sure we're setting this everywhere
+	CloudCredential string `json:"cloud-credential,omitempty"`
 
 	// OwnerTag is the tag of the user that owns the model.
 	OwnerTag string `json:"owner-tag"`
