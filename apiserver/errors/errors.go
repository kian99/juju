// Copyright 2020 Canonical Ltd.
// Licensed under the AGPLv3, see LICENCE file for details.

package errors

import (
	"fmt"
	"net/http"
	"strings"

	"github.com/juju/errors"
	"github.com/juju/loggo"
<<<<<<< HEAD
	"github.com/juju/names/v4"
	"github.com/juju/txn/v2"
	"gopkg.in/macaroon.v2"
=======
	"github.com/juju/txn"
>>>>>>> e80801ba

	"github.com/juju/juju/apiserver/params"
	"github.com/juju/juju/core/leadership"
	"github.com/juju/juju/core/lease"
	stateerrors "github.com/juju/juju/state/errors"
)

var logger = loggo.GetLogger("juju.apiserver.common.errors")

var (
	ErrBadId              = errors.New("id not found")
	ErrBadCreds           = errors.New("invalid entity name or password")
	ErrNoCreds            = errors.New("no credentials provided")
	ErrLoginExpired       = errors.New("login expired")
	ErrPerm               = errors.New("permission denied")
	ErrNotLoggedIn        = errors.New("not logged in")
	ErrUnknownWatcher     = errors.New("unknown watcher id")
	ErrStoppedWatcher     = errors.New("watcher has been stopped")
	ErrBadRequest         = errors.New("invalid request")
	ErrTryAgain           = errors.New("try again")
	ErrActionNotAvailable = errors.New("action no longer available")
)

// OperationBlockedError returns an error which signifies that
// an operation has been blocked; the message should describe
// what has been blocked.
func OperationBlockedError(msg string) error {
	if msg == "" {
		msg = "the operation has been blocked"
	}
	return &params.Error{
		Message: msg,
		Code:    params.CodeOperationBlocked,
	}
}

var singletonErrorCodes = map[error]string{
	stateerrors.ErrCannotEnterScopeYet: params.CodeCannotEnterScopeYet,
	stateerrors.ErrCannotEnterScope:    params.CodeCannotEnterScope,
	stateerrors.ErrUnitHasSubordinates: params.CodeUnitHasSubordinates,
	stateerrors.ErrDead:                params.CodeDead,
	txn.ErrExcessiveContention:         params.CodeExcessiveContention,
	leadership.ErrClaimDenied:          params.CodeLeadershipClaimDenied,
	lease.ErrClaimDenied:               params.CodeLeaseClaimDenied,
	ErrBadId:                           params.CodeNotFound,
	ErrBadCreds:                        params.CodeUnauthorized,
	ErrNoCreds:                         params.CodeNoCreds,
	ErrLoginExpired:                    params.CodeLoginExpired,
	ErrPerm:                            params.CodeUnauthorized,
	ErrNotLoggedIn:                     params.CodeUnauthorized,
	ErrUnknownWatcher:                  params.CodeNotFound,
	ErrStoppedWatcher:                  params.CodeStopped,
	ErrTryAgain:                        params.CodeTryAgain,
	ErrActionNotAvailable:              params.CodeActionNotAvailable,
}

func singletonCode(err error) (string, bool) {
	// All error types may not be hashable; deal with
	// that by catching the panic if we try to look up
	// a non-hashable type.
	defer func() {
		_ = recover()
	}()
	code, ok := singletonErrorCodes[err]
	return code, ok
}

func singletonError(err error) (bool, error) {
	errCode := params.ErrCode(err)
	for singleton, code := range singletonErrorCodes {
		if errCode == code && singleton.Error() == err.Error() {
			return true, singleton
		}
	}
	return false, nil
}

// ServerErrorAndStatus is like ServerError but also
// returns an HTTP status code appropriate for using
// in a response holding the given error.
func ServerErrorAndStatus(err error) (*params.Error, int) {
	err1 := ServerError(err)
	if err1 == nil {
		return nil, http.StatusOK
	}
	status := http.StatusInternalServerError
	switch err1.Code {
	case params.CodeUnauthorized:
		status = http.StatusUnauthorized
	case params.CodeNotFound,
		params.CodeUserNotFound,
		params.CodeModelNotFound:
		status = http.StatusNotFound
	case params.CodeBadRequest:
		status = http.StatusBadRequest
	case params.CodeMethodNotAllowed:
		status = http.StatusMethodNotAllowed
	case params.CodeOperationBlocked:
		// This should really be http.StatusForbidden but earlier versions
		// of juju clients rely on the 400 status, so we leave it like that.
		status = http.StatusBadRequest
	case params.CodeForbidden:
		status = http.StatusForbidden
	case params.CodeDischargeRequired:
		status = http.StatusUnauthorized
	case params.CodeRedirect:
		status = http.StatusMovedPermanently
<<<<<<< HEAD
	case params.CodeNotYetAvailable:
		// The request could not be completed due to a conflict with
		// the current state of the resource. This code is only allowed
		// in situations where it is expected that the user might be
		// able to resolve the conflict and resubmit the request.
		//
		// See https://www.w3.org/Protocols/rfc2616/rfc2616-sec10.html#sec10.4.10
		status = http.StatusConflict
=======
	case params.CodeNotLeader:
		status = http.StatusTemporaryRedirect
>>>>>>> e80801ba
	}
	return err1, status
}

// ServerError returns an error suitable for returning to an API
// client, with an error code suitable for various kinds of errors
// generated in packages outside the API.
func ServerError(err error) *params.Error {
	if err == nil {
		return nil
	}
	logger.Tracef("server RPC error %v", errors.Details(err))

	var (
		info map[string]interface{}
		msg  = err.Error()
	)

	// Skip past annotations when looking for the code.
	err = errors.Cause(err)
	code, ok := singletonCode(err)
	switch {
	case ok:
	case errors.IsUnauthorized(err):
		code = params.CodeUnauthorized
	case errors.IsNotFound(err):
		code = params.CodeNotFound
	case errors.IsUserNotFound(err):
		code = params.CodeUserNotFound
	case errors.IsAlreadyExists(err):
		code = params.CodeAlreadyExists
	case errors.IsNotAssigned(err):
		code = params.CodeNotAssigned
	case stateerrors.IsHasAssignedUnitsError(err):
		code = params.CodeHasAssignedUnits
	case stateerrors.IsHasHostedModelsError(err):
		code = params.CodeHasHostedModels
	case stateerrors.IsHasPersistentStorageError(err):
		code = params.CodeHasPersistentStorage
	case stateerrors.IsModelNotEmptyError(err):
		code = params.CodeModelNotEmpty
	case isNoAddressSetError(err):
		code = params.CodeNoAddressSet
	case errors.IsNotProvisioned(err):
		code = params.CodeNotProvisioned
	case IsUpgradeInProgressError(err):
		code = params.CodeUpgradeInProgress
	case stateerrors.IsHasAttachmentsError(err):
		code = params.CodeMachineHasAttachedStorage
	case stateerrors.IsHasContainersError(err):
		code = params.CodeMachineHasContainers
	case stateerrors.IsStorageAttachedError(err):
		code = params.CodeStorageAttached
	case isUnknownModelError(err):
		code = params.CodeModelNotFound
	case errors.IsNotSupported(err):
		code = params.CodeNotSupported
	case errors.IsBadRequest(err):
		code = params.CodeBadRequest
	case errors.IsMethodNotAllowed(err):
		code = params.CodeMethodNotAllowed
	case errors.IsNotImplemented(err):
		code = params.CodeNotImplemented
	case errors.IsForbidden(err):
		code = params.CodeForbidden
	case IsIncompatibleSeriesError(err), stateerrors.IsIncompatibleSeriesError(err):
		code = params.CodeIncompatibleSeries
	case IsDischargeRequiredError(err):
		dischErr := errors.Cause(err).(*DischargeRequiredError)
		code = params.CodeDischargeRequired
		info = params.DischargeRequiredErrorInfo{
			Macaroon:       dischErr.LegacyMacaroon,
			BakeryMacaroon: dischErr.Macaroon,
			// One macaroon fits all.
			MacaroonPath: "/",
		}.AsMap()
	case IsUpgradeSeriesValidationError(err):
		rawErr := errors.Cause(err).(*UpgradeSeriesValidationError)
		info = params.UpgradeSeriesValidationErrorInfo{
			Status: rawErr.Status,
		}.AsMap()
	case IsRedirectError(err):
		redirErr := errors.Cause(err).(*RedirectError)
		code = params.CodeRedirect

		// Check for a zero-value tag. We don't send it over the wire if it is.
		controllerTag := ""
		if redirErr.ControllerTag.Id() != "" {
			controllerTag = redirErr.ControllerTag.String()
		}

		info = params.RedirectErrorInfo{
			Servers:         params.FromProviderHostsPorts(redirErr.Servers),
			CACert:          redirErr.CACert,
			ControllerTag:   controllerTag,
			ControllerAlias: redirErr.ControllerAlias,
		}.AsMap()
	case errors.IsQuotaLimitExceeded(err):
		code = params.CodeQuotaLimitExceeded
	case errors.IsNotYetAvailable(err):
		code = params.CodeNotYetAvailable
	case params.IsIncompatibleClientError(err):
		code = params.CodeIncompatibleClient
		rawErr := errors.Cause(err).(*params.IncompatibleClientError)
		info = rawErr.AsMap()
	case IsNotLeaderError(err):
		code = params.CodeNotLeader
		rawErr := errors.Cause(err).(*NotLeaderError)
		info = rawErr.AsMap()
	default:
		code = params.ErrCode(err)
	}

	return &params.Error{
		Message: msg,
		Code:    code,
		Info:    info,
	}
}

func DestroyErr(desc string, ids []string, errs []error) error {
	// TODO(waigani) refactor DestroyErr to take a map of ids to errors.
	if len(errs) == 0 {
		return nil
	}
	msg := "some %s were not destroyed"
	if len(errs) == len(ids) {
		msg = "no %s were destroyed"
	}
	msg = fmt.Sprintf(msg, desc)
	errStrings := make([]string, len(errs))
	for i, err := range errs {
		errStrings[i] = err.Error()
	}
	return errors.Errorf("%s: %s", msg, strings.Join(errStrings, "; "))
}

// RestoreError makes a best effort at converting the given error
// back into an error originally converted by ServerError().
func RestoreError(err error) error {
	err = errors.Cause(err)

	if apiErr, ok := err.(*params.Error); !ok {
		return err
	} else if apiErr == nil {
		return nil
	}
	if params.ErrCode(err) == "" {
		return err
	}
	msg := err.Error()

	if ok, singleton := singletonError(err); ok {
		return singleton
	}

	// TODO(ericsnow) Support the other error types handled by ServerError().
	switch {
	case params.IsCodeUnauthorized(err):
		return errors.NewUnauthorized(nil, msg)
	case params.IsCodeNotFound(err):
		// TODO(ericsnow) UnknownModelError should be handled here too.
		// ...by parsing msg?
		return errors.NewNotFound(nil, msg)
	case params.IsCodeUserNotFound(err):
		return errors.NewUserNotFound(nil, msg)
	case params.IsCodeAlreadyExists(err):
		return errors.NewAlreadyExists(nil, msg)
	case params.IsCodeNotAssigned(err):
		return errors.NewNotAssigned(nil, msg)
	case params.IsCodeHasAssignedUnits(err):
		// TODO(ericsnow) Handle stateerrors.HasAssignedUnitsError here.
		// ...by parsing msg?
		return err
	case params.IsCodeHasHostedModels(err):
		return err
	case params.IsCodeHasPersistentStorage(err):
		return err
	case params.IsCodeModelNotEmpty(err):
		return err
	case params.IsCodeNoAddressSet(err):
		// TODO(ericsnow) Handle isNoAddressSetError here.
		// ...by parsing msg?
		return err
	case params.IsCodeNotProvisioned(err):
		return errors.NewNotProvisioned(nil, msg)
	case params.IsCodeUpgradeInProgress(err):
		// TODO(ericsnow) Handle stateerrors.UpgradeInProgressError here.
		// ...by parsing msg?
		return err
	case params.IsCodeMachineHasAttachedStorage(err):
		// TODO(ericsnow) Handle stateerrors.HasAttachmentsError here.
		// ...by parsing msg?
		return err
	case params.IsCodeStorageAttached(err):
		return err
	case params.IsCodeNotSupported(err):
		return errors.NewNotSupported(nil, msg)
	case params.IsBadRequest(err):
		return errors.NewBadRequest(nil, msg)
	case params.IsMethodNotAllowed(err):
		return errors.NewMethodNotAllowed(nil, msg)
	case params.ErrCode(err) == params.CodeDischargeRequired:
		// TODO(ericsnow) Handle DischargeRequiredError here.
		return err
	case params.IsCodeQuotaLimitExceeded(err):
		return errors.NewQuotaLimitExceeded(nil, msg)
<<<<<<< HEAD
	case params.IsCodeNotYetAvailable(err):
		return errors.NewNotYetAvailable(nil, msg)
=======
	case params.IsCodeNotLeader(err):
		e, ok := err.(*params.Error)
		if !ok {
			return err
		}
		serverAddress, _ := e.Info["server-address"].(string)
		serverID, _ := e.Info["server-id"].(string)
		return NewNotLeaderError(serverAddress, serverID)
>>>>>>> e80801ba
	default:
		return err
	}
}<|MERGE_RESOLUTION|>--- conflicted
+++ resolved
@@ -10,13 +10,7 @@
 
 	"github.com/juju/errors"
 	"github.com/juju/loggo"
-<<<<<<< HEAD
-	"github.com/juju/names/v4"
 	"github.com/juju/txn/v2"
-	"gopkg.in/macaroon.v2"
-=======
-	"github.com/juju/txn"
->>>>>>> e80801ba
 
 	"github.com/juju/juju/apiserver/params"
 	"github.com/juju/juju/core/leadership"
@@ -124,7 +118,6 @@
 		status = http.StatusUnauthorized
 	case params.CodeRedirect:
 		status = http.StatusMovedPermanently
-<<<<<<< HEAD
 	case params.CodeNotYetAvailable:
 		// The request could not be completed due to a conflict with
 		// the current state of the resource. This code is only allowed
@@ -133,10 +126,8 @@
 		//
 		// See https://www.w3.org/Protocols/rfc2616/rfc2616-sec10.html#sec10.4.10
 		status = http.StatusConflict
-=======
 	case params.CodeNotLeader:
 		status = http.StatusTemporaryRedirect
->>>>>>> e80801ba
 	}
 	return err1, status
 }
@@ -344,10 +335,8 @@
 		return err
 	case params.IsCodeQuotaLimitExceeded(err):
 		return errors.NewQuotaLimitExceeded(nil, msg)
-<<<<<<< HEAD
 	case params.IsCodeNotYetAvailable(err):
 		return errors.NewNotYetAvailable(nil, msg)
-=======
 	case params.IsCodeNotLeader(err):
 		e, ok := err.(*params.Error)
 		if !ok {
@@ -356,7 +345,6 @@
 		serverAddress, _ := e.Info["server-address"].(string)
 		serverID, _ := e.Info["server-id"].(string)
 		return NewNotLeaderError(serverAddress, serverID)
->>>>>>> e80801ba
 	default:
 		return err
 	}
