// Copyright 2014 Canonical Ltd.
// Licensed under the AGPLv3, see LICENCE file for details.

package action_test

import (
	"fmt"
	"testing"

	"github.com/juju/loggo"
	"github.com/juju/names"
	jc "github.com/juju/testing/checkers"
	gc "gopkg.in/check.v1"
	"gopkg.in/juju/charm.v4"

	"github.com/juju/juju/apiserver/action"
	"github.com/juju/juju/apiserver/common"
	"github.com/juju/juju/apiserver/params"
	apiservertesting "github.com/juju/juju/apiserver/testing"
	jujutesting "github.com/juju/juju/juju/testing"
	"github.com/juju/juju/state"
	coretesting "github.com/juju/juju/testing"
	jujuFactory "github.com/juju/juju/testing/factory"
)

func TestAll(t *testing.T) {
	coretesting.MgoTestPackage(t)
}

type actionSuite struct {
	jujutesting.JujuConnSuite

	action     *action.ActionAPI
	authorizer apiservertesting.FakeAuthorizer
	resources  *common.Resources

	charm         *state.Charm
	machine0      *state.Machine
	machine1      *state.Machine
	dummy         *state.Service
	wordpress     *state.Service
	mysql         *state.Service
	wordpressUnit *state.Unit
	mysqlUnit     *state.Unit
}

var _ = gc.Suite(&actionSuite{})

func (s *actionSuite) SetUpTest(c *gc.C) {
	s.JujuConnSuite.SetUpTest(c)

	s.authorizer = apiservertesting.FakeAuthorizer{
		Tag: s.AdminUserTag(c),
	}
	var err error
	s.action, err = action.NewActionAPI(s.State, nil, s.authorizer)
	c.Assert(err, jc.ErrorIsNil)

	factory := jujuFactory.NewFactory(s.State)

	s.charm = factory.MakeCharm(c, &jujuFactory.CharmParams{
		Name: "wordpress",
	})

	s.dummy = factory.MakeService(c, &jujuFactory.ServiceParams{
		Name: "dummy",
		Charm: factory.MakeCharm(c, &jujuFactory.CharmParams{
			Name: "dummy",
		}),
		Creator: s.AdminUserTag(c),
	})
	s.wordpress = factory.MakeService(c, &jujuFactory.ServiceParams{
		Name:    "wordpress",
		Charm:   s.charm,
		Creator: s.AdminUserTag(c),
	})
	s.machine0 = factory.MakeMachine(c, &jujuFactory.MachineParams{
		Series: "quantal",
		Jobs:   []state.MachineJob{state.JobHostUnits, state.JobManageEnviron},
	})
	s.wordpressUnit = factory.MakeUnit(c, &jujuFactory.UnitParams{
		Service: s.wordpress,
		Machine: s.machine0,
	})

	mysqlCharm := factory.MakeCharm(c, &jujuFactory.CharmParams{
		Name: "mysql",
	})
	s.mysql = factory.MakeService(c, &jujuFactory.ServiceParams{
		Name:    "mysql",
		Charm:   mysqlCharm,
		Creator: s.AdminUserTag(c),
	})
	s.machine1 = factory.MakeMachine(c, &jujuFactory.MachineParams{
		Series: "quantal",
		Jobs:   []state.MachineJob{state.JobHostUnits},
	})
	s.mysqlUnit = factory.MakeUnit(c, &jujuFactory.UnitParams{
		Service: s.mysql,
		Machine: s.machine1,
	})
	s.resources = common.NewResources()
	s.AddCleanup(func(_ *gc.C) { s.resources.StopAll() })
}

func (s *actionSuite) TestActions(c *gc.C) {
	arg := params.Actions{
		Actions: []params.Action{
			{Receiver: s.wordpressUnit.Tag().String(), Name: "action-1", Parameters: map[string]interface{}{}},
			{Receiver: s.mysqlUnit.Tag().String(), Name: "action-2", Parameters: map[string]interface{}{}},
			{Receiver: s.wordpressUnit.Tag().String(), Name: "action-3", Parameters: map[string]interface{}{"foo": 1, "bar": "please"}},
			{Receiver: s.mysqlUnit.Tag().String(), Name: "action-4", Parameters: map[string]interface{}{"baz": true}},
		}}

	r, err := s.action.Enqueue(arg)
	c.Assert(err, gc.Equals, nil)
	c.Assert(r.Results, gc.HasLen, len(arg.Actions))

	entities := make([]params.Entity, len(r.Results))
	for i, result := range r.Results {
		entities[i] = params.Entity{Tag: result.Action.Tag}
	}

	actions, err := s.action.Actions(params.Entities{Entities: entities})
	c.Assert(err, gc.Equals, nil)

	c.Assert(len(actions.Results), gc.Equals, len(entities))
	for i, got := range actions.Results {
		c.Logf("check index %d (%s: %s)", i, entities[i].Tag, arg.Actions[i].Name)
		c.Assert(got.Error, gc.Equals, (*params.Error)(nil))
		c.Assert(got.Action, gc.Not(gc.Equals), (*params.Action)(nil))
		c.Assert(got.Action.Tag, gc.Equals, entities[i].Tag)
		c.Assert(got.Action.Name, gc.Equals, arg.Actions[i].Name)
		c.Assert(got.Action.Receiver, gc.Equals, arg.Actions[i].Receiver)
		c.Assert(got.Action.Parameters, gc.DeepEquals, arg.Actions[i].Parameters)
		c.Assert(got.Status, gc.Equals, params.ActionPending)
		c.Assert(got.Message, gc.Equals, "")
		c.Assert(got.Output, gc.DeepEquals, map[string]interface{}{})
	}
}

func (s *actionSuite) TestFindActionTagsByPrefix(c *gc.C) {
<<<<<<< HEAD
	// arrange
	loggo.GetLogger("juju.state.action").SetLogLevel(loggo.TRACE)
	// TODO(jcw4) inject the UUID and test multiple similiar ids
=======
	// NOTE: full testing with multiple matches has been moved to state package.
>>>>>>> e4414b34
	arg := params.Actions{Actions: []params.Action{{Receiver: s.wordpressUnit.Tag().String(), Name: "action-1", Parameters: map[string]interface{}{}}}}
	r, err := s.action.Enqueue(arg)
	c.Assert(err, gc.Equals, nil)
	c.Assert(r.Results, gc.HasLen, len(arg.Actions))

	actionTag, err := names.ParseActionTag(r.Results[0].Action.Tag)
	c.Assert(err, gc.Equals, nil)
	prefix := actionTag.Id()[:7]
	tags, err := s.action.FindActionTagsByPrefix(params.FindTags{Prefixes: []string{prefix}})
	c.Assert(err, gc.Equals, nil)

	entities, ok := tags.Matches[prefix]
	c.Assert(ok, gc.Equals, true)
	c.Assert(len(entities), gc.Equals, 1)
	c.Assert(entities[0].Tag, gc.Equals, actionTag.String())
}

func (s *actionSuite) TestEnqueue(c *gc.C) {
	// Make sure no Actions already exist on wordpress Unit.
	actions, err := s.wordpressUnit.Actions()
	c.Assert(err, jc.ErrorIsNil)
	c.Assert(actions, gc.HasLen, 0)

	// Make sure no Actions already exist on mysql Unit.
	actions, err = s.mysqlUnit.Actions()
	c.Assert(err, jc.ErrorIsNil)
	c.Assert(actions, gc.HasLen, 0)

	// Add Actions.
	expectedName := "bar"
	expectedParameters := map[string]interface{}{"kan jy nie": "verstaand"}
	arg := params.Actions{
		Actions: []params.Action{
			// No receiver.
			{Name: "foo"},
			// Good.
			{Receiver: s.wordpressUnit.Tag().String(), Name: expectedName, Parameters: expectedParameters},
			// Service tag instead of Unit tag.
			{Receiver: s.wordpress.Tag().String(), Name: "baz"},
			// Missing name.
			{Receiver: s.mysqlUnit.Tag().String(), Parameters: expectedParameters},
		},
	}
	res, err := s.action.Enqueue(arg)
	c.Assert(err, jc.ErrorIsNil)
	c.Assert(res.Results, gc.HasLen, 4)

	expectedError := &params.Error{Message: "id not found", Code: "not found"}
	emptyActionTag := names.ActionTag{}
	c.Assert(res.Results[0].Error, gc.DeepEquals, expectedError)
	c.Assert(res.Results[0].Action, gc.IsNil)

	c.Assert(res.Results[1].Error, gc.IsNil)
	c.Assert(res.Results[1].Action, gc.NotNil)
	c.Assert(res.Results[1].Action.Receiver, gc.Equals, s.wordpressUnit.Tag().String())
	c.Assert(res.Results[1].Action.Tag, gc.Not(gc.Equals), emptyActionTag)

	c.Assert(res.Results[2].Error, gc.DeepEquals, expectedError)
	c.Assert(res.Results[2].Action, gc.IsNil)

	c.Assert(res.Results[3].Error, gc.ErrorMatches, "action name required")
	c.Assert(res.Results[3].Action, gc.IsNil)

	// Make sure an Action was enqueued for the wordpress Unit.
	actions, err = s.wordpressUnit.Actions()
	c.Assert(err, jc.ErrorIsNil)
	c.Assert(actions, gc.HasLen, 1)
	c.Assert(actions[0].Name(), gc.Equals, expectedName)
	c.Assert(actions[0].Parameters(), gc.DeepEquals, expectedParameters)
	c.Assert(actions[0].Receiver(), gc.Equals, s.wordpressUnit.Name())

	// Make sure an Action was not enqueued for the mysql Unit.
	actions, err = s.mysqlUnit.Actions()
	c.Assert(err, jc.ErrorIsNil)
	c.Assert(actions, gc.HasLen, 0)
}

type testCaseAction struct {
	Name       string
	Parameters map[string]interface{}
	Execute    bool
}

type receiverGroup struct {
	ExpectedError *params.Error
	Receiver      names.Tag
	Actions       []testCaseAction
}

type testCase struct {
	Groups []receiverGroup
}

var listTestCases = []testCase{{
	Groups: []receiverGroup{
		{
			ExpectedError: &params.Error{Message: "id not found", Code: "not found"},
			Receiver:      names.NewServiceTag("wordpress"),
			Actions:       []testCaseAction{},
		}, {
			Receiver: names.NewUnitTag("wordpress/0"),
			Actions: []testCaseAction{
				{"foo", map[string]interface{}{}, false},
				{"bar", map[string]interface{}{"asdf": 3}, true},
				{"baz", map[string]interface{}{"qwer": "ty"}, false},
			},
		}, {
			Receiver: names.NewUnitTag("mysql/0"),
			Actions: []testCaseAction{
				{"oof", map[string]interface{}{"zxcv": false}, false},
				{"rab", map[string]interface{}{}, true},
			},
		},
	},
}}

func (s *actionSuite) TestListAll(c *gc.C) {
	for _, testCase := range listTestCases {
		// set up query args
		arg := params.Entities{Entities: make([]params.Entity, len(testCase.Groups))}

		// prepare state, and set up expectations.
		expected := params.ActionsByReceivers{Actions: make([]params.ActionsByReceiver, len(testCase.Groups))}
		for i, group := range testCase.Groups {
			arg.Entities[i] = params.Entity{Tag: group.Receiver.String()}

			cur := &expected.Actions[i]
			cur.Error = group.ExpectedError

			// short circuit and bail if the ActionReceiver isn't a Unit.
			if _, ok := group.Receiver.(names.UnitTag); !ok {
				continue
			}

			cur.Receiver = group.Receiver.String()
			cur.Actions = make([]params.ActionResult, len(group.Actions))

			// get Unit (ActionReceiver) for this Pair in the test case.
			unit, err := s.State.Unit(group.Receiver.Id())
			c.Assert(err, jc.ErrorIsNil)

			// make sure there are no actions queued up already.
			actions, err := unit.PendingActions()
			c.Assert(err, jc.ErrorIsNil)
			c.Assert(actions, gc.HasLen, 0)

			// make sure there are no completed actions already.
			results, err := unit.CompletedActions()
			c.Assert(err, jc.ErrorIsNil)
			c.Assert(results, gc.HasLen, 0)

			// add each action from the test case.
			for j, action := range group.Actions {
				// add action.
				added, err := unit.AddAction(action.Name, action.Parameters)
				c.Assert(err, jc.ErrorIsNil)

				// make expectation
				exp := &cur.Actions[j]
				exp.Action = &params.Action{
					Tag:        added.ActionTag().String(),
					Name:       action.Name,
					Parameters: action.Parameters,
				}
				exp.Status = params.ActionPending

				if action.Execute {
					status := state.ActionCompleted
					output := map[string]interface{}{"output": "blah, blah, blah"}
					message := "success"

					fa, err := added.Finish(state.ActionResults{Status: status, Results: output, Message: message})
					c.Assert(err, jc.ErrorIsNil)
					c.Assert(fa.Status(), gc.Equals, state.ActionCompleted)

					exp.Status = string(status)
					exp.Message = message
					exp.Output = output
				}
			}
		}

		// validate assumptions.
		actionList, err := s.action.ListAll(arg)
		c.Assert(err, jc.ErrorIsNil)
		assertSame(c, actionList, expected)
	}
}

func (s *actionSuite) TestListPending(c *gc.C) {
	for _, testCase := range listTestCases {
		// set up query args
		arg := params.Entities{Entities: make([]params.Entity, len(testCase.Groups))}

		// prepare state, and set up expectations.
		expected := params.ActionsByReceivers{Actions: make([]params.ActionsByReceiver, len(testCase.Groups))}
		for i, group := range testCase.Groups {
			arg.Entities[i] = params.Entity{Tag: group.Receiver.String()}

			cur := &expected.Actions[i]
			cur.Error = group.ExpectedError

			// short circuit and bail if the ActionReceiver isn't a Unit.
			if _, ok := group.Receiver.(names.UnitTag); !ok {
				continue
			}

			cur.Receiver = group.Receiver.String()
			cur.Actions = []params.ActionResult{}

			// get Unit (ActionReceiver) for this Pair in the test case.
			unit, err := s.State.Unit(group.Receiver.Id())
			c.Assert(err, jc.ErrorIsNil)

			// make sure there are no actions queued up already.
			actions, err := unit.Actions()
			c.Assert(err, jc.ErrorIsNil)
			c.Assert(actions, gc.HasLen, 0)

			// make sure there are no actions completed already.
			results, err := unit.CompletedActions()
			c.Assert(err, jc.ErrorIsNil)
			c.Assert(results, gc.HasLen, 0)

			// add each action from the test case.
			for _, action := range group.Actions {
				// add action.
				added, err := unit.AddAction(action.Name, action.Parameters)
				c.Assert(err, jc.ErrorIsNil)

				if action.Execute {
					status := state.ActionCompleted
					output := map[string]interface{}{"output": "blah, blah, blah"}
					message := "success"

					fa, err := added.Finish(state.ActionResults{Status: status, Results: output, Message: message})
					c.Assert(err, jc.ErrorIsNil)
					c.Assert(fa.Status(), gc.Equals, state.ActionCompleted)
				} else {
					// add expectation
					exp := params.ActionResult{
						Action: &params.Action{
							Tag:        added.ActionTag().String(),
							Name:       action.Name,
							Parameters: action.Parameters,
						},
						Status: params.ActionPending,
					}
					cur.Actions = append(cur.Actions, exp)
				}
			}
		}

		// validate assumptions.
		actionList, err := s.action.ListPending(arg)
		c.Assert(err, jc.ErrorIsNil)
		assertSame(c, actionList, expected)
	}
}

func (s *actionSuite) TestListCompleted(c *gc.C) {
	for _, testCase := range listTestCases {
		// set up query args
		arg := params.Entities{Entities: make([]params.Entity, len(testCase.Groups))}

		// prepare state, and set up expectations.
		expected := params.ActionsByReceivers{Actions: make([]params.ActionsByReceiver, len(testCase.Groups))}
		for i, group := range testCase.Groups {
			arg.Entities[i] = params.Entity{Tag: group.Receiver.String()}

			cur := &expected.Actions[i]
			cur.Error = group.ExpectedError

			// short circuit and bail if the ActionReceiver isn't a Unit.
			if _, ok := group.Receiver.(names.UnitTag); !ok {
				continue
			}

			cur.Receiver = group.Receiver.String()
			cur.Actions = []params.ActionResult{}

			// get Unit (ActionReceiver) for this Pair in the test case.
			unit, err := s.State.Unit(group.Receiver.Id())
			c.Assert(err, jc.ErrorIsNil)

			// make sure there are no actions pending already.
			actions, err := unit.PendingActions()
			c.Assert(err, jc.ErrorIsNil)
			c.Assert(actions, gc.HasLen, 0)

			// make sure there are no actions completed already.
			results, err := unit.CompletedActions()
			c.Assert(err, jc.ErrorIsNil)
			c.Assert(results, gc.HasLen, 0)

			// add each action from the test case.
			for _, action := range group.Actions {
				// add action.
				added, err := unit.AddAction(action.Name, action.Parameters)
				c.Assert(err, jc.ErrorIsNil)

				if action.Execute {
					status := state.ActionCompleted
					output := map[string]interface{}{"output": "blah, blah, blah"}
					message := "success"

					_, err = added.Finish(state.ActionResults{Status: status, Results: output, Message: message})
					c.Assert(err, jc.ErrorIsNil)

					// add expectation
					exp := params.ActionResult{
						Action: &params.Action{
							Tag:        added.ActionTag().String(),
							Name:       action.Name,
							Parameters: action.Parameters,
						},
						Status:  string(status),
						Message: message,
						Output:  output,
					}
					cur.Actions = append(cur.Actions, exp)
				}
			}
		}

		// validate assumptions.
		actionList, err := s.action.ListCompleted(arg)
		c.Assert(err, jc.ErrorIsNil)
		assertSame(c, actionList, expected)
	}
}

func (s *actionSuite) TestCancel(c *gc.C) {
	// Make sure no Actions already exist on wordpress Unit.
	actions, err := s.wordpressUnit.Actions()
	c.Assert(err, jc.ErrorIsNil)
	c.Assert(actions, gc.HasLen, 0)

	// Make sure no Actions already exist on mysql Unit.
	actions, err = s.mysqlUnit.Actions()
	c.Assert(err, jc.ErrorIsNil)
	c.Assert(actions, gc.HasLen, 0)

	// Add Actions.
	tests := params.Actions{
		Actions: []params.Action{{
			Receiver: s.wordpressUnit.Tag().String(),
			Name:     "wp-one",
		}, {
			Receiver: s.wordpressUnit.Tag().String(),
			Name:     "wp-two",
		}, {
			Receiver: s.mysqlUnit.Tag().String(),
			Name:     "my-one",
		}, {
			Receiver: s.mysqlUnit.Tag().String(),
			Name:     "my-two",
		}},
	}

	results, err := s.action.Enqueue(tests)
	c.Assert(err, jc.ErrorIsNil)
	c.Assert(results.Results, gc.HasLen, 4)
	for _, res := range results.Results {
		c.Assert(res.Error, gc.IsNil)
	}

	// Cancel Some.
	arg := params.Entities{
		Entities: []params.Entity{
			// "wp-two"
			{Tag: results.Results[1].Action.Tag},
			// "my-one"
			{Tag: results.Results[2].Action.Tag},
		}}
	results, err = s.action.Cancel(arg)
	c.Assert(err, jc.ErrorIsNil)
	c.Assert(results.Results, gc.HasLen, 2)

	// Assert the Actions are all in the expected state.
	tags := params.Entities{Entities: []params.Entity{{Tag: s.wordpressUnit.Tag().String()}, {Tag: s.mysqlUnit.Tag().String()}}}
	obtained, err := s.action.ListAll(tags)
	c.Assert(err, jc.ErrorIsNil)
	c.Assert(obtained.Actions, gc.HasLen, 2)

	wpActions := obtained.Actions[0].Actions
	c.Assert(wpActions, gc.HasLen, 2)
	c.Assert(wpActions[0].Action.Name, gc.Equals, "wp-one")
	c.Assert(wpActions[0].Status, gc.Equals, params.ActionPending)
	c.Assert(wpActions[1].Action.Name, gc.Equals, "wp-two")
	c.Assert(wpActions[1].Status, gc.Equals, params.ActionCancelled)

	myActions := obtained.Actions[1].Actions
	c.Assert(myActions, gc.HasLen, 2)
	c.Assert(myActions[0].Action.Name, gc.Equals, "my-two")
	c.Assert(myActions[0].Status, gc.Equals, params.ActionPending)
	c.Assert(myActions[1].Action.Name, gc.Equals, "my-one")
	c.Assert(myActions[1].Status, gc.Equals, params.ActionCancelled)

}

func (s *actionSuite) TestServicesCharmActions(c *gc.C) {
	actionSchemas := map[string]map[string]interface{}{
		"outfile": map[string]interface{}{
			"type":        "object",
			"description": "this boilerplate is insane, we have to fix it",
			"properties": map[string]interface{}{
				"outfile": map[string]interface{}{
					"description": "The file to write out to.",
					"type":        "string",
					"default":     "foo.bz2",
				},
			},
		},
	}
	tests := []struct {
		serviceNames    []string
		expectedResults params.ServicesCharmActionsResults
	}{{
		serviceNames: []string{"dummy"},
		expectedResults: params.ServicesCharmActionsResults{
			Results: []params.ServiceCharmActionsResult{
				params.ServiceCharmActionsResult{
					ServiceTag: names.NewServiceTag("dummy").String(),
					Actions: &charm.Actions{
						ActionSpecs: map[string]charm.ActionSpec{
							"snapshot": charm.ActionSpec{
								Description: "Take a snapshot of the database.",
								Params:      actionSchemas["outfile"],
							},
						},
					},
				},
			},
		},
	}, {
		serviceNames: []string{"wordpress"},
		expectedResults: params.ServicesCharmActionsResults{
			Results: []params.ServiceCharmActionsResult{
				params.ServiceCharmActionsResult{
					ServiceTag: names.NewServiceTag("wordpress").String(),
					Actions:    &charm.Actions{},
				},
			},
		},
	}, {
		serviceNames: []string{"nonsense"},
		expectedResults: params.ServicesCharmActionsResults{
			Results: []params.ServiceCharmActionsResult{
				params.ServiceCharmActionsResult{
					ServiceTag: names.NewServiceTag("nonsense").String(),
					Error: &params.Error{
						Message: `service "nonsense" not found`,
						Code:    "not found",
					},
				},
			},
		},
	}}

	for i, t := range tests {
		c.Logf("test %d: services: %#v", i, t.serviceNames)

		svcTags := params.Entities{
			Entities: make([]params.Entity, len(t.serviceNames)),
		}

		for j, svc := range t.serviceNames {
			svcTag := names.NewServiceTag(svc)
			svcTags.Entities[j] = params.Entity{Tag: svcTag.String()}
		}

		results, err := s.action.ServicesCharmActions(svcTags)
		c.Assert(err, jc.ErrorIsNil)
		c.Check(results.Results, jc.DeepEquals, t.expectedResults.Results)
	}
}

func assertSame(c *gc.C, got, expected params.ActionsByReceivers) {
	c.Assert(got.Actions, gc.HasLen, len(expected.Actions))
	for i, g1 := range got.Actions {
		e1 := expected.Actions[i]
		c.Assert(g1.Error, gc.DeepEquals, e1.Error)
		c.Assert(g1.Receiver, gc.DeepEquals, e1.Receiver)
		c.Assert(toStrings(g1.Actions), jc.SameContents, toStrings(e1.Actions))
	}
}

func toStrings(items []params.ActionResult) []string {
	ret := make([]string, len(items))
	for i, a := range items {
		ret[i] = stringify(a)
	}
	return ret
}

func stringify(r params.ActionResult) string {
	a := r.Action
	if a == nil {
		a = &params.Action{}
	}
	return fmt.Sprintf("%s-%s-%#v-%s-%s-%#v", a.Tag, a.Name, a.Parameters, r.Status, r.Message, r.Output)
}<|MERGE_RESOLUTION|>--- conflicted
+++ resolved
@@ -140,13 +140,7 @@
 }
 
 func (s *actionSuite) TestFindActionTagsByPrefix(c *gc.C) {
-<<<<<<< HEAD
-	// arrange
-	loggo.GetLogger("juju.state.action").SetLogLevel(loggo.TRACE)
-	// TODO(jcw4) inject the UUID and test multiple similiar ids
-=======
 	// NOTE: full testing with multiple matches has been moved to state package.
->>>>>>> e4414b34
 	arg := params.Actions{Actions: []params.Action{{Receiver: s.wordpressUnit.Tag().String(), Name: "action-1", Parameters: map[string]interface{}{}}}}
 	r, err := s.action.Enqueue(arg)
 	c.Assert(err, gc.Equals, nil)
