// Copyright 2012, 2013 Canonical Ltd.
// Licensed under the AGPLv3, see LICENCE file for details.

package client_test

import (
	"fmt"
	"time"

	"github.com/juju/errors"
	"github.com/juju/names"
	jc "github.com/juju/testing/checkers"
	gc "gopkg.in/check.v1"

	"github.com/juju/juju/api"
	commontesting "github.com/juju/juju/apiserver/common/testing"
	"github.com/juju/juju/apiserver/params"
	"github.com/juju/juju/constraints"
	"github.com/juju/juju/environs"
	"github.com/juju/juju/environs/config"
	"github.com/juju/juju/instance"
	"github.com/juju/juju/juju/testing"
	"github.com/juju/juju/mongo"
	"github.com/juju/juju/state"
	"github.com/juju/juju/state/multiwatcher"
	"github.com/juju/juju/storage/poolmanager"
	"github.com/juju/juju/storage/provider"
	coretesting "github.com/juju/juju/testing"
	"github.com/juju/juju/testing/factory"
)

type baseSuite struct {
	testing.JujuConnSuite
	commontesting.BlockHelper
}

func (s *baseSuite) SetUpTest(c *gc.C) {
	s.JujuConnSuite.SetUpTest(c)
	s.BlockHelper = commontesting.NewBlockHelper(s.APIState)
	s.AddCleanup(func(*gc.C) { s.BlockHelper.Close() })
}

var _ = gc.Suite(&baseSuite{})

func chanReadEmpty(c *gc.C, ch <-chan struct{}, what string) bool {
	select {
	case _, ok := <-ch:
		return ok
	case <-time.After(10 * time.Second):
		c.Fatalf("timed out reading from %s", what)
	}
	panic("unreachable")
}

func chanReadStrings(c *gc.C, ch <-chan []string, what string) ([]string, bool) {
	select {
	case changes, ok := <-ch:
		return changes, ok
	case <-time.After(10 * time.Second):
		c.Fatalf("timed out reading from %s", what)
	}
	panic("unreachable")
}

func chanReadConfig(c *gc.C, ch <-chan *config.Config, what string) (*config.Config, bool) {
	select {
	case envConfig, ok := <-ch:
		return envConfig, ok
	case <-time.After(10 * time.Second):
		c.Fatalf("timed out reading from %s", what)
	}
	panic("unreachable")
}

func removeServiceAndUnits(c *gc.C, service *state.Service) {
	// Destroy all units for the service.
	units, err := service.AllUnits()
	c.Assert(err, jc.ErrorIsNil)
	for _, unit := range units {
		err = unit.EnsureDead()
		c.Assert(err, jc.ErrorIsNil)
		err = unit.Remove()
		c.Assert(err, jc.ErrorIsNil)
	}
	err = service.Destroy()
	c.Assert(err, jc.ErrorIsNil)

	err = service.Refresh()
	c.Assert(err, jc.Satisfies, errors.IsNotFound)
}

// apiAuthenticator represents a simple authenticator object with only the
// SetPassword and Tag methods.  This will fit types from both the state
// and api packages, as those in the api package do not have PasswordValid().
type apiAuthenticator interface {
	state.Entity
	SetPassword(string) error
}

func setDefaultPassword(c *gc.C, e apiAuthenticator) {
	err := e.SetPassword(defaultPassword(e))
	c.Assert(err, jc.ErrorIsNil)
}

func defaultPassword(e apiAuthenticator) string {
	return e.Tag().String() + " password-1234567890"
}

type setStatuser interface {
	SetStatus(status state.Status, info string, data map[string]interface{}) error
}

func setDefaultStatus(c *gc.C, entity setStatuser) {
	err := entity.SetStatus(state.StatusStarted, "", nil)
	c.Assert(err, jc.ErrorIsNil)
}

func (s *baseSuite) tryOpenState(c *gc.C, e apiAuthenticator, password string) error {
	stateInfo := s.MongoInfo(c)
	stateInfo.Tag = e.Tag()
	stateInfo.Password = password
	st, err := state.Open(s.State.ModelTag(), stateInfo, mongo.DialOpts{
		Timeout: 25 * time.Millisecond,
	}, environs.NewStatePolicy())
	if err == nil {
		st.Close()
	}
	return err
}

// openAs connects to the API state as the given entity
// with the default password for that entity.
func (s *baseSuite) openAs(c *gc.C, tag names.Tag) api.Connection {
	info := s.APIInfo(c)
	info.Tag = tag
	// Must match defaultPassword()
	info.Password = fmt.Sprintf("%s password-1234567890", tag)
	// Set this always, so that the login attempts as a machine will
	// not fail with ErrNotProvisioned; it's not used otherwise.
	info.Nonce = "fake_nonce"
	c.Logf("opening state; entity %q; password %q", info.Tag, info.Password)
	st, err := api.Open(info, api.DialOpts{})
	c.Assert(err, jc.ErrorIsNil)
	c.Assert(st, gc.NotNil)
	return st
}

// scenarioStatus describes the expected state
// of the juju environment set up by setUpScenario.
//
// NOTE: AgentState: "down", AgentStateInfo: "(started)" here is due
// to the scenario not calling SetAgentPresence on the respective entities,
// but this behavior is already tested in cmd/juju/status_test.go and
// also tested live and it works.
var scenarioStatus = &params.FullStatus{
	ModelName: "dummymodel",
	Machines: map[string]params.MachineStatus{
		"0": {
			Id:         "0",
			InstanceId: instance.Id("i-machine-0"),
			Agent: params.AgentStatus{
				Status: "started",
				Data:   make(map[string]interface{}),
			},
<<<<<<< HEAD
			AgentState:     "down",
			AgentStateInfo: "(started)",
			Series:         "quantal",
			Containers:     map[string]params.MachineStatus{},
			Jobs:           []multiwatcher.MachineJob{multiwatcher.JobManageModel},
			HasVote:        false,
			WantsVote:      true,
=======
			Series:     "quantal",
			Containers: map[string]params.MachineStatus{},
			Jobs:       []multiwatcher.MachineJob{multiwatcher.JobManageEnviron},
			HasVote:    false,
			WantsVote:  true,
>>>>>>> 1cb8f03c
		},
		"1": {
			Id:         "1",
			InstanceId: instance.Id("i-machine-1"),
			Agent: params.AgentStatus{
				Status: "started",
				Data:   make(map[string]interface{}),
			},
			Series:     "quantal",
			Containers: map[string]params.MachineStatus{},
			Jobs:       []multiwatcher.MachineJob{multiwatcher.JobHostUnits},
			HasVote:    false,
			WantsVote:  false,
		},
		"2": {
			Id:         "2",
			InstanceId: instance.Id("i-machine-2"),
			Agent: params.AgentStatus{
				Status: "started",
				Data:   make(map[string]interface{}),
			},
			Series:     "quantal",
			Containers: map[string]params.MachineStatus{},
			Jobs:       []multiwatcher.MachineJob{multiwatcher.JobHostUnits},
			HasVote:    false,
			WantsVote:  false,
		},
	},
	Services: map[string]params.ServiceStatus{
		"logging": {
			Charm: "local:quantal/logging-1",
			Relations: map[string][]string{
				"logging-directory": {"wordpress"},
			},
			SubordinateTo: []string{"wordpress"},
			// TODO(fwereade): why does the subordinate have no service status?
		},
		"mysql": {
			Charm:         "local:quantal/mysql-1",
			Relations:     map[string][]string{},
			SubordinateTo: []string{},
			Units:         map[string]params.UnitStatus{},
			Status: params.AgentStatus{
				Status: "unknown",
				Info:   "Waiting for agent initialization to finish",
				Data:   map[string]interface{}{},
			},
		},
		"wordpress": {
			Charm: "local:quantal/wordpress-3",
			Relations: map[string][]string{
				"logging-dir": {"logging"},
			},
			SubordinateTo: []string{},
			Status: params.AgentStatus{
				Status: "error",
				Info:   "blam",
				Data:   map[string]interface{}{"remote-unit": "logging/0", "foo": "bar", "relation-id": "0"},
			},
			Units: map[string]params.UnitStatus{
				"wordpress/0": {
					Workload: params.AgentStatus{
						Status: "error",
						Info:   "blam",
						Data:   map[string]interface{}{"relation-id": "0"},
					},
					UnitAgent: params.AgentStatus{
						Status: "idle",
						Data:   make(map[string]interface{}),
					},
					AgentState:     "error",
					AgentStateInfo: "blam",
					Machine:        "1",
					Subordinates: map[string]params.UnitStatus{
						"logging/0": {
							AgentState: "pending",
							Workload: params.AgentStatus{
								Status: "unknown",
								Info:   "Waiting for agent initialization to finish",
								Data:   make(map[string]interface{}),
							},
							UnitAgent: params.AgentStatus{
								Status: "allocating",
								Data:   map[string]interface{}{},
							},
						},
					},
				},
				"wordpress/1": {
					AgentState: "pending",
					Workload: params.AgentStatus{
						Status: "unknown",
						Info:   "Waiting for agent initialization to finish",
						Data:   make(map[string]interface{}),
					},
					UnitAgent: params.AgentStatus{
						Status: "allocating",
						Info:   "",
						Data:   make(map[string]interface{}),
					},

					Machine: "2",
					Subordinates: map[string]params.UnitStatus{
						"logging/1": {
							AgentState: "pending",
							Workload: params.AgentStatus{
								Status: "unknown",
								Info:   "Waiting for agent initialization to finish",
								Data:   make(map[string]interface{}),
							},
							UnitAgent: params.AgentStatus{
								Status: "allocating",
								Info:   "",
								Data:   make(map[string]interface{}),
							},
						},
					},
				},
			},
		},
	},
	Relations: []params.RelationStatus{
		{
			Id:  0,
			Key: "logging:logging-directory wordpress:logging-dir",
			Endpoints: []params.EndpointStatus{
				{
					ServiceName: "logging",
					Name:        "logging-directory",
					Role:        "requirer",
					Subordinate: true,
				},
				{
					ServiceName: "wordpress",
					Name:        "logging-dir",
					Role:        "provider",
					Subordinate: false,
				},
			},
			Interface: "logging",
			Scope:     "container",
		},
	},
	Networks: map[string]params.NetworkStatus{},
}

// setUpScenario makes an environment scenario suitable for
// testing most kinds of access scenario. It returns
// a list of all the entities in the scenario.
//
// When the scenario is initialized, we have:
// user-admin
// user-other
// machine-0
//  instance-id="i-machine-0"
//  nonce="fake_nonce"
//  jobs=manage-environ
//  status=started, info=""
// machine-1
//  instance-id="i-machine-1"
//  nonce="fake_nonce"
//  jobs=host-units
//  status=started, info=""
//  constraints=mem=1G
// machine-2
//  instance-id="i-machine-2"
//  nonce="fake_nonce"
//  jobs=host-units
//  status=started, info=""
// service-wordpress
// service-logging
// unit-wordpress-0
//  deployer-name=machine-1
//  status=down with error and status data attached
// unit-logging-0
//  deployer-name=unit-wordpress-0
// unit-wordpress-1
//     deployer-name=machine-2
// unit-logging-1
//  deployer-name=unit-wordpress-1
//
// The passwords for all returned entities are
// set to the entity name with a " password" suffix.
//
// Note that there is nothing special about machine-0
// here - it's the environment manager in this scenario
// just because machine 0 has traditionally been the
// environment manager (bootstrap machine), so is
// hopefully easier to remember as such.
func (s *baseSuite) setUpScenario(c *gc.C) (entities []names.Tag) {
	add := func(e state.Entity) {
		entities = append(entities, e.Tag())
	}
	u, err := s.State.User(s.AdminUserTag(c))
	c.Assert(err, jc.ErrorIsNil)
	setDefaultPassword(c, u)
	add(u)

	u = s.Factory.MakeUser(c, &factory.UserParams{Name: "other"})
	setDefaultPassword(c, u)
	add(u)

	m, err := s.State.AddMachine("quantal", state.JobManageModel)
	c.Assert(err, jc.ErrorIsNil)
	c.Assert(m.Tag(), gc.Equals, names.NewMachineTag("0"))
	err = m.SetProvisioned(instance.Id("i-"+m.Tag().String()), "fake_nonce", nil)
	c.Assert(err, jc.ErrorIsNil)
	setDefaultPassword(c, m)
	setDefaultStatus(c, m)
	add(m)
	s.AddTestingService(c, "mysql", s.AddTestingCharm(c, "mysql"))
	wordpress := s.AddTestingService(c, "wordpress", s.AddTestingCharm(c, "wordpress"))
	s.AddTestingService(c, "logging", s.AddTestingCharm(c, "logging"))
	eps, err := s.State.InferEndpoints("logging", "wordpress")
	c.Assert(err, jc.ErrorIsNil)
	rel, err := s.State.AddRelation(eps...)
	c.Assert(err, jc.ErrorIsNil)

	for i := 0; i < 2; i++ {
		wu, err := wordpress.AddUnit()
		c.Assert(err, jc.ErrorIsNil)
		c.Assert(wu.Tag(), gc.Equals, names.NewUnitTag(fmt.Sprintf("wordpress/%d", i)))
		setDefaultPassword(c, wu)
		add(wu)

		m, err := s.State.AddMachine("quantal", state.JobHostUnits)
		c.Assert(err, jc.ErrorIsNil)
		c.Assert(m.Tag(), gc.Equals, names.NewMachineTag(fmt.Sprintf("%d", i+1)))
		if i == 1 {
			err = m.SetConstraints(constraints.MustParse("mem=1G"))
			c.Assert(err, jc.ErrorIsNil)
		}
		err = m.SetProvisioned(instance.Id("i-"+m.Tag().String()), "fake_nonce", nil)
		c.Assert(err, jc.ErrorIsNil)
		setDefaultPassword(c, m)
		setDefaultStatus(c, m)
		add(m)

		err = wu.AssignToMachine(m)
		c.Assert(err, jc.ErrorIsNil)

		deployer, ok := wu.DeployerTag()
		c.Assert(ok, jc.IsTrue)
		c.Assert(deployer, gc.Equals, names.NewMachineTag(fmt.Sprintf("%d", i+1)))

		wru, err := rel.Unit(wu)
		c.Assert(err, jc.ErrorIsNil)

		// Put wordpress/0 in error state (with extra status data set)
		if i == 0 {
			sd := map[string]interface{}{
				"relation-id": "0",
				// these this should get filtered out
				// (not in StatusData whitelist)
				"remote-unit": "logging/0",
				"foo":         "bar",
			}
			err := wu.SetAgentStatus(state.StatusError, "blam", sd)
			c.Assert(err, jc.ErrorIsNil)
		}

		// Create the subordinate unit as a side-effect of entering
		// scope in the principal's relation-unit.
		err = wru.EnterScope(nil)
		c.Assert(err, jc.ErrorIsNil)

		lu, err := s.State.Unit(fmt.Sprintf("logging/%d", i))
		c.Assert(err, jc.ErrorIsNil)
		c.Assert(lu.IsPrincipal(), jc.IsFalse)
		deployer, ok = lu.DeployerTag()
		c.Assert(ok, jc.IsTrue)
		c.Assert(deployer, gc.Equals, names.NewUnitTag(fmt.Sprintf("wordpress/%d", i)))
		setDefaultPassword(c, lu)
		s.setAgentPresence(c, wu)
		add(lu)
	}
	return
}

func (s *baseSuite) setupStoragePool(c *gc.C) {
	pm := poolmanager.New(state.NewStateSettings(s.State))
	_, err := pm.Create("loop-pool", provider.LoopProviderType, map[string]interface{}{})
	c.Assert(err, jc.ErrorIsNil)
	err = s.State.UpdateModelConfig(map[string]interface{}{
		"storage-default-block-source": "loop-pool",
	}, nil, nil)
	c.Assert(err, jc.ErrorIsNil)
}

func (s *baseSuite) setAgentPresence(c *gc.C, u *state.Unit) {
	_, err := u.SetAgentPresence()
	c.Assert(err, jc.ErrorIsNil)
	s.State.StartSync()
	s.BackingState.StartSync()
	err = u.WaitAgentPresence(coretesting.LongWait)
	c.Assert(err, jc.ErrorIsNil)
}<|MERGE_RESOLUTION|>--- conflicted
+++ resolved
@@ -162,21 +162,11 @@
 				Status: "started",
 				Data:   make(map[string]interface{}),
 			},
-<<<<<<< HEAD
-			AgentState:     "down",
-			AgentStateInfo: "(started)",
-			Series:         "quantal",
-			Containers:     map[string]params.MachineStatus{},
-			Jobs:           []multiwatcher.MachineJob{multiwatcher.JobManageModel},
-			HasVote:        false,
-			WantsVote:      true,
-=======
 			Series:     "quantal",
 			Containers: map[string]params.MachineStatus{},
-			Jobs:       []multiwatcher.MachineJob{multiwatcher.JobManageEnviron},
+			Jobs:       []multiwatcher.MachineJob{multiwatcher.JobManageModel},
 			HasVote:    false,
 			WantsVote:  true,
->>>>>>> 1cb8f03c
 		},
 		"1": {
 			Id:         "1",
