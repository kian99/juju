// Copyright 2015 Canonical Ltd.
// Licensed under the AGPLv3, see LICENCE file for details.

package machinemanager

import (
	"time"

	"github.com/juju/errors"
	"github.com/juju/names/v4"

	"github.com/juju/juju/api/base"
	apiwatcher "github.com/juju/juju/api/watcher"
	apiservererrors "github.com/juju/juju/apiserver/errors"
	coreseries "github.com/juju/juju/core/series"
	"github.com/juju/juju/core/watcher"
	"github.com/juju/juju/rpc/params"
)

const machineManagerFacade = "MachineManager"

// Client provides access to the machinemanager, used to add machines to state.
type Client struct {
	base.ClientFacade
	facade base.FacadeCaller
}

// ConstructClient is a constructor function for a machine manager client
func ConstructClient(clientFacade base.ClientFacade, facadeCaller base.FacadeCaller) *Client {
	return &Client{ClientFacade: clientFacade, facade: facadeCaller}
}

// NewClient returns a new machinemanager client.
func NewClient(st base.APICallCloser) *Client {
	frontend, backend := base.NewClientFacade(st, machineManagerFacade)
	return ConstructClient(frontend, backend)
}

// ModelUUID returns the model UUID from the client connection.
func (c *Client) ModelUUID() (string, bool) {
	tag, ok := c.facade.RawAPICaller().ModelTag()
	return tag.Id(), ok
}

// AddMachines adds new machines with the supplied parameters, creating any requested disks.
func (client *Client) AddMachines(machineParams []params.AddMachineParams) ([]params.AddMachinesResult, error) {
	args := params.AddMachines{
		MachineParams: machineParams,
	}
	results := new(params.AddMachinesResults)

	err := client.facade.FacadeCall("AddMachines", args, results)
	if err != nil {
		return nil, errors.Trace(err)
	}

	if len(results.Machines) != len(machineParams) {
		return nil, errors.Errorf("expected %d result, got %d", len(machineParams), len(results.Machines))
	}

	return results.Machines, nil
}

// DestroyMachinesWithParams removes the given set of machines, the semantics of which
// is determined by the force and keep parameters.
// TODO(wallyworld) - for Juju 3.0, this should be the preferred api to use.
func (client *Client) DestroyMachinesWithParams(force, keep bool, maxWait *time.Duration, machines ...string) ([]params.DestroyMachineResult, error) {
	args := params.DestroyMachinesParams{
		Force:       force,
		Keep:        keep,
		MachineTags: make([]string, 0, len(machines)),
		MaxWait:     maxWait,
	}
	allResults := make([]params.DestroyMachineResult, len(machines))
	index := make([]int, 0, len(machines))
	for i, machineId := range machines {
		if !names.IsValidMachine(machineId) {
			allResults[i].Error = &params.Error{
				Message: errors.NotValidf("machine ID %q", machineId).Error(),
			}
			continue
		}
		index = append(index, i)
		args.MachineTags = append(args.MachineTags, names.NewMachineTag(machineId).String())
	}
	if len(args.MachineTags) > 0 {
		var result params.DestroyMachineResults
		if err := client.facade.FacadeCall("DestroyMachineWithParams", args, &result); err != nil {
			return nil, errors.Trace(err)
		}
		if n := len(result.Results); n != len(args.MachineTags) {
			return nil, errors.Errorf("expected %d result(s), got %d", len(args.MachineTags), n)
		}
		for i, result := range result.Results {
			allResults[index[i]] = result
		}
	}
	return allResults, nil
}

func (client *Client) destroyMachines(method string, machines []string) ([]params.DestroyMachineResult, error) {
	args := params.Entities{
		Entities: make([]params.Entity, 0, len(machines)),
	}
	allResults := make([]params.DestroyMachineResult, len(machines))
	index := make([]int, 0, len(machines))
	for i, machineId := range machines {
		if !names.IsValidMachine(machineId) {
			allResults[i].Error = &params.Error{
				Message: errors.NotValidf("machine ID %q", machineId).Error(),
			}
			continue
		}
		index = append(index, i)
		args.Entities = append(args.Entities, params.Entity{
			Tag: names.NewMachineTag(machineId).String(),
		})
	}
	if len(args.Entities) > 0 {
		var result params.DestroyMachineResults
		if err := client.facade.FacadeCall(method, args, &result); err != nil {
			return nil, errors.Trace(err)
		}
		if n := len(result.Results); n != len(args.Entities) {
			return nil, errors.Errorf("expected %d result(s), got %d", len(args.Entities), n)
		}
		for i, result := range result.Results {
			allResults[index[i]] = result
		}
	}
	return allResults, nil
}

// ProvisioningScript returns a shell script that, when run,
// provisions a machine agent on the machine executing the script.
func (c *Client) ProvisioningScript(args params.ProvisioningScriptParams) (script string, err error) {
	var result params.ProvisioningScriptResult
	if err = c.facade.FacadeCall("ProvisioningScript", args, &result); err != nil {
		return "", err
	}
	return result.Script, nil
}

// RetryProvisioning updates the provisioning status of a machine allowing the
// provisioner to retry.
func (c *Client) RetryProvisioning(all bool, machines ...names.MachineTag) ([]params.ErrorResult, error) {
	p := params.RetryProvisioningArgs{
		All: all,
	}
	p.Machines = make([]string, len(machines))
	for i, machine := range machines {
		p.Machines[i] = machine.String()
	}
	var results params.ErrorResults
	err := c.facade.FacadeCall("RetryProvisioning", p, &results)
	return results.Results, err
}

// UpgradeSeriesPrepare notifies the controller that a series upgrade is taking
// place for a given machine and as such the machine is guarded against
// operations that would impede, fail, or interfere with the upgrade process.
func (client *Client) UpgradeSeriesPrepare(machineName, series string, force bool) error {
<<<<<<< HEAD
	args := params.UpdateSeriesArg{
=======
	if client.BestAPIVersion() < 5 {
		return errors.NotSupportedf("upgrade-series prepare")
	}
	base, err := coreseries.GetBaseFromSeries(series)
	if err != nil {
		return errors.Trace(err)
	}
	args := params.UpdateChannelArg{
>>>>>>> da341600
		Entity: params.Entity{
			Tag: names.NewMachineTag(machineName).String(),
		},
		Series:  series,
		Channel: base.Channel.String(),
		Force:   force,
	}
	var result params.ErrorResult
	if err := client.facade.FacadeCall("UpgradeSeriesPrepare", args, &result); err != nil {
		return errors.Trace(err)
	}

	if err := result.Error; err != nil {
		return apiservererrors.RestoreError(err)
	}
	return nil
}

// UpgradeSeriesComplete notifies the controller that a given machine has
// successfully completed the managed series upgrade process.
func (client *Client) UpgradeSeriesComplete(machineName string) error {
<<<<<<< HEAD
	args := params.UpdateSeriesArg{
=======
	if client.BestAPIVersion() < 5 {
		return errors.NotSupportedf("UpgradeSeriesComplete")
	}
	args := params.UpdateChannelArg{
>>>>>>> da341600
		Entity: params.Entity{Tag: names.NewMachineTag(machineName).String()},
	}
	result := new(params.ErrorResult)
	err := client.facade.FacadeCall("UpgradeSeriesComplete", args, result)
	if err != nil {
		return errors.Trace(err)
	}
	if result.Error != nil {
		return result.Error
	}

	return nil
}

func (client *Client) UpgradeSeriesValidate(machineName, series string) ([]string, error) {
<<<<<<< HEAD
	args := params.UpdateSeriesArgs{
		Args: []params.UpdateSeriesArg{
=======
	if client.BestAPIVersion() < 5 {
		return nil, errors.NotSupportedf("UpgradeSeriesValidate")
	}
	base, err := coreseries.GetBaseFromSeries(series)
	if err != nil {
		return nil, errors.Trace(err)
	}
	args := params.UpdateChannelArgs{
		Args: []params.UpdateChannelArg{
>>>>>>> da341600
			{
				Entity:  params.Entity{Tag: names.NewMachineTag(machineName).String()},
				Series:  series,
				Channel: base.Channel.String(),
			},
		},
	}
	results := new(params.UpgradeSeriesUnitsResults)
	err = client.facade.FacadeCall("UpgradeSeriesValidate", args, results)
	if err != nil {
		return nil, err
	}
	if n := len(results.Results); n != 1 {
		return nil, errors.Errorf("expected 1 result, got %d", n)
	}
	if results.Results[0].Error != nil {
		return nil, results.Results[0].Error
	}
	return results.Results[0].UnitNames, nil
}

// WatchUpgradeSeriesNotifications returns a NotifyWatcher for observing the state of
// a series upgrade.
func (client *Client) WatchUpgradeSeriesNotifications(machineName string) (watcher.NotifyWatcher, string, error) {
	var results params.NotifyWatchResults
	args := params.Entities{
		Entities: []params.Entity{{Tag: names.NewMachineTag(machineName).String()}},
	}
	err := client.facade.FacadeCall("WatchUpgradeSeriesNotifications", args, &results)
	if err != nil {
		return nil, "", errors.Trace(err)
	}
	if len(results.Results) != 1 {
		return nil, "", errors.Errorf("expected 1 result, got %d", len(results.Results))
	}
	result := results.Results[0]
	if result.Error != nil {
		return nil, "", result.Error
	}
	w := apiwatcher.NewNotifyWatcher(client.facade.RawAPICaller(), result)
	return w, result.NotifyWatcherId, nil
}

// GetUpgradeSeriesMessages returns a StringsWatcher for observing the state of
// a series upgrade.
func (client *Client) GetUpgradeSeriesMessages(machineName, watcherId string) ([]string, error) {
	var results params.StringsResults
	args := params.UpgradeSeriesNotificationParams{
		Params: []params.UpgradeSeriesNotificationParam{
			{
				Entity:    params.Entity{Tag: names.NewMachineTag(machineName).String()},
				WatcherId: watcherId,
			},
		},
	}
	err := client.facade.FacadeCall("GetUpgradeSeriesMessages", args, &results)
	if err != nil {
		return nil, errors.Trace(err)
	}
	if len(results.Results) != 1 {
		return nil, errors.Errorf("expected 1 result, got %d", len(results.Results))
	}
	result := results.Results[0]
	if result.Error != nil {
		return nil, result.Error
	}

	return result.Result, nil
}<|MERGE_RESOLUTION|>--- conflicted
+++ resolved
@@ -160,22 +160,14 @@
 // place for a given machine and as such the machine is guarded against
 // operations that would impede, fail, or interfere with the upgrade process.
 func (client *Client) UpgradeSeriesPrepare(machineName, series string, force bool) error {
-<<<<<<< HEAD
-	args := params.UpdateSeriesArg{
-=======
-	if client.BestAPIVersion() < 5 {
-		return errors.NotSupportedf("upgrade-series prepare")
-	}
 	base, err := coreseries.GetBaseFromSeries(series)
 	if err != nil {
 		return errors.Trace(err)
 	}
 	args := params.UpdateChannelArg{
->>>>>>> da341600
 		Entity: params.Entity{
 			Tag: names.NewMachineTag(machineName).String(),
 		},
-		Series:  series,
 		Channel: base.Channel.String(),
 		Force:   force,
 	}
@@ -193,14 +185,7 @@
 // UpgradeSeriesComplete notifies the controller that a given machine has
 // successfully completed the managed series upgrade process.
 func (client *Client) UpgradeSeriesComplete(machineName string) error {
-<<<<<<< HEAD
-	args := params.UpdateSeriesArg{
-=======
-	if client.BestAPIVersion() < 5 {
-		return errors.NotSupportedf("UpgradeSeriesComplete")
-	}
 	args := params.UpdateChannelArg{
->>>>>>> da341600
 		Entity: params.Entity{Tag: names.NewMachineTag(machineName).String()},
 	}
 	result := new(params.ErrorResult)
@@ -216,23 +201,14 @@
 }
 
 func (client *Client) UpgradeSeriesValidate(machineName, series string) ([]string, error) {
-<<<<<<< HEAD
-	args := params.UpdateSeriesArgs{
-		Args: []params.UpdateSeriesArg{
-=======
-	if client.BestAPIVersion() < 5 {
-		return nil, errors.NotSupportedf("UpgradeSeriesValidate")
-	}
 	base, err := coreseries.GetBaseFromSeries(series)
 	if err != nil {
 		return nil, errors.Trace(err)
 	}
 	args := params.UpdateChannelArgs{
 		Args: []params.UpdateChannelArg{
->>>>>>> da341600
 			{
 				Entity:  params.Entity{Tag: names.NewMachineTag(machineName).String()},
-				Series:  series,
 				Channel: base.Channel.String(),
 			},
 		},
