package store_test

import (
	"fmt"
	"io"
	"io/ioutil"
	. "launchpad.net/gocheck"
	"launchpad.net/juju/go/charm"
	"launchpad.net/juju/go/log"
	"launchpad.net/juju/go/store"
	"launchpad.net/juju/go/testing"
	"launchpad.net/mgo/bson"
<<<<<<< HEAD
	stdtesting "testing"
=======
	"path/filepath"
	"strconv"
	"testing"
>>>>>>> 00477d48
	"time"
)

func Test(t *stdtesting.T) {
	TestingT(t)
}

var _ = Suite(&StoreSuite{})
var _ = Suite(&TrivialSuite{})

type StoreSuite struct {
	MgoSuite
	HTTPSuite
	store *store.Store
}

type TrivialSuite struct{}

func (s *StoreSuite) SetUpSuite(c *C) {
	s.MgoSuite.SetUpSuite(c)
	s.HTTPSuite.SetUpSuite(c)
}

func (s *StoreSuite) SetUpTest(c *C) {
	s.MgoSuite.SetUpTest(c)
	var err error
	s.store, err = store.Open(s.Addr)
	c.Assert(err, IsNil)
	log.Target = c
	log.Debug = true
}

func (s *StoreSuite) TearDownTest(c *C) {
	s.HTTPSuite.TearDownTest(c)
	if s.store != nil {
		s.store.Close()
	}
	s.MgoSuite.TearDownTest(c)
}

// FakeCharmDir is a charm that implements the interface that the
// store publisher cares about.
type FakeCharmDir struct {
	revision interface{} // so we can tell if it's not set.
	error    string
}

func (d *FakeCharmDir) Meta() *charm.Meta {
	return &charm.Meta{
		Name:        "fakecharm",
		Summary:     "Fake charm for testing purposes.",
		Description: "This is a fake charm for testing purposes.\n",
		Provides:    make(map[string]charm.Relation),
		Requires:    make(map[string]charm.Relation),
		Peers:       make(map[string]charm.Relation),
	}
}

func (d *FakeCharmDir) Config() *charm.Config {
	return &charm.Config{make(map[string]charm.Option)}
}

func (d *FakeCharmDir) SetRevision(revision int) {
	d.revision = revision
}

func (d *FakeCharmDir) BundleTo(w io.Writer) error {
	if d.error == "beforeWrite" {
		return fmt.Errorf(d.error)
	}
	_, err := w.Write([]byte(fmt.Sprintf("charm-revision-%v", d.revision)))
	if d.error == "afterWrite" {
		return fmt.Errorf(d.error)
	}
	return err
}

func (s *StoreSuite) TestCharmPublisherWithRevisionedURL(c *C) {
	urls := []*charm.URL{charm.MustParseURL("cs:oneiric/wordpress-0")}
	pub, err := s.store.CharmPublisher(urls, "some-digest")
	c.Assert(err, ErrorMatches, "CharmPublisher: got charm URL with revision: cs:oneiric/wordpress-0")
	c.Assert(pub, IsNil)
}

func (s *StoreSuite) TestCharmPublisher(c *C) {
	urlA := charm.MustParseURL("cs:oneiric/wordpress-a")
	urlB := charm.MustParseURL("cs:oneiric/wordpress-b")
	urls := []*charm.URL{urlA, urlB}

	pub, err := s.store.CharmPublisher(urls, "some-digest")
	c.Assert(err, IsNil)
	c.Assert(pub.Revision(), Equals, 0)

	err = pub.Publish(testing.Charms.ClonedDir(c.MkDir(), "dummy"))
	c.Assert(err, IsNil)

	for _, url := range urls {
		info, rc, err := s.store.OpenCharm(url)
		c.Assert(err, IsNil)
		c.Assert(info.Revision(), Equals, 0)
		c.Assert(info.Digest(), Equals, "some-digest")
		data, err := ioutil.ReadAll(rc)
		c.Check(err, IsNil)
		err = rc.Close()
		c.Assert(err, IsNil)
		bundle, err := charm.ReadBundleBytes(data)
		c.Assert(err, IsNil)

		// The same information must be available by reading the
		// full charm data...
		c.Assert(bundle.Meta().Name, Equals, "dummy")
		c.Assert(bundle.Config().Options["title"].Default, Equals, "My Title")

		// ... and the queriable details.
		c.Assert(info.Meta().Name, Equals, "dummy")
		c.Assert(info.Config().Options["title"].Default, Equals, "My Title")

		info2, err := s.store.CharmInfo(url)
		c.Assert(err, IsNil)
		c.Assert(info2, DeepEquals, info)
	}
}

func (s *StoreSuite) TestCharmPublishError(c *C) {
	url := charm.MustParseURL("cs:oneiric/wordpress")
	urls := []*charm.URL{url}

	// Publish one successfully to bump the revision so we can
	// make sure it is being correctly set below.
	pub, err := s.store.CharmPublisher(urls, "one-digest")
	c.Assert(err, IsNil)
	c.Assert(pub.Revision(), Equals, 0)
	err = pub.Publish(&FakeCharmDir{})
	c.Assert(err, IsNil)

	pub, err = s.store.CharmPublisher(urls, "another-digest")
	c.Assert(err, IsNil)
	c.Assert(pub.Revision(), Equals, 1)
	err = pub.Publish(&FakeCharmDir{error: "beforeWrite"})
	c.Assert(err, ErrorMatches, "beforeWrite")

	pub, err = s.store.CharmPublisher(urls, "another-digest")
	c.Assert(err, IsNil)
	c.Assert(pub.Revision(), Equals, 1)
	err = pub.Publish(&FakeCharmDir{error: "afterWrite"})
	c.Assert(err, ErrorMatches, "afterWrite")

	// Still at the original charm revision that succeeded first.
	info, err := s.store.CharmInfo(url)
	c.Assert(err, IsNil)
	c.Assert(info.Revision(), Equals, 0)
	c.Assert(info.Digest(), Equals, "one-digest")
}

func (s *StoreSuite) TestCharmInfoNotFound(c *C) {
	info, err := s.store.CharmInfo(charm.MustParseURL("cs:oneiric/wordpress"))
	c.Assert(err, Equals, store.ErrNotFound)
	c.Assert(info, IsNil)
}

func (s *StoreSuite) TestRevisioning(c *C) {
	urlA := charm.MustParseURL("cs:oneiric/wordpress-a")
	urlB := charm.MustParseURL("cs:oneiric/wordpress-b")
	urls := []*charm.URL{urlA, urlB}

	tests := []struct {
		urls []*charm.URL
		data string
	}{
		{urls[0:], "charm-revision-0"},
		{urls[1:], "charm-revision-1"},
		{urls[0:], "charm-revision-2"},
	}

	for i, t := range tests {
		pub, err := s.store.CharmPublisher(t.urls, fmt.Sprintf("digest-%d", i))
		c.Assert(err, IsNil)
		c.Assert(pub.Revision(), Equals, i)

		err = pub.Publish(&FakeCharmDir{})
		c.Assert(err, IsNil)
	}

	for i, t := range tests {
		for _, url := range t.urls {
			url = url.WithRevision(i)
			info, rc, err := s.store.OpenCharm(url)
			c.Assert(err, IsNil)
			data, err := ioutil.ReadAll(rc)
			cerr := rc.Close()
			c.Assert(info.Revision(), Equals, i)
			c.Assert(url.Revision, Equals, i) // Untouched.
			c.Assert(cerr, IsNil)
			c.Assert(string(data), Equals, string(t.data))
			c.Assert(err, IsNil)
		}
	}

	info, rc, err := s.store.OpenCharm(urlA.WithRevision(1))
	c.Assert(err, Equals, store.ErrNotFound)
	c.Assert(info, IsNil)
	c.Assert(rc, IsNil)
}

func (s *StoreSuite) TestLockUpdates(c *C) {
	urlA := charm.MustParseURL("cs:oneiric/wordpress-a")
	urlB := charm.MustParseURL("cs:oneiric/wordpress-b")
	urls := []*charm.URL{urlA, urlB}

	// Lock update of just B to force a partial conflict.
	lock1, err := s.store.LockUpdates(urls[1:])
	c.Assert(err, IsNil)

	// Partially conflicts with locked update above.
	lock2, err := s.store.LockUpdates(urls)
	c.Check(err, Equals, store.ErrUpdateConflict)
	c.Check(lock2, IsNil)

	lock1.Unlock()

	// Trying again should work since lock1 was released.
	lock3, err := s.store.LockUpdates(urls)
	c.Assert(err, IsNil)
	lock3.Unlock()
}

func (s *StoreSuite) TestLockUpdatesExpires(c *C) {
	urlA := charm.MustParseURL("cs:oneiric/wordpress-a")
	urlB := charm.MustParseURL("cs:oneiric/wordpress-b")
	urls := []*charm.URL{urlA, urlB}

	// Initiate an update of B only to force a partial conflict.
	lock1, err := s.store.LockUpdates(urls[1:])
	c.Assert(err, IsNil)

	// Hack time to force an expiration.
	locks := s.Session.DB("juju").C("locks")
	selector := bson.M{"_id": urlB.String()}
	update := bson.M{"time": bson.Now().Add(-store.UpdateTimeout - 10e9)}
	err = locks.Update(selector, update)
	c.Check(err, IsNil)

	// Works due to expiration of previous lock.
	lock2, err := s.store.LockUpdates(urls)
	c.Assert(err, IsNil)
	defer lock2.Unlock()

	// The expired lock was forcefully killed. Unlocking it must
	// not interfere with lock2 which is still alive.
	lock1.Unlock()

	// The above statement was a NOOP and lock2 is still in effect,
	// so attempting another lock must necessarily fail.
	lock3, err := s.store.LockUpdates(urls)
	c.Check(err == store.ErrUpdateConflict, Equals, true)
	c.Check(lock3, IsNil)
}

func (s *StoreSuite) TestConflictingUpdate(c *C) {
	// This test checks that if for whatever reason the locking
	// safety-net fails, adding two charms in parallel still
	// results in a sane outcome.
	url := charm.MustParseURL("cs:oneiric/wordpress")
	urls := []*charm.URL{url}

	pub1, err := s.store.CharmPublisher(urls, "some-digest")
	c.Assert(err, IsNil)
	c.Assert(pub1.Revision(), Equals, 0)

	pub2, err := s.store.CharmPublisher(urls, "some-digest")
	c.Assert(err, IsNil)
	c.Assert(pub2.Revision(), Equals, 0)

	// The first publishing attempt should work.
	err = pub2.Publish(&FakeCharmDir{})
	c.Assert(err, IsNil)

	// Attempting to finish the second attempt should break,
	// since it lost the race and the given revision is already
	// in place.
	err = pub1.Publish(&FakeCharmDir{})
	c.Assert(err, Equals, store.ErrUpdateConflict)
}

func (s *StoreSuite) TestRedundantUpdate(c *C) {
	urlA := charm.MustParseURL("cs:oneiric/wordpress-a")
	urlB := charm.MustParseURL("cs:oneiric/wordpress-b")
	urls := []*charm.URL{urlA, urlB}

	pub, err := s.store.CharmPublisher(urls, "digest-0")
	c.Assert(err, IsNil)
	c.Assert(pub.Revision(), Equals, 0)
	err = pub.Publish(&FakeCharmDir{})
	c.Assert(err, IsNil)

	// All charms are already on digest-0.
	pub, err = s.store.CharmPublisher(urls, "digest-0")
	c.Assert(err, ErrorMatches, "charm is up-to-date")
	c.Assert(err, Equals, store.ErrRedundantUpdate)
	c.Assert(pub, IsNil)

	// Now add a second revision just for wordpress-b.
	pub, err = s.store.CharmPublisher(urls[1:], "digest-1")
	c.Assert(err, IsNil)
	c.Assert(pub.Revision(), Equals, 1)
	err = pub.Publish(&FakeCharmDir{})
	c.Assert(err, IsNil)

	// Same digest bumps revision because one of them was old.
	pub, err = s.store.CharmPublisher(urls, "digest-1")
	c.Assert(err, IsNil)
	c.Assert(pub.Revision(), Equals, 2)
	err = pub.Publish(&FakeCharmDir{})
	c.Assert(err, IsNil)
}

const fakeRevZeroSha = "319095521ac8a62fa1e8423351973512ecca8928c9f62025e37de57c9ef07a53"

func (s *StoreSuite) TestCharmBundleData(c *C) {
	url := charm.MustParseURL("cs:oneiric/wordpress")
	urls := []*charm.URL{url}

	pub, err := s.store.CharmPublisher(urls, "key")
	c.Assert(err, IsNil)
	c.Assert(pub.Revision(), Equals, 0)

	err = pub.Publish(&FakeCharmDir{})
	c.Assert(err, IsNil)

	info, rc, err := s.store.OpenCharm(url)
	c.Assert(err, IsNil)
	c.Check(info.BundleSha256(), Equals, fakeRevZeroSha)
	c.Check(info.BundleSize(), Equals, int64(len("charm-revision-0")))
	err = rc.Close()
	c.Check(err, IsNil)
}

func (s *StoreSuite) TestLogCharmEventWithRevisionedURL(c *C) {
	url := charm.MustParseURL("cs:oneiric/wordpress-0")
	event := &store.CharmEvent{
		Kind:   store.EventPublishError,
		Digest: "some-digest",
		URLs:   []*charm.URL{url},
	}
	err := s.store.LogCharmEvent(event)
	c.Assert(err, ErrorMatches, "LogCharmEvent: got charm URL with revision: cs:oneiric/wordpress-0")

	// This may work in the future, but not now.
	event, err = s.store.CharmEvent(url, "some-digest")
	c.Assert(err, ErrorMatches, "CharmEvent: got charm URL with revision: cs:oneiric/wordpress-0")
	c.Assert(event, IsNil)
}

func (s *StoreSuite) TestLogCharmEvent(c *C) {
	url1 := charm.MustParseURL("cs:oneiric/wordpress")
	url2 := charm.MustParseURL("cs:oneiric/mysql")
	urls := []*charm.URL{url1, url2}

	event1 := &store.CharmEvent{
		Kind:     store.EventPublished,
		Revision: 42,
		Digest:   "revKey1",
		URLs:     urls,
		Warnings: []string{"A warning."},
		Time:     time.Unix(1, 0),
	}
	event2 := &store.CharmEvent{
		Kind:     store.EventPublished,
		Revision: 42,
		Digest:   "revKey2",
		URLs:     urls,
		Time:     time.Unix(1, 0),
	}
	event3 := &store.CharmEvent{
		Kind:   store.EventPublishError,
		Digest: "revKey2",
		Errors: []string{"An error."},
		URLs:   urls[:1],
	}

	for _, event := range []*store.CharmEvent{event1, event2, event3} {
		err := s.store.LogCharmEvent(event)
		c.Assert(err, IsNil)
	}

	events := s.Session.DB("juju").C("events")
	var s1, s2 map[string]interface{}

	err := events.Find(bson.M{"digest": "revKey1"}).One(&s1)
	c.Assert(err, IsNil)
	c.Assert(s1["kind"], Equals, int(store.EventPublished))
	c.Assert(s1["urls"], DeepEquals, []interface{}{"cs:oneiric/wordpress", "cs:oneiric/mysql"})
	c.Assert(s1["warnings"], DeepEquals, []interface{}{"A warning."})
	c.Assert(s1["errors"], IsNil)
	c.Assert(s1["time"], Equals, time.Unix(1, 0))

	err = events.Find(bson.M{"digest": "revKey2", "kind": store.EventPublishError}).One(&s2)
	c.Assert(err, IsNil)
	c.Assert(s2["urls"], DeepEquals, []interface{}{"cs:oneiric/wordpress"})
	c.Assert(s2["warnings"], IsNil)
	c.Assert(s2["errors"], DeepEquals, []interface{}{"An error."})
	c.Assert(s2["time"].(time.Time).After(bson.Now().Add(-10e9)), Equals, true)

	// Mongo stores timestamps in milliseconds, so chop
	// off the extra bits for comparison.
	event3.Time = time.Unix(0, event3.Time.UnixNano()/1e6*1e6)

	event, err := s.store.CharmEvent(urls[0], "revKey2")
	c.Assert(err, IsNil)
	c.Assert(event, DeepEquals, event3)

	event, err = s.store.CharmEvent(urls[1], "revKey1")
	c.Assert(err, IsNil)
	c.Assert(event, DeepEquals, event1)

	event, err = s.store.CharmEvent(urls[1], "revKeyX")
	c.Assert(err, Equals, store.ErrNotFound)
	c.Assert(event, IsNil)
}

func (s *StoreSuite) TestCounters(c *C) {
	sum, err := s.store.SumCounter([]string{"a"}, false)
	c.Assert(err, IsNil)
	c.Assert(sum, Equals, int64(0))

	for i := 0; i < 10; i++ {
		err := s.store.IncCounter([]string{"a", "b", "c"})
		c.Assert(err, IsNil)
	}
	for i := 0; i < 7; i++ {
		s.store.IncCounter([]string{"a", "b"})
		c.Assert(err, IsNil)
	}
	for i := 0; i < 3; i++ {
		s.store.IncCounter([]string{"a", "z", "b"})
		c.Assert(err, IsNil)
	}

	tests := []struct {
		key    []string
		prefix bool
		result int64
	}{
		{[]string{"a", "b", "c"}, false, 10},
		{[]string{"a", "b"}, false, 7},
		{[]string{"a", "z", "b"}, false, 3},
		{[]string{"a", "b", "c"}, true, 10},
		{[]string{"a", "b"}, true, 17},
		{[]string{"a"}, true, 20},
		{[]string{"b"}, true, 0},
	}

	for _, t := range tests {
		c.Logf("Test: %#v\n", t)
		sum, err := s.store.SumCounter(t.key, t.prefix)
		c.Assert(err, IsNil)
		c.Assert(sum, Equals, t.result)
	}

	// High-level interface works. Now check that the data is
	// stored correctly.
	counters := s.Session.DB("juju").C("stat.counters")
	docs1, err := counters.Count()
	c.Assert(err, IsNil)
	if docs1 != 3 && docs1 != 4 {
		fmt.Errorf("Expected 3 or 4 docs in counters collection, got %d", docs1)
	}

	// Hack times so that the next operation adds another document.
	err = counters.Update(nil, bson.D{{"$set", bson.D{{"t", 1}}}})
	c.Check(err, IsNil)

	err = s.store.IncCounter([]string{"a", "b", "c"})
	c.Assert(err, IsNil)

	docs2, err := counters.Count()
	c.Assert(err, IsNil)
	c.Assert(docs2, Equals, docs1+1)

	sum, err = s.store.SumCounter([]string{"a", "b", "c"}, false)
	c.Assert(err, IsNil)
	c.Assert(sum, Equals, int64(11))

	sum, err = s.store.SumCounter([]string{"a"}, true)
	c.Assert(err, IsNil)
	c.Assert(sum, Equals, int64(21))
}

func (s *StoreSuite) TestCountersReadOnlySum(c *C) {
	// Summing up an unknown key shouldn't add the key to the database.
	sum, err := s.store.SumCounter([]string{"a", "b", "c"}, false)
	c.Assert(err, IsNil)
	c.Assert(sum, Equals, int64(0))

	tokens := s.Session.DB("juju").C("stat.tokens")
	n, err := tokens.Count()
	c.Assert(err, IsNil)
	c.Assert(n, Equals, 0)
}

func (s *StoreSuite) TestCountersTokenCaching(c *C) {
	sum, err := s.store.SumCounter([]string{"a"}, false)
	c.Assert(err, IsNil)
	c.Assert(sum, Equals, int64(0))

	const genSize = 512

	// All of these will be cached, as we have two generations
	// of genSize entries each.
	for i := 0; i < genSize*2; i++ {
		err := s.store.IncCounter([]string{strconv.Itoa(i)})
		c.Assert(err, IsNil)
	}

	// Now go behind the scenes and corrupt all the tokens.
	tokens := s.Session.DB("juju").C("stat.tokens")
	err = tokens.UpdateAll(nil, bson.M{"$set": bson.M{"t": "corrupted"}})
	c.Assert(err, IsNil)

	// We can consult the counters for the cached entries still.
	// First, check that the newest generation is good.
	for i := genSize; i < genSize*2; i++ {
		n, err := s.store.SumCounter([]string{strconv.Itoa(i)}, false)
		c.Assert(err, IsNil)
		c.Assert(n, Equals, int64(1))
	}

	// Now, we can still access a single entry of the older generation,
	// but this will cause the generations to flip and thus the rest
	// of the old generation will go away as the top half of the
	// entries is turned into the old generation.
	n, err := s.store.SumCounter([]string{"0"}, false)
	c.Assert(err, IsNil)
	c.Assert(n, Equals, int64(1))

	// Now we've lost access to the rest of the old generation.
	for i := 1; i < genSize; i++ {
		n, err := s.store.SumCounter([]string{strconv.Itoa(i)}, false)
		c.Assert(err, IsNil)
		c.Assert(n, Equals, int64(0))
	}

	// But we still have all of the top half available since it was
	// moved into the old generation.
	for i := genSize; i < genSize*2; i++ {
		n, err := s.store.SumCounter([]string{strconv.Itoa(i)}, false)
		c.Assert(err, IsNil)
		c.Assert(n, Equals, int64(1))
	}
}

func (s *TrivialSuite) TestEventString(c *C) {
	c.Assert(store.EventPublished, Matches, "published")
	c.Assert(store.EventPublishError, Matches, "publish-error")
	for kind := store.CharmEventKind(1); kind < store.EventKindCount; kind++ {
		// This guarantees the switch in String is properly
		// updated with new event kinds.
		c.Assert(kind.String(), Matches, "[a-z-]+")
	}
}<|MERGE_RESOLUTION|>--- conflicted
+++ resolved
@@ -10,13 +10,8 @@
 	"launchpad.net/juju/go/store"
 	"launchpad.net/juju/go/testing"
 	"launchpad.net/mgo/bson"
-<<<<<<< HEAD
+	"strconv"
 	stdtesting "testing"
-=======
-	"path/filepath"
-	"strconv"
-	"testing"
->>>>>>> 00477d48
 	"time"
 )
 
