// Copyright 2012, 2013 Canonical Ltd.
// Licensed under the AGPLv3, see LICENCE file for details.

package store_test

import (
	"fmt"

<<<<<<< HEAD
	"github.com/juju/charm"
=======
	gitjujutesting "github.com/juju/testing"
>>>>>>> 7c08f023
	gc "launchpad.net/gocheck"
	"launchpad.net/lpad"

	"github.com/juju/juju/store"
)

var jsonType = map[string]string{
	"Content-Type": "application/json",
}

func (s *StoreSuite) TestPublishCharmDistro(c *gc.C) {
	branch := s.dummyBranch(c, "~joe/charms/oneiric/dummy/trunk")

	// The Distro call will look for bare /charms, first.
	gitjujutesting.Server.Response(200, jsonType, []byte("{}"))

	// And then it picks up the tips.
	data := fmt.Sprintf(`[`+
		`["file://%s", "rev1", ["oneiric", "precise"]],`+
		`["file://%s", "%s", []],`+
		`["file:///non-existent/~jeff/charms/precise/bad/trunk", "rev2", []],`+
		`["file:///non-existent/~jeff/charms/precise/bad/skip-me", "rev3", []]`+
		`]`,
		branch.path(), branch.path(), branch.digest())
	gitjujutesting.Server.Response(200, jsonType, []byte(data))

	apiBase := lpad.APIBase(gitjujutesting.Server.URL)
	err := store.PublishCharmsDistro(s.store, apiBase)

	// Should have a single failure from the trunk branch that doesn't
	// exist. The redundant update with the known digest should be
	// ignored, and skip-me isn't a supported branch name so it's
	// ignored as well.
	c.Assert(err, gc.ErrorMatches, `1 branch\(es\) failed to be published`)
	berr := err.(store.PublishBranchErrors)[0]
	c.Assert(berr.URL, gc.Equals, "file:///non-existent/~jeff/charms/precise/bad/trunk")
	c.Assert(berr.Err, gc.ErrorMatches, "(?s).*bzr: ERROR: Not a branch.*")

	for _, url := range []string{"cs:oneiric/dummy", "cs:precise/dummy-0", "cs:~joe/oneiric/dummy-0"} {
		dummy, err := s.store.CharmInfo(charm.MustParseURL(url))
		c.Assert(err, gc.IsNil)
		c.Assert(dummy.Meta().Name, gc.Equals, "dummy")
	}

	// The known digest should have been ignored, so revision is still at 0.
	_, err = s.store.CharmInfo(charm.MustParseURL("cs:~joe/oneiric/dummy-1"))
	c.Assert(err, gc.Equals, store.ErrNotFound)

	// bare /charms lookup
	req := gitjujutesting.Server.WaitRequest()
	c.Assert(req.Method, gc.Equals, "GET")
	c.Assert(req.URL.Path, gc.Equals, "/charms")

	// tips request
	req = gitjujutesting.Server.WaitRequest()
	c.Assert(req.Method, gc.Equals, "GET")
	c.Assert(req.URL.Path, gc.Equals, "/charms")
	c.Assert(req.Form["ws.op"], gc.DeepEquals, []string{"getBranchTips"})
	c.Assert(req.Form["since"], gc.IsNil)

	// Request must be signed by juju.
	c.Assert(req.Header.Get("Authorization"), gc.Matches, `.*oauth_consumer_key="juju".*`)
}<|MERGE_RESOLUTION|>--- conflicted
+++ resolved
@@ -6,11 +6,8 @@
 import (
 	"fmt"
 
-<<<<<<< HEAD
 	"github.com/juju/charm"
-=======
 	gitjujutesting "github.com/juju/testing"
->>>>>>> 7c08f023
 	gc "launchpad.net/gocheck"
 	"launchpad.net/lpad"
 
