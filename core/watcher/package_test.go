// Copyright 2015 Canonical Ltd.
// Licensed under the AGPLv3, see LICENCE file for details.

package watcher_test

import (
	stdtesting "testing"

	jc "github.com/juju/testing/checkers"
	gc "gopkg.in/check.v1"

	coretesting "github.com/juju/juju/testing"
)

func TestPackage(t *stdtesting.T) {
	gc.TestingT(t)
}

type ImportTest struct{}

var _ = gc.Suite(&ImportTest{})

func (*ImportTest) TestImports(c *gc.C) {
	found := coretesting.FindJujuCoreImports(c, "github.com/juju/juju/core/watcher")

	// This package brings in nothing else from outside juju/juju/core
	c.Assert(found, jc.SameContents, []string{
		"core/life",
		"core/migration",
		"core/network",
<<<<<<< HEAD
		"core/secrets",
=======
		"core/resource",
>>>>>>> 0f2ce8e5
		"core/status",
		//  TODO: these have been brought in from migration and this is BAD.
		"docker",
	})

}<|MERGE_RESOLUTION|>--- conflicted
+++ resolved
@@ -28,11 +28,8 @@
 		"core/life",
 		"core/migration",
 		"core/network",
-<<<<<<< HEAD
+		"core/resource",
 		"core/secrets",
-=======
-		"core/resource",
->>>>>>> 0f2ce8e5
 		"core/status",
 		//  TODO: these have been brought in from migration and this is BAD.
 		"docker",
