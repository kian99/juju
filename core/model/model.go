--- conflicted
+++ resolved
@@ -3,15 +3,6 @@
 
 package model
 
-<<<<<<< HEAD
-import (
-	"github.com/juju/charm/v9"
-	"github.com/juju/errors"
-	corecharm "github.com/juju/juju/core/charm"
-)
-
-=======
->>>>>>> c5c6e4b2
 // ModelType indicates a model type.
 type ModelType string
 
