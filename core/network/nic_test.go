--- conflicted
+++ resolved
@@ -134,42 +134,11 @@
 	c.Check(getInterFaceInfos().Validate(), jc.ErrorIsNil)
 }
 
-<<<<<<< HEAD
-func (*nicSuite) TestInterfaceInfosChildren(c *gc.C) {
-	interfaces := getInterFaceInfos()
-
-	c.Check(interfaces.Children(""), gc.DeepEquals, interfaces[:2])
-	c.Check(interfaces.Children("bond0"), gc.DeepEquals, network.InterfaceInfos{
-		interfaces[3], interfaces[4],
-	})
-	c.Check(interfaces.Children("eth2"), gc.HasLen, 0)
-}
-
-func (*nicSuite) TestInterfaceInfosIterHierarchy(c *gc.C) {
-	var devs []string
-	f := func(info network.InterfaceInfo) error {
-		devs = append(devs, info.ParentInterfaceName+":"+info.InterfaceName)
-		return nil
-	}
-
-	c.Assert(getInterFaceInfos().IterHierarchy(f), jc.ErrorIsNil)
-
-	c.Check(devs, gc.DeepEquals, []string{
-		":br-bond0",
-		"br-bond0:bond0",
-		"bond0:eth0",
-		"bond0:eth1",
-		":eth2",
-	})
-}
-
 func (*nicSuite) TestInterfaceInfosFiltering(c *gc.C) {
 	filtered := getInterFaceInfos().Filter(func(iface network.InterfaceInfo) bool {
 		return strings.HasPrefix(iface.InterfaceName, "eth")
 	})
 
-	// NOTE: we cannot use IterHierarchy here as the filtered list does not
-	// contain the parent ifaces.
 	var devs []string
 	for _, iface := range filtered {
 		devs = append(devs, iface.ParentInterfaceName+":"+iface.InterfaceName)
@@ -196,8 +165,6 @@
 	})
 }
 
-=======
->>>>>>> 3211e03e
 func (s *nicSuite) TestInterfaceInfosGetByHardwareAddress(c *gc.C) {
 	devs := s.info.GetByHardwareAddress("not-there")
 	c.Assert(devs, gc.IsNil)
