--- conflicted
+++ resolved
@@ -7,7 +7,7 @@
 
 var (
 	ProviderConnectDelay = &providerConnectDelay
-<<<<<<< HEAD
+	GetConfig            = getConfig
 )
 
 type APIState apiState
@@ -26,9 +26,4 @@
 		return f(info, opts)
 	}
 	return apiEndpointInStore(envName, refresh, store, apiOpen)
-}
-=======
-	NewAPIFromStore      = newAPIFromStore
-	GetConfig            = getConfig
-)
->>>>>>> c5defe27
+}